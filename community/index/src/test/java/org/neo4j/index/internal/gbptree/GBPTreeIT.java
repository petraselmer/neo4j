/*
 * Copyright (c) 2002-2017 "Neo Technology,"
 * Network Engine for Objects in Lund AB [http://neotechnology.com]
 *
 * This file is part of Neo4j.
 *
 * Neo4j is free software: you can redistribute it and/or modify
 * it under the terms of the GNU General Public License as published by
 * the Free Software Foundation, either version 3 of the License, or
 * (at your option) any later version.
 *
 * This program is distributed in the hope that it will be useful,
 * but WITHOUT ANY WARRANTY; without even the implied warranty of
 * MERCHANTABILITY or FITNESS FOR A PARTICULAR PURPOSE.  See the
 * GNU General Public License for more details.
 *
 * You should have received a copy of the GNU General Public License
 * along with this program.  If not, see <http://www.gnu.org/licenses/>.
 */
package org.neo4j.index.internal.gbptree;

import org.apache.commons.lang3.mutable.MutableLong;
import org.junit.After;
import org.junit.Rule;
import org.junit.Test;
import org.junit.rules.RuleChain;

import java.io.IOException;
import java.util.Comparator;
import java.util.Map;
import java.util.Random;
import java.util.TreeMap;
import java.util.concurrent.ExecutorService;
import java.util.concurrent.Executors;

import org.neo4j.cursor.RawCursor;
import org.neo4j.io.pagecache.IOLimiter;
import org.neo4j.io.pagecache.PageCache;
import org.neo4j.test.rule.PageCacheRule;
import org.neo4j.test.rule.RandomRule;
import org.neo4j.test.rule.TestDirectory;
import org.neo4j.test.rule.fs.DefaultFileSystemRule;

import static org.junit.Assert.assertEquals;
import static org.junit.Assert.assertTrue;
import static org.junit.Assert.fail;
import static org.junit.rules.RuleChain.outerRule;
import static org.neo4j.index.internal.gbptree.GBPTree.NO_HEADER_READER;
import static org.neo4j.index.internal.gbptree.GBPTree.NO_HEADER_WRITER;
import static org.neo4j.index.internal.gbptree.GBPTree.NO_MONITOR;
import static org.neo4j.test.rule.PageCacheRule.config;

public class GBPTreeIT
{
    private final DefaultFileSystemRule fs = new DefaultFileSystemRule();
    private final TestDirectory directory = TestDirectory.testDirectory( getClass(), fs.get() );
    private final PageCacheRule pageCacheRule = new PageCacheRule();
    private final RandomRule random = new RandomRule();

    @Rule
    public final RuleChain rules = outerRule( fs ).around( directory ).around( pageCacheRule ).around( random );

    private final Layout<MutableLong,MutableLong> layout = new SimpleLongLayout();
    private GBPTree<MutableLong,MutableLong> index;
    private final ExecutorService threadPool = Executors.newFixedThreadPool( Runtime.getRuntime().availableProcessors() );
    private PageCache pageCache;

    private GBPTree<MutableLong,MutableLong> createIndex( int pageSize )
            throws IOException
    {
        return createIndex( pageSize, NO_MONITOR );
    }

    private GBPTree<MutableLong,MutableLong> createIndex( int pageSize, GBPTree.Monitor monitor )
            throws IOException
    {
        pageCache = pageCacheRule.getPageCache( fs.get(), config().withPageSize( pageSize ).withAccessChecks( true ) );
        return index = new GBPTree<>( pageCache, directory.file( "index" ),
<<<<<<< HEAD
                layout, 0/*use whatever page cache says*/, monitor, NO_HEADER, RecoveryCleanupWorkCollector.IMMEDIATE );
=======
                layout, 0/*use whatever page cache says*/, monitor, NO_HEADER_READER, NO_HEADER_WRITER );
>>>>>>> 752c0563
    }

    @After
    public void consistencyCheckAndClose() throws IOException
    {
        try
        {
            threadPool.shutdownNow();
            index.consistencyCheck();
        }
        finally
        {
            index.close();
        }
    }

    @Test
    public void shouldStayCorrectAfterRandomModifications() throws Exception
    {
        // GIVEN
        GBPTree<MutableLong,MutableLong> index = createIndex( 256 );
        Comparator<MutableLong> keyComparator = layout;
        Map<MutableLong,MutableLong> data = new TreeMap<>( keyComparator );
        int count = 100;
        int totalNumberOfRounds = 10;
        for ( int i = 0; i < count; i++ )
        {
            data.put( randomKey( random.random() ), randomKey( random.random() ) );
        }

        // WHEN
        try ( Writer<MutableLong,MutableLong> writer = index.writer() )
        {
            for ( Map.Entry<MutableLong,MutableLong> entry : data.entrySet() )
            {
                writer.put( entry.getKey(), entry.getValue() );
            }
        }

        for ( int round = 0; round < totalNumberOfRounds; round++ )
        {
            // THEN
            for ( int i = 0; i < count; i++ )
            {
                MutableLong first = randomKey( random.random() );
                MutableLong second = randomKey( random.random() );
                MutableLong from;
                MutableLong to;
                if ( first.longValue() < second.longValue() )
                {
                    from = first;
                    to = second;
                }
                else
                {
                    from = second;
                    to = first;
                }
                Map<MutableLong,MutableLong> expectedHits = expectedHits( data, from, to, keyComparator );
                try ( RawCursor<Hit<MutableLong,MutableLong>,IOException> result = index.seek( from, to ) )
                {
                    while ( result.next() )
                    {
                        MutableLong key = result.get().key();
                        if ( expectedHits.remove( key ) == null )
                        {
                            fail( "Unexpected hit " + key + " when searching for " + from + " - " + to );
                        }

                        assertTrue( keyComparator.compare( key, from ) >= 0 );
                        if ( keyComparator.compare( from, to ) != 0 )
                        {
                            assertTrue( keyComparator.compare( key, to ) < 0 );
                        }
                    }
                    if ( !expectedHits.isEmpty() )
                    {
                        fail( "There were results which were expected to be returned, but weren't:" + expectedHits +
                                " when searching range " + from + " - " + to );
                    }
                }
            }

            index.checkpoint( IOLimiter.unlimited() );
            randomlyModifyIndex( index, data, random.random(), (double) round / totalNumberOfRounds );
        }
    }

    private static void randomlyModifyIndex( GBPTree<MutableLong,MutableLong> index,
            Map<MutableLong,MutableLong> data, Random random, double removeProbability ) throws IOException
    {
        int changeCount = random.nextInt( 10 ) + 10;
        try ( Writer<MutableLong,MutableLong> writer = index.writer() )
        {
            for ( int i = 0; i < changeCount; i++ )
            {
                if ( random.nextDouble() < removeProbability && data.size() > 0 )
                {   // remove
                    MutableLong key = randomKey( data, random );
                    MutableLong value = data.remove( key );
                    MutableLong removedValue = writer.remove( key );
                    assertEquals( "For " + key, value, removedValue );
                }
                else
                {   // put
                    MutableLong key = randomKey( random );
                    MutableLong value = randomKey( random );
                    writer.put( key, value );
                    data.put( key, value );
                }
            }
        }
    }

    private static Map<MutableLong,MutableLong> expectedHits( Map<MutableLong,MutableLong> data,
            MutableLong from, MutableLong to, Comparator<MutableLong> comparator )
    {
        Map<MutableLong,MutableLong> hits = new TreeMap<>( comparator );
        for ( Map.Entry<MutableLong,MutableLong> candidate : data.entrySet() )
        {
            if ( comparator.compare( from, to ) == 0 && comparator.compare( candidate.getKey(), from ) == 0 )
            {
                hits.put( candidate.getKey(), candidate.getValue() );
            }
            else if ( comparator.compare( candidate.getKey(), from ) >= 0 &&
                    comparator.compare( candidate.getKey(), to ) < 0 )
            {
                hits.put( candidate.getKey(), candidate.getValue() );
            }
        }
        return hits;
    }

    private static MutableLong randomKey( Map<MutableLong,MutableLong> data, Random random )
    {
        MutableLong[] keys = data.keySet().toArray( new MutableLong[data.size()] );
        return keys[random.nextInt( keys.length )];
    }

    private static MutableLong randomKey( Random random )
    {
        return new MutableLong( random.nextInt( 1_000 ) );
    }
}<|MERGE_RESOLUTION|>--- conflicted
+++ resolved
@@ -76,11 +76,8 @@
     {
         pageCache = pageCacheRule.getPageCache( fs.get(), config().withPageSize( pageSize ).withAccessChecks( true ) );
         return index = new GBPTree<>( pageCache, directory.file( "index" ),
-<<<<<<< HEAD
-                layout, 0/*use whatever page cache says*/, monitor, NO_HEADER, RecoveryCleanupWorkCollector.IMMEDIATE );
-=======
-                layout, 0/*use whatever page cache says*/, monitor, NO_HEADER_READER, NO_HEADER_WRITER );
->>>>>>> 752c0563
+                layout, 0/*use whatever page cache says*/, monitor, NO_HEADER_READER, NO_HEADER_WRITER,
+                RecoveryCleanupWorkCollector.IMMEDIATE );
     }
 
     @After
