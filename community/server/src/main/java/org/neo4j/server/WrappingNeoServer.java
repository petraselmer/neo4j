--- conflicted
+++ resolved
@@ -25,26 +25,8 @@
 import org.neo4j.server.configuration.ServerConfigurator;
 import org.neo4j.server.preflight.PreFlightTasks;
 
-<<<<<<< HEAD
 import static org.neo4j.server.database.WrappedDatabase.wrappedDatabase;
 
-public class WrappingNeoServer extends CommunityNeoServer {
-
-    public WrappingNeoServer(GraphDatabaseAPI db)
-	{
-		this(db, new ServerConfigurator(db));
-	}
-	
-	public WrappingNeoServer(final GraphDatabaseAPI db, Configurator configurator)
-	{
-		super( configurator, wrappedDatabase( db ));
-	}
-
-	@Override
-	protected PreFlightTasks createPreflightTasks() {
-		return new PreFlightTasks();
-	}
-=======
 public class WrappingNeoServer extends CommunityNeoServer
 {
     private final GraphDatabaseAPI db;
@@ -56,16 +38,10 @@
 
     public WrappingNeoServer( GraphDatabaseAPI db, Configurator configurator )
     {
-        super( db.getDependencyResolver().resolveDependency( Logging.class ) );
+        super( configurator, wrappedDatabase( db ), db.getDependencyResolver().resolveDependency( Logging.class ) );
         this.db = db;
         this.configurator = configurator;
         init();
-    }
-
-    @Override
-    protected Database createDatabase()
-    {
-        return new WrappedDatabase( (AbstractGraphDatabase)db, configurator );
     }
 
     @Override
@@ -73,5 +49,4 @@
     {
         return new PreFlightTasks( logging );
     }
->>>>>>> 126745c3
 }