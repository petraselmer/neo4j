--- conflicted
+++ resolved
@@ -254,12 +254,8 @@
         }
     }
 
-<<<<<<< HEAD
-    private IndexPartition newIndexPartitionMock( IndexWriter indexWriter, Document... documents ) throws IOException
-=======
-
-    private WritableIndexPartition newIndexPartitionMock( IndexWriter indexWriter, Document... documents ) throws IOException
->>>>>>> 6b75a923
+    private WritableIndexPartition newIndexPartitionMock( IndexWriter indexWriter, Document... documents )
+            throws IOException
     {
         WritableIndexPartition partition = mock( WritableIndexPartition.class );
 
@@ -274,7 +270,8 @@
         for ( int i = 0; i < documents.length; i++ )
         {
             int docId = i;
-            doAnswer( invocation -> {
+            doAnswer( invocation ->
+            {
                 FirstHitCollector collector = (FirstHitCollector) invocation.getArguments()[1];
                 try
                 {
