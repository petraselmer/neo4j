/*
 * Copyright (c) 2002-2017 "Neo Technology,"
 * Network Engine for Objects in Lund AB [http://neotechnology.com]
 *
 * This file is part of Neo4j.
 *
 * Neo4j is free software: you can redistribute it and/or modify
 * it under the terms of the GNU General Public License as published by
 * the Free Software Foundation, either version 3 of the License, or
 * (at your option) any later version.
 *
 * This program is distributed in the hope that it will be useful,
 * but WITHOUT ANY WARRANTY; without even the implied warranty of
 * MERCHANTABILITY or FITNESS FOR A PARTICULAR PURPOSE.  See the
 * GNU General Public License for more details.
 *
 * You should have received a copy of the GNU General Public License
 * along with this program.  If not, see <http://www.gnu.org/licenses/>.
 */
package org.neo4j.index.impl.lucene.legacy;

import org.apache.lucene.index.IndexWriter;
import org.junit.Before;
import org.junit.Rule;
import org.junit.Test;
import org.junit.rules.ExpectedException;
import org.junit.rules.RuleChain;

import java.io.IOException;
import java.util.Map;

import org.neo4j.graphdb.Node;
import org.neo4j.graphdb.factory.GraphDatabaseSettings;
import org.neo4j.graphdb.index.IndexManager;
import org.neo4j.helpers.collection.MapUtil;
import org.neo4j.kernel.configuration.Config;
import org.neo4j.kernel.impl.factory.OperationalMode;
import org.neo4j.kernel.impl.index.IndexConfigStore;
import org.neo4j.kernel.impl.index.IndexEntityType;
import org.neo4j.kernel.lifecycle.LifeRule;
import org.neo4j.test.rule.TestDirectory;
import org.neo4j.test.rule.fs.DefaultFileSystemRule;

import static org.junit.Assert.assertFalse;
import static org.junit.Assert.assertNotNull;
import static org.junit.Assert.assertNotSame;
import static org.junit.Assert.assertSame;
import static org.junit.Assert.assertTrue;
import static org.neo4j.helpers.collection.MapUtil.stringMap;

public class LuceneDataSourceTest
{
    private final LifeRule life = new LifeRule( true );
    private final TestDirectory directory = TestDirectory.testDirectory();
    private final ExpectedException expectedException = ExpectedException.none();
    private final DefaultFileSystemRule fileSystemRule = new DefaultFileSystemRule();

    @Rule
    public final RuleChain ruleChain = RuleChain.outerRule( directory ).around( fileSystemRule )
                                                 .around( life ).around( expectedException );

    private IndexConfigStore indexStore;
    private LuceneDataSource dataSource;

    @Before
    public void setUp()
    {
        indexStore = new IndexConfigStore( directory.directory(), fileSystemRule.get() );
        addIndex( "foo" );
    }

    @Test
    public void doNotTryToCommitWritersOnForceInReadOnlyMode() throws IOException
    {
        IndexIdentifier indexIdentifier = identifier( "foo" );
        prepareIndexesByIdentifiers( indexIdentifier );
        stopDataSource();

<<<<<<< HEAD
        Config readOnlyConfig = Config.embeddedDefaults( readOnlyConfig() );
        LuceneDataSource readOnlyDataSource = life.add( new LuceneDataSource( directory.graphDbDir(), readOnlyConfig,
                indexStore, fileSystemRule.get() ) );
=======
        Config readOnlyConfig = new Config( readOnlyConfig(), GraphDatabaseSettings.class );
        LuceneDataSource readOnlyDataSource = life.add( getLuceneDataSource( readOnlyConfig ) );
>>>>>>> 9afb987d
        assertNotNull( readOnlyDataSource.getIndexSearcher( indexIdentifier ) );

        readOnlyDataSource.force();
    }

    @Test
    public void notAllowIndexDeletionInReadOnlyMode() throws IOException
    {
        IndexIdentifier indexIdentifier = identifier( "foo" );
        prepareIndexesByIdentifiers( indexIdentifier );
        stopDataSource();

<<<<<<< HEAD
        Config readOnlyConfig = Config.embeddedDefaults( readOnlyConfig() );
        dataSource = life.add( new LuceneDataSource( directory.graphDbDir(), readOnlyConfig, indexStore,
                fileSystemRule.get() ) );
=======
        Config readOnlyConfig = new Config( readOnlyConfig(), GraphDatabaseSettings.class );
        dataSource = life.add( getLuceneDataSource( readOnlyConfig, OperationalMode.single ) );
>>>>>>> 9afb987d
        expectedException.expect( IllegalStateException.class );
        expectedException.expectMessage("Index deletion in read only mode is not supported.");
        dataSource.deleteIndex( indexIdentifier, false );
    }

    @Test
    public void useReadOnlyIndexSearcherInReadOnlyModeForSingleInstance() throws IOException
    {
        IndexIdentifier indexIdentifier = identifier( "foo" );
        prepareIndexesByIdentifiers( indexIdentifier );
        stopDataSource();

<<<<<<< HEAD
        Config readOnlyConfig = Config.embeddedDefaults( readOnlyConfig() );
        dataSource = life.add( new LuceneDataSource( directory.graphDbDir(), readOnlyConfig, indexStore,
                fileSystemRule.get() ) );
=======
        Config readOnlyConfig = new Config( readOnlyConfig(), GraphDatabaseSettings.class );
        dataSource = life.add( getLuceneDataSource( readOnlyConfig, OperationalMode.single ) );
>>>>>>> 9afb987d

        IndexReference indexSearcher = dataSource.getIndexSearcher( indexIdentifier );
        assertTrue( "Read only index reference should be used in read only mode.",
                ReadOnlyIndexReference.class.isInstance( indexSearcher ) );
    }

    @Test
    public void useWritableIndexSearcherInReadOnlyModeForNonSingleInstance() throws IOException
    {
        IndexIdentifier indexIdentifier = identifier( "foo" );
        prepareIndexesByIdentifiers( indexIdentifier );
        stopDataSource();

        Config readOnlyConfig = new Config( readOnlyConfig(), GraphDatabaseSettings.class );
        dataSource = life.add( getLuceneDataSource( readOnlyConfig, OperationalMode.ha ) );

        IndexReference indexSearcher = dataSource.getIndexSearcher( indexIdentifier );
        assertTrue( "Writable index reference should be used in read only mode in ha mode.",
                WritableIndexReference.class.isInstance( indexSearcher ) );
    }

    @Test
    public void refreshReadOnlyIndexSearcherInReadOnlyMode() throws IOException
    {
        IndexIdentifier indexIdentifier = identifier( "foo" );
        prepareIndexesByIdentifiers( indexIdentifier );
        stopDataSource();

<<<<<<< HEAD
        Config readOnlyConfig = Config.embeddedDefaults( readOnlyConfig() );
        dataSource = life.add( new LuceneDataSource( directory.graphDbDir(), readOnlyConfig, indexStore,
                fileSystemRule.get() ) );
=======
        Config readOnlyConfig = new Config( readOnlyConfig(), GraphDatabaseSettings.class );
        dataSource = life.add( getLuceneDataSource( readOnlyConfig ) );
>>>>>>> 9afb987d

        IndexReference indexSearcher = dataSource.getIndexSearcher( indexIdentifier );
        IndexReference indexSearcher2 = dataSource.getIndexSearcher( indexIdentifier );
        IndexReference indexSearcher3 = dataSource.getIndexSearcher( indexIdentifier );
        IndexReference indexSearcher4 = dataSource.getIndexSearcher( indexIdentifier );
        assertSame( "Refreshed read only searcher should be the same.", indexSearcher, indexSearcher2 );
        assertSame( "Refreshed read only searcher should be the same.", indexSearcher2, indexSearcher3 );
        assertSame( "Refreshed read only searcher should be the same.", indexSearcher3, indexSearcher4 );
    }

    @Test
    public void testShouldReturnIndexWriterFromLRUCache() throws Throwable
    {
<<<<<<< HEAD
        Config config = Config.embeddedDefaults();
        dataSource = life.add( new LuceneDataSource( directory.graphDbDir(), config, indexStore, fileSystemRule.get() ) );
=======
        Config config = new Config( config(), GraphDatabaseSettings.class );
        dataSource = life.add( getLuceneDataSource( config ) );
>>>>>>> 9afb987d
        IndexIdentifier identifier = identifier( "foo" );
        IndexWriter writer = dataSource.getIndexSearcher( identifier ).getWriter();
        assertSame( writer, dataSource.getIndexSearcher( identifier ).getWriter() );
    }

    @Test
    public void testShouldReturnIndexSearcherFromLRUCache() throws Throwable
    {
<<<<<<< HEAD
        Config config = Config.embeddedDefaults();
        dataSource = life.add( new LuceneDataSource( directory.graphDbDir(), config, indexStore, fileSystemRule.get() ) );
=======
        Config config = new Config( config(), GraphDatabaseSettings.class );
        dataSource = life.add( getLuceneDataSource( config ) );
>>>>>>> 9afb987d
        IndexIdentifier identifier = identifier( "foo" );
        IndexReference searcher = dataSource.getIndexSearcher( identifier );
        assertSame( searcher, dataSource.getIndexSearcher( identifier ) );
        searcher.close();
    }

    @Test
    public void testClosesOldestIndexWriterWhenCacheSizeIsExceeded() throws Throwable
    {
        addIndex( "bar" );
        addIndex( "baz" );
<<<<<<< HEAD
        Config config = Config.embeddedDefaults( cacheSizeConfig() );
        dataSource = life.add( new LuceneDataSource( directory.graphDbDir(), config, indexStore, fileSystemRule.get() ) );
=======
        Map<String, String> configMap = config();
        configMap.put( GraphDatabaseSettings.lucene_searcher_cache_size.name(), "2" );
        Config config = new Config( configMap, GraphDatabaseSettings.class );
        dataSource = life.add( getLuceneDataSource( config ) );
>>>>>>> 9afb987d
        IndexIdentifier fooIdentifier = identifier( "foo" );
        IndexIdentifier barIdentifier = identifier( "bar" );
        IndexIdentifier bazIdentifier = identifier( "baz" );
        IndexWriter fooIndexWriter = dataSource.getIndexSearcher( fooIdentifier ).getWriter();
        dataSource.getIndexSearcher( barIdentifier );
        assertTrue( fooIndexWriter.isOpen() );
        dataSource.getIndexSearcher( bazIdentifier );
        assertFalse( fooIndexWriter.isOpen() );
    }

    @Test
    public void testClosesOldestIndexSearcherWhenCacheSizeIsExceeded() throws Throwable
    {
        addIndex( "bar" );
        addIndex( "baz" );
<<<<<<< HEAD
        Config config = Config.embeddedDefaults( cacheSizeConfig() );
        dataSource = life.add( new LuceneDataSource( directory.graphDbDir(), config, indexStore, fileSystemRule.get() ) );
=======
        Map<String, String> configMap = config();
        configMap.put( GraphDatabaseSettings.lucene_searcher_cache_size.name(), "2" );
        Config config = new Config( configMap, GraphDatabaseSettings.class );
        dataSource = life.add( getLuceneDataSource( config ) );
>>>>>>> 9afb987d
        IndexIdentifier fooIdentifier = identifier( "foo" );
        IndexIdentifier barIdentifier = identifier( "bar" );
        IndexIdentifier bazIdentifier = identifier( "baz" );
        IndexReference fooSearcher = dataSource.getIndexSearcher( fooIdentifier );
        IndexReference barSearcher = dataSource.getIndexSearcher( barIdentifier );
        assertFalse( fooSearcher.isClosed() );
        IndexReference bazSearcher = dataSource.getIndexSearcher( bazIdentifier );
        assertTrue( fooSearcher.isClosed() );
        barSearcher.close();
        bazSearcher.close();
    }

    @Test
    public void testRecreatesSearcherWhenRequestedAgain() throws Throwable
    {
        addIndex( "bar" );
        addIndex( "baz" );
<<<<<<< HEAD
        Config config = Config.embeddedDefaults( cacheSizeConfig() );
        dataSource = life.add( new LuceneDataSource( directory.graphDbDir(), config, indexStore, fileSystemRule.get() ) );
=======
        Map<String, String> configMap = config();
        configMap.put( GraphDatabaseSettings.lucene_searcher_cache_size.name(), "2" );
        Config config = new Config( configMap, GraphDatabaseSettings.class );
        dataSource = life.add( getLuceneDataSource( config ) );
>>>>>>> 9afb987d
        IndexIdentifier fooIdentifier = identifier( "foo" );
        IndexIdentifier barIdentifier = identifier( "bar" );
        IndexIdentifier bazIdentifier = identifier( "baz" );
        IndexReference oldFooSearcher = dataSource.getIndexSearcher( fooIdentifier );
        IndexReference barSearcher = dataSource.getIndexSearcher( barIdentifier );
        IndexReference bazSearcher = dataSource.getIndexSearcher( bazIdentifier );
        IndexReference newFooSearcher = dataSource.getIndexSearcher( bazIdentifier );
        assertNotSame( oldFooSearcher, newFooSearcher );
        assertFalse( newFooSearcher.isClosed() );
        oldFooSearcher.close();
        barSearcher.close();
        bazSearcher.close();
        newFooSearcher.close();
    }

    @Test
    public void testRecreatesWriterWhenRequestedAgainAfterCacheEviction() throws Throwable
    {
        addIndex( "bar" );
        addIndex( "baz" );
<<<<<<< HEAD
        Config config = Config.embeddedDefaults( cacheSizeConfig() );
        dataSource = life.add( new LuceneDataSource( directory.graphDbDir(), config, indexStore, fileSystemRule.get() ) );
=======
        Map<String, String> configMap = config();
        configMap.put( GraphDatabaseSettings.lucene_searcher_cache_size.name(), "2" );
        Config config = new Config( configMap, GraphDatabaseSettings.class );
        dataSource = life.add( getLuceneDataSource( config ) );
>>>>>>> 9afb987d
        IndexIdentifier fooIdentifier = identifier( "foo" );
        IndexIdentifier barIdentifier = identifier( "bar" );
        IndexIdentifier bazIdentifier = identifier( "baz" );
        IndexWriter oldFooIndexWriter = dataSource.getIndexSearcher( fooIdentifier ).getWriter();
        dataSource.getIndexSearcher( barIdentifier );
        dataSource.getIndexSearcher( bazIdentifier );
        IndexWriter newFooIndexWriter = dataSource.getIndexSearcher( fooIdentifier ).getWriter();
        assertNotSame( oldFooIndexWriter, newFooIndexWriter );
        assertTrue( newFooIndexWriter.isOpen() );
    }

    private void stopDataSource() throws IOException
    {
        dataSource.shutdown();
    }

    private Map<String, String> config()
    {
        return stringMap();
    }

    private void prepareIndexesByIdentifiers( IndexIdentifier indexIdentifier )
    {
<<<<<<< HEAD
        Config config = Config.embeddedDefaults();
        dataSource = life.add( new LuceneDataSource( directory.graphDbDir(), config, indexStore, fileSystemRule.get() ) );
=======
        Config config = new Config( config(), GraphDatabaseSettings.class );
        dataSource = life.add( getLuceneDataSource( config ) );
>>>>>>> 9afb987d
        dataSource.getIndexSearcher( indexIdentifier );
        dataSource.force();
    }

    private Map<String, String> readOnlyConfig()
    {
        return stringMap( GraphDatabaseSettings.read_only.name(), "true" );
    }

    private Map<String, String> cacheSizeConfig()
    {
        return stringMap( GraphDatabaseSettings.lucene_searcher_cache_size.name(), "2" );
    }

    private void addIndex( String name )
    {
        indexStore.set( Node.class, name, stringMap( IndexManager.PROVIDER, "lucene", "type", "fulltext" ) );
    }

    private IndexIdentifier identifier( String name )
    {
        return new IndexIdentifier( IndexEntityType.Node, name );
    }

    private LuceneDataSource getLuceneDataSource( Config config )
    {
        return getLuceneDataSource( config, OperationalMode.unknown );
    }

    private LuceneDataSource getLuceneDataSource( Config config, OperationalMode operationalMode )
    {
        return new LuceneDataSource( directory.graphDbDir(), config, indexStore,
                new DefaultFileSystemAbstraction(), operationalMode );
    }
}<|MERGE_RESOLUTION|>--- conflicted
+++ resolved
@@ -32,7 +32,7 @@
 import org.neo4j.graphdb.Node;
 import org.neo4j.graphdb.factory.GraphDatabaseSettings;
 import org.neo4j.graphdb.index.IndexManager;
-import org.neo4j.helpers.collection.MapUtil;
+import org.neo4j.io.fs.DefaultFileSystemAbstraction;
 import org.neo4j.kernel.configuration.Config;
 import org.neo4j.kernel.impl.factory.OperationalMode;
 import org.neo4j.kernel.impl.index.IndexConfigStore;
@@ -76,14 +76,8 @@
         prepareIndexesByIdentifiers( indexIdentifier );
         stopDataSource();
 
-<<<<<<< HEAD
-        Config readOnlyConfig = Config.embeddedDefaults( readOnlyConfig() );
-        LuceneDataSource readOnlyDataSource = life.add( new LuceneDataSource( directory.graphDbDir(), readOnlyConfig,
-                indexStore, fileSystemRule.get() ) );
-=======
-        Config readOnlyConfig = new Config( readOnlyConfig(), GraphDatabaseSettings.class );
+        Config readOnlyConfig = Config.embeddedDefaults( readOnlyConfig() );
         LuceneDataSource readOnlyDataSource = life.add( getLuceneDataSource( readOnlyConfig ) );
->>>>>>> 9afb987d
         assertNotNull( readOnlyDataSource.getIndexSearcher( indexIdentifier ) );
 
         readOnlyDataSource.force();
@@ -96,14 +90,8 @@
         prepareIndexesByIdentifiers( indexIdentifier );
         stopDataSource();
 
-<<<<<<< HEAD
-        Config readOnlyConfig = Config.embeddedDefaults( readOnlyConfig() );
-        dataSource = life.add( new LuceneDataSource( directory.graphDbDir(), readOnlyConfig, indexStore,
-                fileSystemRule.get() ) );
-=======
-        Config readOnlyConfig = new Config( readOnlyConfig(), GraphDatabaseSettings.class );
+        Config readOnlyConfig = Config.embeddedDefaults( readOnlyConfig() );
         dataSource = life.add( getLuceneDataSource( readOnlyConfig, OperationalMode.single ) );
->>>>>>> 9afb987d
         expectedException.expect( IllegalStateException.class );
         expectedException.expectMessage("Index deletion in read only mode is not supported.");
         dataSource.deleteIndex( indexIdentifier, false );
@@ -116,14 +104,8 @@
         prepareIndexesByIdentifiers( indexIdentifier );
         stopDataSource();
 
-<<<<<<< HEAD
-        Config readOnlyConfig = Config.embeddedDefaults( readOnlyConfig() );
-        dataSource = life.add( new LuceneDataSource( directory.graphDbDir(), readOnlyConfig, indexStore,
-                fileSystemRule.get() ) );
-=======
-        Config readOnlyConfig = new Config( readOnlyConfig(), GraphDatabaseSettings.class );
+        Config readOnlyConfig = Config.embeddedDefaults( readOnlyConfig() );
         dataSource = life.add( getLuceneDataSource( readOnlyConfig, OperationalMode.single ) );
->>>>>>> 9afb987d
 
         IndexReference indexSearcher = dataSource.getIndexSearcher( indexIdentifier );
         assertTrue( "Read only index reference should be used in read only mode.",
@@ -137,7 +119,7 @@
         prepareIndexesByIdentifiers( indexIdentifier );
         stopDataSource();
 
-        Config readOnlyConfig = new Config( readOnlyConfig(), GraphDatabaseSettings.class );
+        Config readOnlyConfig = Config.embeddedDefaults( readOnlyConfig() );
         dataSource = life.add( getLuceneDataSource( readOnlyConfig, OperationalMode.ha ) );
 
         IndexReference indexSearcher = dataSource.getIndexSearcher( indexIdentifier );
@@ -152,14 +134,8 @@
         prepareIndexesByIdentifiers( indexIdentifier );
         stopDataSource();
 
-<<<<<<< HEAD
-        Config readOnlyConfig = Config.embeddedDefaults( readOnlyConfig() );
-        dataSource = life.add( new LuceneDataSource( directory.graphDbDir(), readOnlyConfig, indexStore,
-                fileSystemRule.get() ) );
-=======
-        Config readOnlyConfig = new Config( readOnlyConfig(), GraphDatabaseSettings.class );
+        Config readOnlyConfig = Config.embeddedDefaults( readOnlyConfig() );
         dataSource = life.add( getLuceneDataSource( readOnlyConfig ) );
->>>>>>> 9afb987d
 
         IndexReference indexSearcher = dataSource.getIndexSearcher( indexIdentifier );
         IndexReference indexSearcher2 = dataSource.getIndexSearcher( indexIdentifier );
@@ -173,13 +149,8 @@
     @Test
     public void testShouldReturnIndexWriterFromLRUCache() throws Throwable
     {
-<<<<<<< HEAD
         Config config = Config.embeddedDefaults();
-        dataSource = life.add( new LuceneDataSource( directory.graphDbDir(), config, indexStore, fileSystemRule.get() ) );
-=======
-        Config config = new Config( config(), GraphDatabaseSettings.class );
-        dataSource = life.add( getLuceneDataSource( config ) );
->>>>>>> 9afb987d
+        dataSource = life.add( getLuceneDataSource( config ) );
         IndexIdentifier identifier = identifier( "foo" );
         IndexWriter writer = dataSource.getIndexSearcher( identifier ).getWriter();
         assertSame( writer, dataSource.getIndexSearcher( identifier ).getWriter() );
@@ -188,13 +159,8 @@
     @Test
     public void testShouldReturnIndexSearcherFromLRUCache() throws Throwable
     {
-<<<<<<< HEAD
         Config config = Config.embeddedDefaults();
-        dataSource = life.add( new LuceneDataSource( directory.graphDbDir(), config, indexStore, fileSystemRule.get() ) );
-=======
-        Config config = new Config( config(), GraphDatabaseSettings.class );
-        dataSource = life.add( getLuceneDataSource( config ) );
->>>>>>> 9afb987d
+        dataSource = life.add( getLuceneDataSource( config ) );
         IndexIdentifier identifier = identifier( "foo" );
         IndexReference searcher = dataSource.getIndexSearcher( identifier );
         assertSame( searcher, dataSource.getIndexSearcher( identifier ) );
@@ -206,15 +172,8 @@
     {
         addIndex( "bar" );
         addIndex( "baz" );
-<<<<<<< HEAD
-        Config config = Config.embeddedDefaults( cacheSizeConfig() );
-        dataSource = life.add( new LuceneDataSource( directory.graphDbDir(), config, indexStore, fileSystemRule.get() ) );
-=======
-        Map<String, String> configMap = config();
-        configMap.put( GraphDatabaseSettings.lucene_searcher_cache_size.name(), "2" );
-        Config config = new Config( configMap, GraphDatabaseSettings.class );
-        dataSource = life.add( getLuceneDataSource( config ) );
->>>>>>> 9afb987d
+        Config config = Config.embeddedDefaults( cacheSizeConfig() );
+        dataSource = life.add( getLuceneDataSource( config ) );
         IndexIdentifier fooIdentifier = identifier( "foo" );
         IndexIdentifier barIdentifier = identifier( "bar" );
         IndexIdentifier bazIdentifier = identifier( "baz" );
@@ -230,15 +189,8 @@
     {
         addIndex( "bar" );
         addIndex( "baz" );
-<<<<<<< HEAD
-        Config config = Config.embeddedDefaults( cacheSizeConfig() );
-        dataSource = life.add( new LuceneDataSource( directory.graphDbDir(), config, indexStore, fileSystemRule.get() ) );
-=======
-        Map<String, String> configMap = config();
-        configMap.put( GraphDatabaseSettings.lucene_searcher_cache_size.name(), "2" );
-        Config config = new Config( configMap, GraphDatabaseSettings.class );
-        dataSource = life.add( getLuceneDataSource( config ) );
->>>>>>> 9afb987d
+        Config config = Config.embeddedDefaults( cacheSizeConfig() );
+        dataSource = life.add( getLuceneDataSource( config )  );
         IndexIdentifier fooIdentifier = identifier( "foo" );
         IndexIdentifier barIdentifier = identifier( "bar" );
         IndexIdentifier bazIdentifier = identifier( "baz" );
@@ -256,15 +208,8 @@
     {
         addIndex( "bar" );
         addIndex( "baz" );
-<<<<<<< HEAD
-        Config config = Config.embeddedDefaults( cacheSizeConfig() );
-        dataSource = life.add( new LuceneDataSource( directory.graphDbDir(), config, indexStore, fileSystemRule.get() ) );
-=======
-        Map<String, String> configMap = config();
-        configMap.put( GraphDatabaseSettings.lucene_searcher_cache_size.name(), "2" );
-        Config config = new Config( configMap, GraphDatabaseSettings.class );
-        dataSource = life.add( getLuceneDataSource( config ) );
->>>>>>> 9afb987d
+        Config config = Config.embeddedDefaults( cacheSizeConfig() );
+        dataSource = life.add( getLuceneDataSource( config ) );
         IndexIdentifier fooIdentifier = identifier( "foo" );
         IndexIdentifier barIdentifier = identifier( "bar" );
         IndexIdentifier bazIdentifier = identifier( "baz" );
@@ -285,15 +230,8 @@
     {
         addIndex( "bar" );
         addIndex( "baz" );
-<<<<<<< HEAD
-        Config config = Config.embeddedDefaults( cacheSizeConfig() );
-        dataSource = life.add( new LuceneDataSource( directory.graphDbDir(), config, indexStore, fileSystemRule.get() ) );
-=======
-        Map<String, String> configMap = config();
-        configMap.put( GraphDatabaseSettings.lucene_searcher_cache_size.name(), "2" );
-        Config config = new Config( configMap, GraphDatabaseSettings.class );
-        dataSource = life.add( getLuceneDataSource( config ) );
->>>>>>> 9afb987d
+        Config config = Config.embeddedDefaults( cacheSizeConfig() );
+        dataSource = life.add( getLuceneDataSource( config ) );
         IndexIdentifier fooIdentifier = identifier( "foo" );
         IndexIdentifier barIdentifier = identifier( "bar" );
         IndexIdentifier bazIdentifier = identifier( "baz" );
@@ -317,13 +255,8 @@
 
     private void prepareIndexesByIdentifiers( IndexIdentifier indexIdentifier )
     {
-<<<<<<< HEAD
         Config config = Config.embeddedDefaults();
-        dataSource = life.add( new LuceneDataSource( directory.graphDbDir(), config, indexStore, fileSystemRule.get() ) );
-=======
-        Config config = new Config( config(), GraphDatabaseSettings.class );
-        dataSource = life.add( getLuceneDataSource( config ) );
->>>>>>> 9afb987d
+        dataSource = life.add( getLuceneDataSource( config ) );
         dataSource.getIndexSearcher( indexIdentifier );
         dataSource.force();
     }
