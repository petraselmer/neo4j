--- conflicted
+++ resolved
@@ -150,9 +150,6 @@
         closed = false;
     }
 
-<<<<<<< HEAD
-    public static File getLuceneIndexStoreDirectory( File storeDir )
-=======
     public void assertValidType( String key, Object value, IndexIdentifier identifier )
     {
         DocValuesType expectedType;
@@ -184,8 +181,7 @@
         }
     }
 
-    public static File getLuceneIndexStoreDirectory(File storeDir)
->>>>>>> 32f75538
+    public static File getLuceneIndexStoreDirectory( File storeDir )
     {
         return new File( storeDir, "index" );
     }
