/**
 * Copyright (c) 2002-2013 "Neo Technology,"
 * Network Engine for Objects in Lund AB [http://neotechnology.com]
 *
 * This file is part of Neo4j.
 *
 * Neo4j is free software: you can redistribute it and/or modify
 * it under the terms of the GNU General Public License as published by
 * the Free Software Foundation, either version 3 of the License, or
 * (at your option) any later version.
 *
 * This program is distributed in the hope that it will be useful,
 * but WITHOUT ANY WARRANTY; without even the implied warranty of
 * MERCHANTABILITY or FITNESS FOR A PARTICULAR PURPOSE.  See the
 * GNU General Public License for more details.
 *
 * You should have received a copy of the GNU General Public License
 * along with this program.  If not, see <http://www.gnu.org/licenses/>.
 */
package org.neo4j.shell;

import java.io.PrintWriter;

import org.junit.Test;

import org.neo4j.graphdb.GraphDatabaseService;
import org.neo4j.helpers.Settings;
import org.neo4j.kernel.GraphDatabaseAPI;
import org.neo4j.shell.impl.CollectingOutput;
import org.neo4j.shell.impl.RemoteClient;
import org.neo4j.shell.kernel.GraphDatabaseShellServer;
import org.neo4j.test.TestGraphDatabaseFactory;

import static org.hamcrest.CoreMatchers.containsString;
import static org.junit.Assert.assertEquals;
import static org.junit.Assert.assertThat;
import static org.junit.Assert.assertTrue;
import static org.junit.Assert.fail;
import static org.neo4j.shell.ShellLobby.NO_INITIAL_SESSION;
import static org.neo4j.shell.ShellLobby.remoteLocation;
import static org.neo4j.visualization.asciidoc.AsciidocHelper.createGraphVizWithNodeId;

public class ShellDocTest
{
    private final static String NL = System.getProperty( "line.separator" );

    private AppCommandParser parse( final String line ) throws Exception
    {
        return new AppCommandParser( new GraphDatabaseShellServer( null ), line );
    }

    @Test
    public void testParserEasy() throws Exception
    {
        AppCommandParser parser = parse( "ls -la" );
        assertEquals( "ls", parser.getAppName() );
        assertEquals( 2, parser.options().size() );
        assertTrue( parser.options().containsKey( "l" ) );
        assertTrue( parser.options().containsKey( "a" ) );
        assertTrue( parser.arguments().isEmpty() );
    }
    
    @Test
    public void parsingUnrecognizedOptionShouldFail() throws Exception
    {
        String unrecognizedOption = "unrecognized-option";
        try
        {
            parse( "ls --" + unrecognizedOption );
            fail( "Should fail when encountering unrecognized option" );
        }
        catch ( ShellException e )
        {
            assertThat( e.getMessage(), containsString( unrecognizedOption ) );
        }
    }

    @Test
    public void testParserArguments() throws Exception
    {
        AppCommandParser parser = parse( "set -t java.lang.Integer key value" );
        assertEquals( "set", parser.getAppName() );
        assertTrue( parser.options().containsKey( "t" ) );
        assertEquals( "java.lang.Integer", parser.options().get( "t" ) );
        assertEquals( 2, parser.arguments().size() );
        assertEquals( "key", parser.arguments().get( 0 ) );
        assertEquals( "value", parser.arguments().get( 1 ) );
        assertShellException( "set -tsd" );
    }
    
    @Test
    public void testEnableRemoteShellOnCustomPort() throws Exception
    {
        int port = 8085;
        GraphDatabaseService graphDb = new TestGraphDatabaseFactory().
                newImpermanentDatabaseBuilder().
                setConfig( ShellSettings.remote_shell_enabled, "true" ).
                setConfig( ShellSettings.remote_shell_port, "" + port ).
                newGraphDatabase();
        RemoteClient client = new RemoteClient( NO_INITIAL_SESSION, remoteLocation( port ), new CollectingOutput() );
        client.evaluate( "help" );
        client.shutdown();
        graphDb.shutdown();
    }

    @Test
    public void testEnableServerOnDefaultPort() throws Exception
    {
        GraphDatabaseService graphDb = new TestGraphDatabaseFactory().newImpermanentDatabaseBuilder().
                setConfig( ShellSettings.remote_shell_enabled, Settings.TRUE ).
                newGraphDatabase();
        try
        {
            RemoteClient client = new RemoteClient( NO_INITIAL_SESSION, remoteLocation(), new CollectingOutput() );
            client.evaluate( "help" );
            client.shutdown();
        }
        finally
        {
            graphDb.shutdown();
        }
    }

    @Test
    public void testRemoveReferenceNode() throws Exception
    {
        GraphDatabaseAPI db = (GraphDatabaseAPI)new TestGraphDatabaseFactory().newImpermanentDatabase();
        final GraphDatabaseShellServer server = new GraphDatabaseShellServer( db, false );

        Documenter doc = new Documenter( "sample session", server );
        doc.add( "pwd", "", "where are we?" );
        doc.add( "set name \"Jon\"", "", "On the current node, set the key \"name\" to value \"Jon\"" );
        doc.add( "start n=node(0) return n;", "Jon", "send a cypher query" );
        doc.add( "mkrel -c -d i -t LIKES --np \"{'app':'foobar'}\"", "", "make an incoming relationship of type " +
                "LIKES, create the end node with the node properties specified." );
        doc.add( "ls", "1", "where are we?" );
        doc.add( "cd 1", "", "change to the newly created node" );
        doc.add( "ls -avr", "LIKES", "list relationships, including relationship id" );

        doc.add( "mkrel -c -d i -t KNOWS --np \"{'name':'Bob'}\"", "", "create one more KNOWS relationship and the " +
                "end node" );
        doc.add( "pwd", "0", "print current history stack" );
        doc.add( "ls -avr", "KNOWS", "verbose list relationships" );
        db.beginTx();
        doc.run();
        doc.add( "rmnode -f 0", "", "delete node 0 (reference node)" );
        doc.add( "cd", "", "cd back to the reference node" );
        doc.add( "pwd", "(?)", "the reference node doesn't exist now" );
        doc.add( "mknode --cd --np \"{'name':'Neo'}\"", "", "create a new node and go to it" );
        server.shutdown();
        db.shutdown();
    }

    @Test
    public void testDumpCypherResultSimple() throws Exception
    {
        GraphDatabaseAPI db = (GraphDatabaseAPI)new TestGraphDatabaseFactory().newImpermanentDatabase();
        final GraphDatabaseShellServer server = new GraphDatabaseShellServer( db, false );

        db.beginTx();
        Documenter doc = new Documenter( "simple cypher result dump", server );
        doc.add( "mknode --cd --np \"{'name':'Neo'}\"", "", "create a new node and go to it" );
        doc.add( "mkrel -c -d i -t LIKES --np \"{'app':'foobar'}\"", "", "create a relationship" );
        doc.add( "dump START n=node({self}) MATCH (n)-[r]-(m) return n,r,m;",
                "create (_1 {`name`:\"Neo\"})", "Export the cypher statement results" );
        doc.run();
        server.shutdown();
        db.shutdown();
    }

    @Test
    public void testDumpDatabase() throws Exception
    {
        GraphDatabaseAPI db = (GraphDatabaseAPI)new TestGraphDatabaseFactory().newImpermanentDatabase();
        final GraphDatabaseShellServer server = new GraphDatabaseShellServer( db, false );

        db.beginTx();
        Documenter doc = new Documenter( "database dump", server );
        doc.add( "create index on :Person(name);", "", "create an index" );
        doc.add( "create (m:Person:Hacker {name:'Mattias'}), (m)-[:KNOWS]->(m);", "", "create one labeled node and a relationship" );
        doc.add( "dump", "begin" +
                NL +"create index on :`Person`(`name`);" +
                NL +"create (_1:`Person`:`Hacker` {`name`:\"Mattias\"})" +
                NL +"create _1-[:`KNOWS`]->_1" +
                NL +";" +
                NL +"commit", "Export the whole database including indexes" );
        doc.run();
        server.shutdown();
        db.shutdown();
    }

    @Test
    public void testMatrix() throws Exception
    {
        GraphDatabaseAPI db = (GraphDatabaseAPI) new TestGraphDatabaseFactory().newImpermanentDatabaseBuilder()
                .loadPropertiesFromURL( getClass().getResource( "/autoindex.properties" ) ).newGraphDatabase();
        final GraphDatabaseShellServer server = new GraphDatabaseShellServer( db, false );

        Documenter doc = new Documenter( "a matrix example", server );
        doc.add( "mkrel -t ROOT -c -v", "created",
                "create the Thomas Andersson node" );
        doc.add( "cd 1", "", "go to the new node" );
        doc.add( "set name \"Thomas Andersson\"", "", "set the name property" );
        doc.add( "mkrel -t KNOWS -cv", "", "create Thomas direct friends" );
        doc.add( "cd 2", "", "go to the new node" );
        doc.add( "set name \"Trinity\"", "", "set the name property" );
        doc.add( "cd ..", "", "go back in the history stack" );
        doc.add( "mkrel -t KNOWS -cv", "", "create Thomas direct friends" );
        doc.add( "cd 3", "", "go to the new node" );
        doc.add( "set name \"Morpheus\"", "", "set the name property" );
        doc.add( "mkrel -t KNOWS 2", "", "create relationship to Trinity" );

        doc.add( "ls -rv", "", "list the relationships of node 3" );
        doc.add( "cd -r 2", "", "change the current position to relationship #2" );

        doc.add( "set -t int age 3", "", "set the age property on the relationship" );
        doc.add( "cd ..", "", "back to Morpheus" );
        doc.add( "cd -r 3", "", "next relationship" );
        doc.add( "set -t int age 90", "", "set the age property on the relationship" );
        doc.add( "cd start", "", "position to the start node of the current relationship" );

        doc.add( "", "", "We're now standing on Morpheus node, so let's create the rest of the friends." );
        doc.add( "mkrel -t KNOWS -c", "", "new node" );
        doc.add( "ls -r", "", "list relationships on the current node" );
        doc.add( "cd 4", "", "go to Cypher" );
        doc.add( "set name Cypher", "", "set the name" );
        doc.add( "mkrel -ct KNOWS", "", "create new node from Cypher" );
        //TODO: how to list outgoing relationships?
        //doc.add( "ls -rd out", "", "list relationships" );
        doc.add( "ls -r", "", "list relationships" );
        doc.add( "cd 5", "", "go to the Agent Smith node" );
        doc.add( "set name \"Agent Smith\"", "", "set the name" );
        doc.add( "mkrel -cvt CODED_BY", "", "outgoing relationship and new node" );
        doc.add( "cd 6", "", "go there" );
        doc.add( "set name \"The Architect\"", "", "set the name" );
        doc.add( "cd", "", "go to the first node in the history stack" );

        doc.add( "", "", "" );
        doc.add( "start morpheus = node:node_auto_index(name='Morpheus') " +
                "match morpheus-[:KNOWS]-zionist " +
                "return zionist.name;",
                "Trinity",
                "Morpheus' friends, looking up Morpheus by name in the Neo4j autoindex" );
        doc.add( "cypher 2.0 start morpheus = node:node_auto_index(name='Morpheus') " +
                "match morpheus-[:KNOWS]-zionist " +
                "return zionist.name;",
                "Cypher",
                "Morpheus' friends, looking up Morpheus by name in the Neo4j autoindex" );
<<<<<<< HEAD
        doc.add( "profile start morpheus = node:node_auto_index(name='Morpheus') " +
                "match morpheus-[:KNOWS]-zionist " +
                "return zionist.name;",
                "ColumnFilter",
                "profile the query by displaying more query execution information" );
        db.beginTx();
=======
//        doc.add( "profile start morpheus = node:node_auto_index(name='Morpheus') " +
//                "match morpheus-[:KNOWS]-zionist " +
//                "return zionist.name;",
//                "ColumnFilter",
//                "profile the query by displaying more query execution information" );
>>>>>>> 036edc85
        doc.run();
        server.shutdown();
        PrintWriter writer = doc.getWriter( "shell-matrix-example-graph" );
        db.beginTx();
        writer.println( createGraphVizWithNodeId( "Shell Matrix Example", db,
                "graph" ) );
        writer.flush();
        writer.close();
        db.shutdown();
    }

    private void assertShellException( final String command ) throws Exception
    {
        try
        {
            this.parse( command );
            fail( "Should fail with " + ShellException.class.getSimpleName() );
        }
        catch ( ShellException e )
        {
            // Good
        }
    }
}<|MERGE_RESOLUTION|>--- conflicted
+++ resolved
@@ -246,20 +246,12 @@
                 "return zionist.name;",
                 "Cypher",
                 "Morpheus' friends, looking up Morpheus by name in the Neo4j autoindex" );
-<<<<<<< HEAD
-        doc.add( "profile start morpheus = node:node_auto_index(name='Morpheus') " +
-                "match morpheus-[:KNOWS]-zionist " +
-                "return zionist.name;",
-                "ColumnFilter",
-                "profile the query by displaying more query execution information" );
-        db.beginTx();
-=======
 //        doc.add( "profile start morpheus = node:node_auto_index(name='Morpheus') " +
 //                "match morpheus-[:KNOWS]-zionist " +
 //                "return zionist.name;",
 //                "ColumnFilter",
 //                "profile the query by displaying more query execution information" );
->>>>>>> 036edc85
+        db.beginTx();
         doc.run();
         server.shutdown();
         PrintWriter writer = doc.getWriter( "shell-matrix-example-graph" );
