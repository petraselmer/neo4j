/*
 * Copyright (c) 2002-2017 "Neo Technology,"
 * Network Engine for Objects in Lund AB [http://neotechnology.com]
 *
 * This file is part of Neo4j.
 *
 * Neo4j is free software: you can redistribute it and/or modify
 * it under the terms of the GNU General Public License as published by
 * the Free Software Foundation, either version 3 of the License, or
 * (at your option) any later version.
 *
 * This program is distributed in the hope that it will be useful,
 * but WITHOUT ANY WARRANTY; without even the implied warranty of
 * MERCHANTABILITY or FITNESS FOR A PARTICULAR PURPOSE.  See the
 * GNU General Public License for more details.
 *
 * You should have received a copy of the GNU General Public License
 * along with this program.  If not, see <http://www.gnu.org/licenses/>.
 */
package org.neo4j.cypher.internal.compatibility.v3_2

import org.neo4j.cypher.internal.compatibility._
import org.neo4j.cypher.internal.compiler.v3_2
import org.neo4j.cypher.internal.compiler.v3_2.executionplan.{LegacyNodeIndexUsage, LegacyRelationshipIndexUsage, SchemaIndexScanUsage, SchemaIndexSeekUsage, ExecutionPlan => ExecutionPlan_v3_2}
import org.neo4j.cypher.internal.compiler.v3_2.phases.CompilerContext
import org.neo4j.cypher.internal.compiler.v3_2.{InfoLogger, ExplainMode => ExplainModev3_2, NormalMode => NormalModev3_2, ProfileMode => ProfileModev3_2}
import org.neo4j.cypher.internal.frontend.v3_2.InputPosition
import org.neo4j.cypher.internal.frontend.v3_2.helpers.rewriting.RewriterStepSequencer
import org.neo4j.cypher.internal.frontend.v3_2.phases.{BaseState, CompilationPhaseTracer, RecordingNotificationLogger}
import org.neo4j.cypher.internal.spi.v3_2.TransactionBoundQueryContext.IndexSearchMonitor
import org.neo4j.cypher.internal.spi.v3_2.{ExceptionTranslatingPlanContext, TransactionBoundGraphStatistics, TransactionBoundPlanContext, TransactionBoundQueryContext, TransactionalContextWrapper => TransactionalContextWrapperV3_2}
import org.neo4j.cypher.internal.spi.v3_3.{TransactionalContextWrapper => TransactionalContextWrapperV3_3}
import org.neo4j.cypher.internal.{frontend, _}
import org.neo4j.kernel.api.KernelAPI
import org.neo4j.kernel.api.query.IndexUsage.{legacyIndexUsage, schemaIndexUsage}
import org.neo4j.kernel.api.query.PlannerInfo
import org.neo4j.kernel.impl.query.QueryExecutionMonitor
import org.neo4j.kernel.monitoring.{Monitors => KernelMonitors}
import org.neo4j.logging.Log

import scala.util.Try

trait Compatibility[C <: CompilerContext] {
  val queryCacheSize: Int
  val kernelMonitors: KernelMonitors
  val kernelAPI: KernelAPI

  protected val rewriterSequencer: (String) => RewriterStepSequencer = {
    import RewriterStepSequencer._
    import org.neo4j.helpers.Assertion._

    if (assertionsEnabled()) newValidating else newPlain
  }

  protected val compiler: v3_2.CypherCompiler[C]

  implicit val executionMonitor: QueryExecutionMonitor = kernelMonitors.newMonitor(classOf[QueryExecutionMonitor])

  def produceParsedQuery(preParsedQuery: PreParsedQuery, tracer: CompilationPhaseTracer,
                         preParsingNotifications: Set[org.neo4j.graphdb.Notification]): ParsedQuery = {
    val notificationLogger = new RecordingNotificationLogger
    val preparedSyntacticQueryForV_3_2 =
      Try(compiler.parseQuery(preParsedQuery.statement,
        preParsedQuery.rawStatement,
        notificationLogger,
        preParsedQuery.planner.name,
        preParsedQuery.debugOptions,
        Some(helpers.as3_2(preParsedQuery.offset)), tracer))
    new ParsedQuery {
      override def plan(transactionalContext: TransactionalContextWrapperV3_3, tracer: frontend.v3_3.phases.CompilationPhaseTracer):
        (ExecutionPlan, Map[String, Any]) = exceptionHandler.runSafely {
        val tc = TransactionalContextWrapperV3_2(transactionalContext.tc)
        val planContext = new ExceptionTranslatingPlanContext(new TransactionBoundPlanContext(tc, notificationLogger))
        val syntacticQuery = preparedSyntacticQueryForV_3_2.get
        val (planImpl, extractedParameters) = compiler.planPreparedQuery(syntacticQuery, notificationLogger, planContext,
                                                                         preParsedQuery.debugOptions,
                                                                         Some(helpers.as3_2(preParsedQuery.offset)),
                                                                         helpers.as3_2(tracer))

        // Log notifications/warnings from planning
        planImpl.notifications(planContext).foreach(notificationLogger.log)

<<<<<<< HEAD
        (new ExecutionPlanWrapper(planImpl, transactionalContext, preParsingNotifications ), extractedParameters)
=======
        (new ExecutionPlanWrapper(planImpl, preParsingNotifications, preParsedQuery.offset), extractedParameters)
>>>>>>> 56c75be9
      }

      override protected val trier: Try[BaseState] = preparedSyntacticQueryForV_3_2
    }
  }

<<<<<<< HEAD
  class ExecutionPlanWrapper(inner: ExecutionPlan_v3_2, transactionalContext: TransactionalContextWrapperV3_3, preParsingNotifications: Set[org.neo4j.graphdb.Notification])
=======
  class ExecutionPlanWrapper(inner: ExecutionPlan_v3_2, preParsingNotifications: Set[org.neo4j.graphdb.Notification], offSet: frontend.v3_2.InputPosition)
>>>>>>> 56c75be9
    extends ExecutionPlan {

    private val searchMonitor = kernelMonitors.newMonitor(classOf[IndexSearchMonitor])

    private def queryContext(transactionalContext: TransactionalContextWrapperV3_3) = {
      val ctx = new TransactionBoundQueryContext(TransactionalContextWrapperV3_2(transactionalContext.tc))(searchMonitor)
      new ExceptionTranslatingQueryContext(ctx)
    }

    def run(transactionalContext: TransactionalContextWrapperV3_3, executionMode: CypherExecutionMode, params: Map[String, Any]): ExecutionResult = {
      val innerExecutionMode = executionMode match {
        case CypherExecutionMode.explain => ExplainModev3_2
        case CypherExecutionMode.profile => ProfileModev3_2
        case CypherExecutionMode.normal => NormalModev3_2
      }
      exceptionHandler.runSafely {
        val innerParams = typeConversions.asPrivateMap(params)
        val innerResult = inner.run(queryContext(transactionalContext), innerExecutionMode, innerParams)
        new ClosingExecutionResult(
          transactionalContext.tc.executingQuery(),
          new ExecutionResultWrapper(innerResult, inner.plannerUsed, inner.runtimeUsed, preParsingNotifications, Some(offSet)),
          exceptionHandler.runSafely
        )
      }
    }

    def isPeriodicCommit: Boolean = inner.isPeriodicCommit

    def isStale(lastCommittedTxId: LastCommittedTxIdProvider, ctx: TransactionalContextWrapperV3_3): Boolean =
      inner.isStale(lastCommittedTxId, TransactionBoundGraphStatistics(ctx.readOperations))

    override def plannerInfo: PlannerInfo = {
      import scala.collection.JavaConverters._
      new PlannerInfo(inner.plannerUsed.name, inner.runtimeUsed.name, inner.plannedIndexUsage.map {
        case SchemaIndexSeekUsage(identifier, label, propertyKeys) =>
          val labelId = transactionalContext.readOperations.labelGetForName(label)
          schemaIndexUsage(identifier, labelId, label, propertyKeys: _*)
        case SchemaIndexScanUsage(identifier, label, propertyKey) =>
          val labelId = transactionalContext.readOperations.labelGetForName(label)
          schemaIndexUsage(identifier, labelId, label, propertyKey)
        case LegacyNodeIndexUsage(identifier, index) => legacyIndexUsage(identifier, "NODE", index)
        case LegacyRelationshipIndexUsage(identifier, index) => legacyIndexUsage(identifier, "RELATIONSHIP", index)
      }.asJava)
    }
  }
}

class StringInfoLogger(log: Log) extends InfoLogger {
  def info(message: String) {
    log.info(message)
  }
}
<|MERGE_RESOLUTION|>--- conflicted
+++ resolved
@@ -24,7 +24,6 @@
 import org.neo4j.cypher.internal.compiler.v3_2.executionplan.{LegacyNodeIndexUsage, LegacyRelationshipIndexUsage, SchemaIndexScanUsage, SchemaIndexSeekUsage, ExecutionPlan => ExecutionPlan_v3_2}
 import org.neo4j.cypher.internal.compiler.v3_2.phases.CompilerContext
 import org.neo4j.cypher.internal.compiler.v3_2.{InfoLogger, ExplainMode => ExplainModev3_2, NormalMode => NormalModev3_2, ProfileMode => ProfileModev3_2}
-import org.neo4j.cypher.internal.frontend.v3_2.InputPosition
 import org.neo4j.cypher.internal.frontend.v3_2.helpers.rewriting.RewriterStepSequencer
 import org.neo4j.cypher.internal.frontend.v3_2.phases.{BaseState, CompilationPhaseTracer, RecordingNotificationLogger}
 import org.neo4j.cypher.internal.spi.v3_2.TransactionBoundQueryContext.IndexSearchMonitor
@@ -72,30 +71,24 @@
         val tc = TransactionalContextWrapperV3_2(transactionalContext.tc)
         val planContext = new ExceptionTranslatingPlanContext(new TransactionBoundPlanContext(tc, notificationLogger))
         val syntacticQuery = preparedSyntacticQueryForV_3_2.get
+        val pos3_2 = helpers.as3_2(preParsedQuery.offset)
         val (planImpl, extractedParameters) = compiler.planPreparedQuery(syntacticQuery, notificationLogger, planContext,
                                                                          preParsedQuery.debugOptions,
-                                                                         Some(helpers.as3_2(preParsedQuery.offset)),
+                                                                         Some(pos3_2),
                                                                          helpers.as3_2(tracer))
 
         // Log notifications/warnings from planning
         planImpl.notifications(planContext).foreach(notificationLogger.log)
 
-<<<<<<< HEAD
-        (new ExecutionPlanWrapper(planImpl, transactionalContext, preParsingNotifications ), extractedParameters)
-=======
-        (new ExecutionPlanWrapper(planImpl, preParsingNotifications, preParsedQuery.offset), extractedParameters)
->>>>>>> 56c75be9
+        (new ExecutionPlanWrapper(planImpl, transactionalContext,preParsingNotifications, pos3_2), extractedParameters)
       }
 
       override protected val trier: Try[BaseState] = preparedSyntacticQueryForV_3_2
     }
   }
 
-<<<<<<< HEAD
-  class ExecutionPlanWrapper(inner: ExecutionPlan_v3_2, transactionalContext: TransactionalContextWrapperV3_3, preParsingNotifications: Set[org.neo4j.graphdb.Notification])
-=======
-  class ExecutionPlanWrapper(inner: ExecutionPlan_v3_2, preParsingNotifications: Set[org.neo4j.graphdb.Notification], offSet: frontend.v3_2.InputPosition)
->>>>>>> 56c75be9
+  class ExecutionPlanWrapper(inner: ExecutionPlan_v3_2, transactionalContext: TransactionalContextWrapperV3_3,
+                             preParsingNotifications: Set[org.neo4j.graphdb.Notification], offSet: frontend.v3_2.InputPosition)
     extends ExecutionPlan {
 
     private val searchMonitor = kernelMonitors.newMonitor(classOf[IndexSearchMonitor])
