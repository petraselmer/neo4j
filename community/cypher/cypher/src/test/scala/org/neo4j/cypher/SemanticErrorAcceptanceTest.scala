--- conflicted
+++ resolved
@@ -421,7 +421,6 @@
     )
   }
 
-<<<<<<< HEAD
   test("Range error check") {
     executeAndEnsureError(
       "WITH range(2, 8, 0) AS r RETURN r",
@@ -429,8 +428,6 @@
     )
   }
 
-  def executeAndEnsureError(query: String, message: String) {
-=======
   test("should reject properties on shortest path relationships") {
     executeAndEnsureError(
       "MATCH (a), (b), shortestPath( (a)-[r* {x: 1}]->(b) ) RETURN *",
@@ -446,18 +443,13 @@
   }
 
   def executeAndEnsureError(query: String, expected: String) {
->>>>>>> 49087ca5
     try {
       execute(query).toList
       fail(s"Did not get the expected syntax error, expected: $expected")
     } catch {
-<<<<<<< HEAD
-      case x: CypherException => x.getMessage.lines.next().trim should startWith(message.init)
-=======
       case x: CypherException =>
         val actual = x.getMessage.lines.next().trim
         actual should equal(expected)
->>>>>>> 49087ca5
     }
   }
 }