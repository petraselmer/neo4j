--- conflicted
+++ resolved
@@ -831,7 +831,7 @@
       Query.
         start(NodeById("a", 1)).
         matches(RelatedTo("b", "a", "r", Seq(), Direction.INCOMING, false)).
-        namedPaths(NamedPath("p", RelatedTo("b", "a", "r", Seq(), Direction.INCOMING, false))).
+        namedPaths(NamedPath("p", ParsedRelation("r", "b", "a", Seq(), Direction.INCOMING))).
         returns(ReturnItem(Identifier("p"), "p")))
   }
 
@@ -1088,9 +1088,9 @@
       Query.
         start(NodeById("a", 1)).
         matches(RelatedTo("a", "b", "r", Seq(), Direction.OUTGOING, false)).
-        namedPaths(NamedPath("p", RelatedTo("a", "b", "r", Seq(), Direction.OUTGOING, false))).
-        where(AllInCollection(NodesFunction(Identifier("p")), "x", Equals(Property(Identifier("x"), "name"), Literal("Andres"))))
-        returns (ReturnItem(Identifier("b"), "b")))
+        namedPaths(NamedPath("p", ParsedRelation("r", "a", "b", Seq(), Direction.OUTGOING))).
+        where(AllInCollection(NodesFunction(Identifier("p")), "x", Equals(Property(Identifier("x"), PropertyKey("name")), Literal("Andres")))).
+        returns(ReturnItem(Identifier("b"), "b")))
   }
 
   @Test def testAnyIterablePredicate() {
@@ -1098,14 +1098,11 @@
       """start a = node(1) match p=(a-[r]->b) where any(x in NODES(p) WHERE x.name = "Andres") return b""",
       Query.
         start(NodeById("a", 1)).
-<<<<<<< HEAD
-        where(SingleInCollection(NodesFunction(Identifier("p")), "x", Equals(Property(Identifier("x"), PropertyKey("name")),
-        Literal("Andres"))))
-=======
+        where(SingleInCollection(NodesFunction(Identifier("p")), "x", Equals(Property(Identifier("x"), PropertyKey("name")), Literal("Andres")))).
         matches(RelatedTo("a", "b", "r", Seq(), Direction.OUTGOING, false)).
-        namedPaths(NamedPath("p", RelatedTo("a", "b", "r", Seq(), Direction.OUTGOING, false))).
-        where(AnyInCollection(NodesFunction(Identifier("p")), "x", Equals(Property(Identifier("x"), "name"), Literal("Andres"))))
-        returns (ReturnItem(Identifier("b"), "b")))
+        namedPaths(NamedPath("p", ParsedRelation("r", "a", "b", Seq(), Direction.OUTGOING))).
+        where(AnyInCollection(NodesFunction(Identifier("p")), "x", Equals(Property(Identifier("x"), PropertyKey("name")), Literal("Andres")))).
+        returns(ReturnItem(Identifier("b"), "b")))
   }
 
   @Test def testNoneIterablePredicate() {
@@ -1114,9 +1111,9 @@
       Query.
         start(NodeById("a", 1)).
         matches(RelatedTo("a", "b", "r", Seq(), Direction.OUTGOING, false)).
-        namedPaths(NamedPath("p", RelatedTo("a", "b", "r", Seq(), Direction.OUTGOING, false))).
-        where(NoneInCollection(NodesFunction(Identifier("p")), "x", Equals(Property(Identifier("x"), "name"), Literal("Andres"))))
-        returns (ReturnItem(Identifier("b"), "b")))
+        namedPaths(NamedPath("p", ParsedRelation("r", "a", "b", Seq(), Direction.OUTGOING))).
+        where(NoneInCollection(NodesFunction(Identifier("p")), "x", Equals(Property(Identifier("x"), PropertyKey("name")), Literal("Andres")))).
+        returns(ReturnItem(Identifier("b"), "b")))
   }
 
   @Test def testSingleIterablePredicate() {
@@ -1125,10 +1122,9 @@
       Query.
         start(NodeById("a", 1)).
         matches(RelatedTo("a", "b", "r", Seq(), Direction.OUTGOING, false)).
-        namedPaths(NamedPath("p", RelatedTo("a", "b", "r", Seq(), Direction.OUTGOING, false))).
-        where(SingleInCollection(NodesFunction(Identifier("p")), "x", Equals(Property(Identifier("x"), "name"), Literal("Andres"))))
->>>>>>> 2cc44dae
-        returns (ReturnItem(Identifier("b"), "b")))
+        namedPaths(NamedPath("p", ParsedRelation("r", "a", "b", Seq(), Direction.OUTGOING))).
+        where(SingleInCollection(NodesFunction(Identifier("p")), "x", Equals(Property(Identifier("x"), PropertyKey("name")), Literal("Andres")))).
+        returns(ReturnItem(Identifier("b"), "b")))
   }
 
   @Test def testParamAsStartNode() {
@@ -1391,9 +1387,9 @@
       Query.
         start(NodeById("x", 1)).
         matches(RelatedTo("x", "z", "r", Seq(), Direction.OUTGOING, false)).
-        namedPaths(NamedPath("p", RelatedTo("x", "z", "r", Seq(), Direction.OUTGOING, false))).
+        namedPaths(NamedPath("p", ParsedRelation("r", "x", "z", Seq.empty, Direction.OUTGOING))).
         returns(
-        ReturnItem(FilterFunction(Identifier("p"), "x", Equals(Property(Identifier("x"), "prop"), Literal(123))), "[x in p WHERE x.prop = 123]")
+        ReturnItem(FilterFunction(Identifier("p"), "x", Equals(Property(Identifier("x"), PropertyKey("prop")), Literal(123))), "[x in p WHERE x.prop = 123]")
       ))
   }
 
@@ -1422,9 +1418,9 @@
       Query.
         start(NodeById("x", 1)).
         matches(RelatedTo("x", "z", "r", Seq(), Direction.OUTGOING, false)).
-        namedPaths(NamedPath("p", RelatedTo("x", "z", "r", Seq(), Direction.OUTGOING, false))).
+        namedPaths(NamedPath("p", ParsedRelation("r", "x", "z", Seq.empty, Direction.OUTGOING))).
         returns(
-        ReturnItem(ExtractFunction(Identifier("p"), "x", Property(Identifier("x"), "prop")), "[x in p | x.prop]")
+        ReturnItem(ExtractFunction(Identifier("p"), "x", Property(Identifier("x"), PropertyKey("prop"))), "[x in p | x.prop]")
       ))
   }
 
@@ -1445,12 +1441,12 @@
       Query.
         start(NodeById("x", 1)).
         matches(RelatedTo("x", "z", "r", Seq(), Direction.OUTGOING, false)).
-        namedPaths(NamedPath("p", RelatedTo("x", "z", "r", Seq(), Direction.OUTGOING, false))).
+        namedPaths(NamedPath("p", ParsedRelation("r", "x", "z", Seq.empty, Direction.OUTGOING))).
         returns(
         ReturnItem(ExtractFunction(
-          FilterFunction(Identifier("p"), "x", GreaterThan(Property(Identifier("x"), "prop"), Literal(123))),
+          FilterFunction(Identifier("p"), "x", GreaterThan(Property(Identifier("x"), PropertyKey("prop")), Literal(123))),
           "x",
-          Property(Identifier("x"), "prop")
+          Property(Identifier("x"), PropertyKey("prop"))
         ), "[x in p WHERE x.prop > 123 | x.prop]")
       ))
   }
@@ -1779,7 +1775,7 @@
       start(CreateRelationshipStartItem(CreateRelationship("r",
         RelationshipEndpoint(Identifier("b"), Map(), Seq.empty, true),
         RelationshipEndpoint(Identifier("a"),Map(), Seq.empty, true), "REL", Map()))).
-      namedPaths(NamedPath("p", RelatedTo("a", "b", "r", "REL", Direction.INCOMING))).
+      namedPaths(NamedPath("p", ParsedRelation("r", "a", "b", Seq("REL"), Direction.INCOMING))).
       returns(ReturnItem(Identifier("p"), "p"))
 
     val q = Query.
@@ -1895,8 +1891,8 @@
   @Test def set_multiple_properties_on_node() {
     val secondQ = Query.
       updates(
-        PropertySetAction(Property(Identifier("a"), "hello"), Literal("world")),
-        PropertySetAction(Property(Identifier("a"), "foo"), Literal("bar"))
+        PropertySetAction(Property(Identifier("a"), PropertyKey("hello")), Literal("world")),
+        PropertySetAction(Property(Identifier("a"), PropertyKey("foo")), Literal("bar"))
       ).returns()
 
     val q = Query.
