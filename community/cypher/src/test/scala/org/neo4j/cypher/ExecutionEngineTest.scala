/**
 * Copyright (c) 2002-2012 "Neo Technology,"
 * Network Engine for Objects in Lund AB [http://neotechnology.com]
 *
 * This file is part of Neo4j.
 *
 * Neo4j is free software: you can redistribute it and/or modify
 * it under the terms of the GNU General Public License as published by
 * the Free Software Foundation, either version 3 of the License, or
 * (at your option) any later version.
 *
 * This program is distributed in the hope that it will be useful,
 * but WITHOUT ANY WARRANTY; without even the implied warranty of
 * MERCHANTABILITY or FITNESS FOR A PARTICULAR PURPOSE.  See the
 * GNU General Public License for more details.
 *
 * You should have received a copy of the GNU General Public License
 * along with this program.  If not, see <http://www.gnu.org/licenses/>.
 */
package org.neo4j.cypher

import internal.commands._
import expressions._
import org.junit.Assert._
import java.lang.String
import scala.collection.JavaConverters._
import org.junit.matchers.JUnitMatchers._
import org.neo4j.graphdb.{Path, Relationship, Direction, Node}
import org.junit.{Ignore, Test}
import org.neo4j.index.lucene.ValueContext
import org.neo4j.test.ImpermanentGraphDatabase

class ExecutionEngineTest extends ExecutionEngineHelper {

  @Test def shouldGetReferenceNode() {
    val query = Query.
      start(NodeById("n", Literal(0))).
      returns(ReturnItem(Identifier("n"), "n"))

    val result = execute(query)
    assertEquals(List(refNode), result.columnAs[Node]("n").toList)
  }

  @Test def shouldGetRelationshipById() {
    val n = createNode()
    val r = relate(n, refNode, "KNOWS")

    val query = Query.
      start(RelationshipById("r", Literal(0))).
      returns(ReturnItem(Identifier("r"), "r"))

    val result = execute(query)
    assertEquals(List(r), result.columnAs[Relationship]("r").toList)
  }

  @Test def shouldFilterOnGreaterThan() {
    val result = parseAndExecute("start node=node(0) where 0<1 return node")

    assertEquals(List(refNode), result.columnAs[Node]("node").toList)
  }

  @Test def shouldFilterOnRegexp() {
    val n1 = createNode(Map("name" -> "Andres"))
    val n2 = createNode(Map("name" -> "Jim"))

    val query = Query.
      start(NodeById("node", n1.getId, n2.getId)).
      where(RegularExpression(Property("node", "name"), Literal("And.*"))).
      returns(ReturnItem(Identifier("node"), "node"))

    val result = execute(query)
    assertEquals(List(n1), result.columnAs[Node]("node").toList)
  }

  @Test def shouldBeAbleToUseParamsInPatternMatchingPredicates() {
    val n1 = createNode()
    val n2 = createNode()
    relate(n1, n2, "A", Map("foo" -> "bar"))

    val result = parseAndExecute("start a=node(1) match a-[r]->b where r.foo =~ {param} return b", "param" -> "bar")

    assertEquals(List(n2), result.columnAs[Node]("b").toList)
  }

  @Test def shouldGetOtherNode() {
    val node: Node = createNode()

    val query = Query.
      start(NodeById("node", node.getId)).
      returns(ReturnItem(Identifier("node"), "node"))

    val result = execute(query)
    assertEquals(List(node), result.columnAs[Node]("node").toList)
  }

  @Test def shouldGetRelationship() {
    val node: Node = createNode()
    val rel: Relationship = relate(refNode, node, "yo")

    val query = Query.
      start(RelationshipById("rel", rel.getId)).
      returns(ReturnItem(Identifier("rel"), "rel"))

    val result = execute(query)
    assertEquals(List(rel), result.columnAs[Relationship]("rel").toList)
  }

  @Test def shouldGetTwoNodes() {
    val node: Node = createNode()

    val query = Query.
      start(NodeById("node", refNode.getId, node.getId)).
      returns(ReturnItem(Identifier("node"), "node"))

    val result = execute(query)
    assertEquals(List(refNode, node), result.columnAs[Node]("node").toList)
  }

  @Test def shouldGetNodeProperty() {
    val name = "Andres"
    val node: Node = createNode(Map("name" -> name))

    val query = Query.
      start(NodeById("node", node.getId)).
      returns(ReturnItem(Property("node", "name"), "node.name"))

    val result = execute(query)
    val list = result.columnAs[String]("node.name").toList
    assertEquals(List(name), list)
  }

  @Test def shouldFilterOutBasedOnNodePropName() {
    val name = "Andres"
    val start: Node = createNode()
    val a1: Node = createNode(Map("name" -> "Someone Else"))
    val a2: Node = createNode(Map("name" -> name))
    relate(start, a1, "x")
    relate(start, a2, "x")

    val query = Query.
      start(NodeById("start", start.getId)).
      matches(RelatedTo("start", "a", "rel", "x", Direction.BOTH)).
      where(Equals(Property("a", "name"), Literal(name))).
      returns(ReturnItem(Identifier("a"), "a"))

    val result = execute(query)
    assertEquals(List(a2), result.columnAs[Node]("a").toList)
  }

  @Test def shouldFilterBasedOnRelPropName() {
    val start: Node = createNode()
    val a: Node = createNode()
    val b: Node = createNode()
    relate(start, a, "KNOWS", Map("name" -> "monkey"))
    relate(start, b, "KNOWS", Map("name" -> "woot"))

    val query = Query.
      start(NodeById("start", start.getId)).
      matches(RelatedTo("start", "a", "r", "KNOWS", Direction.BOTH)).
      where(Equals(Property("r", "name"), Literal("monkey"))).
      returns(ReturnItem(Identifier("a"), "a"))

    val result = execute(query)
    assertEquals(List(a), result.columnAs[Node]("a").toList)
  }

  @Test def shouldOutputTheCartesianProductOfTwoNodes() {
    val n1: Node = createNode()
    val n2: Node = createNode()

    val query = Query.
      start(NodeById("n1", n1.getId), NodeById("n2", n2.getId)).
      returns(ReturnItem(Identifier("n1"), "n1"), ReturnItem(Identifier("n2"), "n2"))

    val result = execute(query)

    assertEquals(List(Map("n1" -> n1, "n2" -> n2)), result.toList)
  }

  @Test def shouldGetNeighbours() {
    val n1: Node = createNode()
    val n2: Node = createNode()
    relate(n1, n2, "KNOWS")

    val query = Query.
      start(NodeById("n1", n1.getId)).
      matches(RelatedTo("n1", "n2", "rel", "KNOWS", Direction.OUTGOING)).
      returns(ReturnItem(Identifier("n1"), "n1"), ReturnItem(Identifier("n2"), "n2"))

    val result = execute(query)

    assertEquals(List(Map("n1" -> n1, "n2" -> n2)), result.toList)
  }

  @Test def shouldGetTwoRelatedNodes() {
    val n1: Node = createNode()
    val n2: Node = createNode()
    val n3: Node = createNode()
    relate(n1, n2, "KNOWS")
    relate(n1, n3, "KNOWS")

    val query = Query.
      start(NodeById("start", n1.getId)).
      matches(RelatedTo("start", "x", "rel", "KNOWS", Direction.OUTGOING)).
      returns(ReturnItem(Identifier("x"), "x"))

    val result = execute(query)

    assertEquals(List(Map("x" -> n2), Map("x" -> n3)), result.toList)
  }

  @Test def executionResultTextualOutput() {
    val n1: Node = createNode()
    val n2: Node = createNode()
    val n3: Node = createNode()
    relate(n1, n2, "KNOWS")
    relate(n1, n3, "KNOWS")

    val query = Query.
      start(NodeById("start", n1.getId)).
      matches(RelatedTo("start", "x", "rel", "KNOWS", Direction.OUTGOING)).
      returns(ReturnItem(Identifier("x"), "x"), ReturnItem(Identifier("start"), "start"))

    val result = execute(query)

    val textOutput = result.dumpToString()
  }

  @Test def doesNotFailOnVisualizingEmptyOutput() {
    val query = Query.
      start(NodeById("start", refNode.getId)).
      where(Equals(Literal(1), Literal(0))).
      returns(ReturnItem(Identifier("start"), "start"))

    val result = execute(query)
  }

  @Test def shouldGetRelatedToRelatedTo() {
    val n1: Node = createNode()
    val n2: Node = createNode()
    val n3: Node = createNode()
    relate(n1, n2, "KNOWS")
    relate(n2, n3, "FRIEND")

    val query = Query.
      start(NodeById("start", n1.getId)).
      matches(
      RelatedTo("start", "a", "rel", "KNOWS", Direction.OUTGOING),
      RelatedTo("a", "b", "rel2", "FRIEND", Direction.OUTGOING)).
      returns(ReturnItem(Identifier("b"), "b"))

    val result = execute(query)

    assertEquals(List(Map("b" -> n3)), result.toList)
  }

  @Test def shouldFindNodesByExactIndexLookup() {
    val n = createNode()
    val idxName = "idxName"
    val key = "key"
    val value = "andres"
    indexNode(n, idxName, key, value)

    val query = Query.
      start(NodeByIndex("n", idxName, Literal(key), Literal(value))).
      returns(ReturnItem(Identifier("n"), "n"))

    val result = execute(query)

    assertEquals(List(Map("n" -> n)), result.toList)
  }

  @Test def shouldFindNodesByIndexQuery() {
    val n = createNode()
    val idxName = "idxName"
    val key = "key"
    val value = "andres"
    indexNode(n, idxName, key, value)

    val query = Query.
      start(NodeByIndexQuery("n", idxName, Literal(key + ":" + value))).
      returns(ReturnItem(Identifier("n"), "n"))

    val result = execute(query)

    assertEquals(List(Map("n" -> n)), result.toList)
  }

  @Test def shouldFindNodesByIndexParameters() {
    val n = createNode()
    val idxName = "idxName"
    val key = "key"
    indexNode(n, idxName, key, "Andres")

    val query = Query.
      start(NodeByIndex("n", idxName, Literal(key), ParameterExpression("value"))).
      returns(ReturnItem(Identifier("n"), "n"))

    val result = execute(query, "value" -> "Andres")

    assertEquals(List(Map("n" -> n)), result.toList)
  }

  @Test def shouldFindNodesByIndexWildcardQuery() {
    val n = createNode()
    val idxName = "idxName"
    val key = "key"
    val value = "andres"
    indexNode(n, idxName, key, value)

    val query = Query.
      start(NodeByIndexQuery("n", idxName, Literal(key + ":andr*"))).
      returns(ReturnItem(Identifier("n"), "n"))

    val result = execute(query)

    assertEquals(List(Map("n" -> n)), result.toList)
  }

  @Test def shouldHandleOrFilters() {
    val n1 = createNode(Map("name" -> "boy"))
    val n2 = createNode(Map("name" -> "girl"))

    val query = Query.
      start(NodeById("n", n1.getId, n2.getId)).
      where(Or(
      Equals(Property("n", "name"), Literal("boy")),
      Equals(Property("n", "name"), Literal("girl")))).
      returns(ReturnItem(Identifier("n"), "n"))

    val result = execute(query)

    assertEquals(List(n1, n2), result.columnAs[Node]("n").toList)
  }


  @Test def shouldHandleNestedAndOrFilters() {
    val n1 = createNode(Map("animal" -> "monkey", "food" -> "banana"))
    val n2 = createNode(Map("animal" -> "cow", "food" -> "grass"))
    val n3 = createNode(Map("animal" -> "cow", "food" -> "banana"))

    val query = Query.
      start(NodeById("n", n1.getId, n2.getId, n3.getId)).
      where(Or(
      And(
        Equals(Property("n", "animal"), Literal("monkey")),
        Equals(Property("n", "food"), Literal("banana"))),
      And(
        Equals(Property("n", "animal"), Literal("cow")),
        Equals(Property("n", "food"), Literal("grass"))))).
      returns(ReturnItem(Identifier("n"), "n"))

    val result = execute(query)

    assertEquals(List(n1, n2), result.columnAs[Node]("n").toList)
  }

  @Test def shouldBeAbleToOutputNullForMissingProperties() {
    val query = Query.
      start(NodeById("node", 0)).
      returns(ReturnItem(Nullable(Property("node", "name")), "node.name?"))

    val result = execute(query)
    assertEquals(List(Map("node.name?" -> null)), result.toList)
  }

  @Test def testOnlyIfPropertyExists() {
    createNode(Map("prop" -> "A"))
    createNode()

    val result = parseAndExecute("start a=node(1,2) where a.prop? = 'A' return a")

    assert(2 === result.toSeq.length)
  }

  @Test def shouldHandleComparisonBetweenNodeProperties() {
    //start n = node(1,4) match (n) --> (x) where n.animal = x.animal return n,x
    val n1 = createNode(Map("animal" -> "monkey"))
    val n2 = createNode(Map("animal" -> "cow"))
    val n3 = createNode(Map("animal" -> "monkey"))
    val n4 = createNode(Map("animal" -> "cow"))

    relate(n1, n2, "A")
    relate(n1, n3, "A")
    relate(n4, n2, "A")
    relate(n4, n3, "A")

    val query = Query.
      start(NodeById("n", n1.getId, n4.getId)).
      matches(RelatedTo("n", "x", "rel", Seq(), Direction.OUTGOING, false, True())).
      where(Equals(Property("n", "animal"), Property("x", "animal"))).
      returns(ReturnItem(Identifier("n"), "n"), ReturnItem(Identifier("x"), "x"))

    val result = execute(query)

    assertEquals(List(
      Map("n" -> n1, "x" -> n3),
      Map("n" -> n4, "x" -> n2)), result.toList)

    assertEquals(List("n", "x"), result.columns)
  }

  @Test def comparingNumbersShouldWorkNicely() {
    val n1 = createNode(Map("x" -> 50))
    val n2 = createNode(Map("x" -> 50l))
    val n3 = createNode(Map("x" -> 50f))
    val n4 = createNode(Map("x" -> 50d))
    val n5 = createNode(Map("x" -> 50.toByte))

    val query = Query.
      start(NodeById("n", n1.getId, n2.getId, n3.getId, n4.getId, n5.getId)).
      where(LessThan(Property("n", "x"), Literal(100))).
      returns(ReturnItem(Identifier("n"), "n"))

    val result = execute(query)

    assertEquals(List(n1, n2, n3, n4, n5), result.columnAs[Node]("n").toList)
  }

  @Test def comparingStringAndCharsShouldWorkNicely() {
    val n1 = createNode(Map("x" -> "Anders"))
    val n2 = createNode(Map("x" -> 'C'))

    val query = Query.
      start(NodeById("n", n1.getId, n2.getId)).
      where(And(
      LessThan(Property("n", "x"), Literal("Z")),
      LessThan(Property("n", "x"), Literal('Z')))).
      returns(ReturnItem(Identifier("n"), "n"))

    val result = execute(query)

    assertEquals(List(n1, n2), result.columnAs[Node]("n").toList)
  }

  @Test def shouldBeAbleToCountNodes() {
    val a = createNode() //start a = (0) match (a) --> (b) return a, count(*)
    val b = createNode()
    relate(refNode, a, "A")
    relate(refNode, b, "A")

    val query = Query.
      start(NodeById("a", refNode.getId)).
      matches(RelatedTo("a", "b", "rel", Seq(), Direction.OUTGOING, false, True())).
      aggregation(CountStar()).
      returns(ReturnItem(Identifier("a"), "a"), ReturnItem(CountStar(), "count(*)"))

    val result = execute(query)

    assertEquals(List(Map("a" -> refNode, "count(*)" -> 2)), result.toList)
  }

  @Test def shouldReturnTwoSubgraphsWithBoundUndirectedRelationship() {
    val a = createNode("a")
    val b = createNode("b")
    relate(a, b, "rel", "r")

    val result = parseAndExecute("start r=rel(0) match a-[r]-b return a,b")

    assertEquals(List(Map("a" -> a, "b" -> b), Map("a" -> b, "b" -> a)), result.toList)
  }

  @Test def shouldAcceptSkipZero() {
    val result = parseAndExecute("start n=node(0) where 1 = 0 return n skip 0")

    assertEquals(List(), result.columnAs[Node]("n").toList)
  }

  @Test def shouldReturnTwoSubgraphsWithBoundUndirectedRelationshipAndOptionalRelationship() {
    val a = createNode("a")
    val b = createNode("b")
    val c = createNode("c")
    relate(a, b, "rel", "r")
    relate(b, c, "rel", "r2")

    val result = parseAndExecute("start r=rel(0) match a-[r]-b-[?]-c return a,b,c")

    assertEquals(List(Map("a" -> a, "b" -> b, "c" -> c), Map("a" -> b, "b" -> a, "c" -> null)), result.toList)
  }

  @Test def shouldLimitToTwoHits() {
    createNodes("A", "B", "C", "D", "E")

    val query = Query.
      start(NodeById("start", nodeIds: _*)).
      limit(2).
      returns(ReturnItem(Identifier("start"), "start"))

    val result = execute(query)

    assertEquals("Result was not trimmed down", 2, result.size)
  }

  @Test def shouldStartTheResultFromSecondRow() {
    val nodes = createNodes("A", "B", "C", "D", "E")

    val query = Query.
      start(NodeById("start", nodeIds: _*)).
      orderBy(SortItem(Property("start", "name"), true)).
      skip(2).
      returns(ReturnItem(Identifier("start"), "start"))

    val result = execute(query)

    assertEquals(nodes.drop(2).toList, result.columnAs[Node]("start").toList)
  }

  @Test def shouldStartTheResultFromSecondRowByParam() {
    val nodes = createNodes("A", "B", "C", "D", "E")

    val query = Query.
      start(NodeById("start", nodeIds: _*)).
      orderBy(SortItem(Property("start", "name"), true)).
      skip("skippa").
      returns(ReturnItem(Identifier("start"), "start"))

    val result = execute(query, "skippa" -> 2)

    assertEquals(nodes.drop(2).toList, result.columnAs[Node]("start").toList)
  }

  @Test def shouldGetStuffInTheMiddle() {
    val nodes = createNodes("A", "B", "C", "D", "E")

    val query = Query.
      start(NodeById("start", nodeIds: _*)).
      orderBy(SortItem(Property("start", "name"), true)).
      limit(2).
      skip(2).
      returns(ReturnItem(Identifier("start"), "start"))

    val result = execute(query)

    assertEquals(nodes.slice(2, 4).toList, result.columnAs[Node]("start").toList)
  }

  @Test def shouldGetStuffInTheMiddleByParam() {
    val nodes = createNodes("A", "B", "C", "D", "E")

    val query = Query.
      start(NodeById("start", nodeIds: _*)).
      orderBy(SortItem(Property("start", "name"), true)).
      limit("l").
      skip("s").
      returns(ReturnItem(Identifier("start"), "start"))

    val result = execute(query, "l" -> 2, "s" -> 2)

    assertEquals(nodes.slice(2, 4).toList, result.columnAs[Node]("start").toList)
  }

  @Test def shouldSortOnAggregatedFunction() {
    createNode(Map("name" -> "andres", "division" -> "Sweden", "age" -> 33))
    createNode(Map("name" -> "michael", "division" -> "Germany", "age" -> 22))
    createNode(Map("name" -> "jim", "division" -> "England", "age" -> 55))
    createNode(Map("name" -> "anders", "division" -> "Sweden", "age" -> 35))

    val result = parseAndExecute("start n=node(1,2,3,4) return n.division, max(n.age) order by max(n.age) ")

    assertEquals(List("Germany", "Sweden", "England"), result.columnAs[String]("n.division").toList)
  }

  @Test def shouldSortOnAggregatedFunctionAndNormalProperty() {
    val n1 = createNode(Map("name" -> "andres", "division" -> "Sweden"))
    val n2 = createNode(Map("name" -> "michael", "division" -> "Germany"))
    val n3 = createNode(Map("name" -> "jim", "division" -> "England"))
    val n4 = createNode(Map("name" -> "mattias", "division" -> "Sweden"))

    val query = Query.
      start(NodeById("n", n1.getId, n2.getId, n3.getId, n4.getId)).
      aggregation(CountStar()).
      orderBy(
      SortItem(CountStar(), false),
      SortItem(Property("n", "division"), true)).
      returns(ReturnItem(Property("n", "division"), "n.division"), ReturnItem(CountStar(), "count(*)"))

    val result = execute(query)

    assertEquals(List(
      Map("n.division" -> "Sweden", "count(*)" -> 2),
      Map("n.division" -> "England", "count(*)" -> 1),
      Map("n.division" -> "Germany", "count(*)" -> 1)), result.toList)
  }

  @Test def magicRelTypeWorksAsExpected() {
    createNodes("A", "B", "C")
    relate("A" -> "KNOWS" -> "B")
    relate("A" -> "HATES" -> "C")

    val query = Query.
      start(NodeById("n", 1)).
      matches(RelatedTo("n", "x", "r", Seq(), Direction.OUTGOING, false, True())).
      where(Equals(RelationshipTypeFunction(Identifier("r")), Literal("KNOWS"))).
      returns(ReturnItem(Identifier("x"), "x"))

    val result = execute(query)

    assertEquals(List(node("B")), result.columnAs[Node]("x").toList)
  }

  @Test def magicRelTypeOutput() {
    createNodes("A", "B", "C")
    relate("A" -> "KNOWS" -> "B")
    relate("A" -> "HATES" -> "C")

    val result = parseAndExecute("start n=node(1) match n-[r]->x return type(r)")

    assertEquals(List("KNOWS", "HATES"), result.columnAs[String]("type(r)").toList)
  }

  @Test def shouldAggregateOnProperties() {
    val n1 = createNode(Map("x" -> 33))
    val n2 = createNode(Map("x" -> 33))
    val n3 = createNode(Map("x" -> 42))

    val query = Query.
      start(NodeById("node", n1.getId, n2.getId, n3.getId)).
      aggregation(CountStar()).
      returns(ReturnItem(Property("node", "x"), "node.x"), ReturnItem(CountStar(), "count(*)"))

    val result = execute(query)

    assertThat(result.toList.asJava, hasItems[Map[String, Any]](Map("node.x" -> 33, "count(*)" -> 2), Map("node.x" -> 42, "count(*)" -> 1)))
  }

  @Test def shouldCountNonNullValues() {
    createNode(Map("y" -> "a", "x" -> 33))
    createNode(Map("y" -> "a"))
    createNode(Map("y" -> "b", "x" -> 42))

    val result = parseAndExecute("start n=node(1,2,3) return n.y, count(n.x?)")

    assertThat(result.toList.asJava,
      hasItems[Map[String, Any]](
        Map("n.y" -> "a", "count(n.x?)" -> 1),
        Map("n.y" -> "b", "count(n.x?)" -> 1)))
  }

  @Test def shouldSumNonNullValues() {
    createNode(Map("y" -> "a", "x" -> 33))
    createNode(Map("y" -> "a"))
    createNode(Map("y" -> "a", "x" -> 42))

    val result = parseAndExecute("start n = node(1,3) return n.y, sum(n.x)")

    assertThat(result.toList.asJava,
      hasItems[Map[String, Any]](Map("n.y" -> "a", "sum(n.x)" -> 75)))
  }

  @Test def shouldWalkAlternativeRelationships() {
    val nodes: List[Node] = createNodes("A", "B", "C")
    relate("A" -> "KNOWS" -> "B")
    relate("A" -> "HATES" -> "C")

    val query = Query.
      start(NodeById("n", 1)).
      matches(RelatedTo("n", "x", "r", Seq(), Direction.OUTGOING, false, True())).
      where(Or(Equals(RelationshipTypeFunction(Identifier("r")), Literal("KNOWS")), Equals(RelationshipTypeFunction(Identifier("r")), Literal("HATES")))).
      returns(ReturnItem(Identifier("x"), "x"))

    val result = execute(query)

    assertEquals(nodes.slice(1, 3), result.columnAs[Node]("x").toList)
  }

  @Test def shouldReturnASimplePath() {
    createNodes("A", "B")
    val r = relate("A" -> "KNOWS" -> "B")

    val query = Query.
      start(NodeById("a", 1)).
      namedPaths(NamedPath("p", RelatedTo("a", "b", "rel", Seq(), Direction.OUTGOING, false, True()))).
      returns(ReturnItem(Identifier("p"), "p")) //  new CypherParser().parse("start a=(1) match p=(a-->b) return p")

    val result = execute(query)

    assertEquals(List(PathImpl(node("A"), r, node("B"))), result.columnAs[Path]("p").toList)
  }

  @Test def shouldReturnAThreeNodePath() {
    createNodes("A", "B", "C")
    val r1 = relate("A" -> "KNOWS" -> "B")
    val r2 = relate("B" -> "KNOWS" -> "C")


    val query = Query.
      start(NodeById("a", 1)).
      namedPaths(NamedPath("p",
      RelatedTo("a", "b", "rel1", Seq(), Direction.OUTGOING, false, True()),
      RelatedTo("b", "c", "rel2", Seq(), Direction.OUTGOING, false, True()))).
      returns(ReturnItem(Identifier("p"), "p")) //  new CypherParser().parse("start a=(1) match p=(a-->b) return p")

    val result = execute(query)

    assertEquals(List(PathImpl(node("A"), r1, node("B"), r2, node("C"))), result.columnAs[Path]("p").toList)
  }

  @Test def shouldWalkAlternativeRelationships2() {
    val nodes: List[Node] = createNodes("A", "B", "C")
    relate("A" -> "KNOWS" -> "B")
    relate("A" -> "HATES" -> "C")

    val result = parseAndExecute("start n=node(1) match (n)-[r]->(x) where type(r)='KNOWS' or type(r) = 'HATES' return x")

    assertEquals(nodes.slice(1, 3), result.columnAs[Node]("x").toList)
  }

  @Test def shouldNotReturnAnythingBecausePathLengthDoesntMatch() {
    createNodes("A", "B")
    relate("A" -> "KNOWS" -> "B")

    val result = parseAndExecute("start n=node(1) match p = n-->x where length(p) = 10 return x")

    assertTrue("Result set should be empty, but it wasn't", result.isEmpty)
  }

  @Ignore
  @Test def statingAPathTwiceShouldNotBeAProblem() {
    createNodes("A", "B")
    relate("A" -> "KNOWS" -> "B")

    val result = parseAndExecute("start n=node(1) match x<--n, p = n-->x return p")

    assertEquals(1, result.toSeq.length)
  }

  @Test def shouldPassThePathLengthTest() {
    createNodes("A", "B")
    relate("A" -> "KNOWS" -> "B")

    val result = parseAndExecute("start n=node(1) match p = n-->x where length(p)=1 return x")

    assertTrue("Result set should not be empty, but it was", !result.isEmpty)
  }

  @Test def shouldReturnPathLength() {
    createNodes("A", "B")
    relate("A" -> "KNOWS" -> "B")

    val result = parseAndExecute("start n=node(1) match p = n-->x return length(p)")

    assertEquals(List(1), result.columnAs[Int]("length(p)").toList)
  }

  @Test def shouldBeAbleToFilterOnPathNodes() {
    val a = createNode(Map("foo" -> "bar"))
    val b = createNode(Map("foo" -> "bar"))
    val c = createNode(Map("foo" -> "bar"))
    val d = createNode(Map("foo" -> "bar"))

    relate(a, b, "rel")
    relate(b, c, "rel")
    relate(c, d, "rel")

    val query = Query.start(NodeById("pA", a.getId), NodeById("pB", d.getId)).
      namedPaths(NamedPath("p", VarLengthRelatedTo("x", "pA", "pB", Some(1), Some(5), "rel", Direction.OUTGOING))).
      where(AllInIterable(NodesFunction(Identifier("p")), "i", Equals(Property("i", "foo"), Literal("bar")))).
      returns(ReturnItem(Identifier("pB"), "pB"))

    val result = execute(query)

    assertEquals(List(d), result.columnAs[Node]("pB").toList)
  }

  @Test def shouldReturnRelationships() {
    val a = createNode(Map("foo" -> "bar"))
    val b = createNode(Map("foo" -> "bar"))
    val c = createNode(Map("foo" -> "bar"))

    val r1 = relate(a, b, "rel")
    val r2 = relate(b, c, "rel")

    val query = Query.start(NodeById("pA", a.getId)).
      namedPaths(NamedPath("p", VarLengthRelatedTo("x", "pA", "pB", Some(2), Some(2), "rel", Direction.OUTGOING))).
      returns(ReturnItem(RelationshipFunction(Identifier("p")), "RELATIONSHIPS(p)"))

    val result = execute(query)

    assertEquals(List(r1, r2), result.columnAs[Node]("RELATIONSHIPS(p)").toList.head)
  }

  @Test def shouldReturnAVarLengthPath() {
    createNodes("A", "B", "C")
    val r1 = relate("A" -> "KNOWS" -> "B")
    val r2 = relate("B" -> "KNOWS" -> "C")

    val result = parseAndExecute("start n=node(1) match p=n-[:KNOWS*1..2]->x return p")

    val toList: List[Path] = result.columnAs[Path]("p").toList
    assertEquals(List(
      PathImpl(node("A"), r1, node("B")),
      PathImpl(node("A"), r1, node("B"), r2, node("C"))
    ), toList)
  }

  @Test def aVarLengthPathOfLengthZero() {
    createNodes("A", "B", "C")
    relate("A" -> "KNOWS" -> "B")
    relate("B" -> "KNOWS" -> "C")

    val result = parseAndExecute("start a=node(1) match a-[*0..1]->b return a,b")

    assertEquals(
      Set(
        Map("a" -> node("A"), "b" -> node("B")),
        Map("a" -> node("A"), "b" -> node("A"))),
      result.toSet)
  }

  @Test def aNamedVarLengthPathOfLengthZero() {
    createNodes("A", "B", "C")
    val r1 = relate("A" -> "KNOWS" -> "B")
    val r2 = relate("B" -> "FRIEND" -> "C")

    val result = parseAndExecute("start a=node(1) match p=a-[:KNOWS*0..1]->b-[:FRIEND*0..1]->c return p,a,b,c")

    assertEquals(
      Set(
        PathImpl(node("A")),
        PathImpl(node("A"), r1, node("B")),
        PathImpl(node("A"), r1, node("B"), r2, node("C"))
      ),
      result.columnAs[Path]("p").toSet)
  }

  @Test def testZeroLengthVarLenPathInTheMiddle() {
    createNodes("A", "B", "C", "D", "E")
    relate("A" -> "CONTAINS" -> "B")
    relate("B" -> "FRIEND" -> "C")


    val result = parseAndExecute("start a=node(1) match a-[:CONTAINS*0..1]->b-[:FRIEND*0..1]->c return a,b,c")

    assertEquals(
      Set(
        Map("a" -> node("A"), "b" -> node("A"), "c" -> node("A")),
        Map("a" -> node("A"), "b" -> node("B"), "c" -> node("B")),
        Map("a" -> node("A"), "b" -> node("B"), "c" -> node("C"))),
      result.toSet)
  }

  @Test def shouldReturnAVarLengthPathWithoutMinimalLength() {
    createNodes("A", "B", "C")
    val r1 = relate("A" -> "KNOWS" -> "B")
    val r2 = relate("B" -> "KNOWS" -> "C")

    val result = parseAndExecute("start n=node(1) match p=n-[:KNOWS*..2]->x return p")

    assertEquals(List(
      PathImpl(node("A"), r1, node("B")),
      PathImpl(node("A"), r1, node("B"), r2, node("C"))
    ), result.columnAs[Path]("p").toList)
  }

  @Test def shouldReturnAVarLengthPathWithUnboundMax() {
    createNodes("A", "B", "C")
    val r1 = relate("A" -> "KNOWS" -> "B")
    val r2 = relate("B" -> "KNOWS" -> "C")

    val result = parseAndExecute("start n=node(1) match p=n-[:KNOWS*..]->x return p")

    assertEquals(List(
      PathImpl(node("A"), r1, node("B")),
      PathImpl(node("A"), r1, node("B"), r2, node("C"))
    ), result.columnAs[Path]("p").toList)
  }


  @Test def shouldHandleBoundNodesNotPartOfThePattern() {
    createNodes("A", "B", "C")
    relate("A" -> "KNOWS" -> "B")

    val result = parseAndExecute("start a=node(1), c = node(3) match a-->b return a,b,c").toList

    assert(List(Map("a" -> node("A"), "b" -> node("B"), "c" -> node("C"))) === result)
  }

  @Test def shouldReturnShortestPath() {
    createNodes("A", "B")
    val r1 = relate("A" -> "KNOWS" -> "B")

    val query = Query.
      start(NodeById("a", 1), NodeById("b", 2)).
      matches(ShortestPath("p", "a", "b", Seq(), Direction.BOTH, Some(15), false, true, None)).
      returns(ReturnItem(Identifier("p"), "p"))

    val result = execute(query).toList.head("p").asInstanceOf[Path]

    val number_of_relationships_in_path = result.length()
    assert(number_of_relationships_in_path === 1)
    assert(result.startNode() === node("A"))
    assert(result.endNode() === node("B"))
    assert(result.lastRelationship() === r1)
  }

  @Test def shouldReturnShortestPathUnboundLength() {
    createNodes("A", "B")
    relate("A" -> "KNOWS" -> "B")

    val query = Query.
      start(NodeById("a", 1), NodeById("b", 2)).
      matches(ShortestPath("p", "a", "b", Seq(), Direction.BOTH, None, false, true, None)).
      returns(ReturnItem(Identifier("p"), "p"))

    //Checking that we don't get an exception
    execute(query).toList
  }

  @Test def shouldBeAbleToTakeParamsInDifferentTypes() {
    createNodes("A", "B", "C", "D", "E")

    val query = Query.
      start(
      NodeById("pA", ParameterExpression("a")),
      NodeById("pB", ParameterExpression("b")),
      NodeById("pC", ParameterExpression("c")),
      NodeById("pD", ParameterExpression("0")),
      NodeById("pE", ParameterExpression("1"))).
      returns(
      ReturnItem(Identifier("pA"), "pA"),
      ReturnItem(Identifier("pB"), "pB"),
      ReturnItem(Identifier("pC"), "pC"),
      ReturnItem(Identifier("pD"), "pD"),
      ReturnItem(Identifier("pE"), "pE"))

    val result = execute(query,
      "a" -> Seq[Long](1),
      "b" -> 2,
      "c" -> Seq(3L).asJava,
      "0" -> Seq(4).asJava,
      "1" -> List(5)
    )

    assertEquals(1, result.toList.size)
  }

  @Test(expected = classOf[ParameterWrongTypeException]) def parameterTypeErrorShouldBeNicelyExplained() {
    createNodes("A")

    val query = Query.
      start(NodeById("pA", ParameterExpression("a"))).
      returns(ReturnItem(Identifier("pA"), "pA"))

    execute(query, "a" -> "Andres").toList
  }

  @Test def shouldBeAbleToTakeParamsFromParsedStuff() {
    createNodes("A")

    val query = new CypherParser().parse("start pA = node({a}) return pA")
    val result = execute(query, "a" -> Seq[Long](1))

    assertEquals(List(Map("pA" -> node("A"))), result.toList)
  }

  @Test def shouldBeAbleToTakeParamsForEqualityComparisons() {
    createNode(Map("name" -> "Andres"))

    val query = Query.
      start(NodeById("a", 1)).
      where(Equals(Property("a", "name"), ParameterExpression("name")))
      .returns(ReturnItem(Identifier("a"), "a"))

    assert(0 === execute(query, "name" -> "Tobias").toList.size)
    assert(1 === execute(query, "name" -> "Andres").toList.size)
  }

  @Test def shouldHandlePatternMatchingWithParameters() {
    val a = createNode()
    val b = createNode(Map("name" -> "you"))
    relate(a, b, "KNOW")

    val result = parseAndExecute("start x  = node({startId}) match x-[r]-friend where friend.name = {name} return TYPE(r)", "startId" -> 1, "name" -> "you")

    assert(List(Map("TYPE(r)" -> "KNOW")) === result.toList)
  }

  @Test def twoBoundNodesPointingToOne() {
    val a = createNode("A")
    val b = createNode("B")
    val x1 = createNode("x1")
    val x2 = createNode("x2")

    relate(a, x1, "REL", "AX1")
    relate(a, x2, "REL", "AX2")

    relate(b, x1, "REL", "BX1")
    relate(b, x2, "REL", "BX2")

    val result = parseAndExecute( """
start a  = node({A}), b = node({B})
match a-[rA]->x<-[rB]->b
return x""", "A" -> 1, "B" -> 2)

    assert(List(x1, x2) === result.columnAs[Node]("x").toList)
  }


  @Test def threeBoundNodesPointingToOne() {
    val a = createNode("A")
    val b = createNode("B")
    val c = createNode("C")
    val x1 = createNode("x1")
    val x2 = createNode("x2")

    relate(a, x1, "REL", "AX1")
    relate(a, x2, "REL", "AX2")

    relate(b, x1, "REL", "BX1")
    relate(b, x2, "REL", "BX2")

    relate(c, x1, "REL", "CX1")
    relate(c, x2, "REL", "CX2")

    val result = parseAndExecute( """
start a  = node({A}), b = node({B}), c = node({C})
match a-[rA]->x, b-[rB]->x, c-[rC]->x
return x""", "A" -> 1, "B" -> 2, "C" -> 3)

    assert(List(x1, x2) === result.columnAs[Node]("x").toList)
  }

  @Test def threeBoundNodesPointingToOneWithABunchOfExtraConnections() {
    val a = createNode("a")
    val b = createNode("b")
    val c = createNode("c")
    val d = createNode("d")
    val e = createNode("e")
    val f = createNode("f")
    val g = createNode("g")
    val h = createNode("h")
    val i = createNode("i")
    val j = createNode("j")
    val k = createNode("k")

    relate(a, d)
    relate(a, e)
    relate(a, f)
    relate(a, g)
    relate(a, i)

    relate(b, d)
    relate(b, e)
    relate(b, f)
    relate(b, h)
    relate(b, k)

    relate(c, d)
    relate(c, e)
    relate(c, h)
    relate(c, g)
    relate(c, j)

    val result = parseAndExecute( """
start a  = node({A}), b = node({B}), c = node({C})
match a-->x, b-->x, c-->x
return x""", "A" -> 1, "B" -> 2, "C" -> 3)

    assert(List(d, e) === result.columnAs[Node]("x").toList)
  }

  @Test def shouldHandleCollaborativeFiltering() {
    val a = createNode("A")
    val b = createNode("B")
    val c = createNode("C")
    val d = createNode("D")
    val e = createNode("E")
    val f = createNode("F")

    relate(a, b, "knows", "rAB")
    relate(a, c, "knows", "rAC")
    relate(a, f, "knows", "rAF")

    relate(b, c, "knows", "rBC")
    relate(b, d, "knows", "rBD")
    relate(b, e, "knows", "rBE")

    relate(c, e, "knows", "rCE")

    val result = parseAndExecute( """
start a  = node(1)
match a-[r1:knows]->friend-[r2:knows]->foaf, a-[foafR?:knows]->foaf
where foafR is null
return foaf, count(*)
order by count(*)""")

    assert(Set(Map("foaf" -> d, "count(*)" -> 1), Map("foaf" -> e, "count(*)" -> 2)) === result.toSet)
  }

  @Test def shouldSplitOptionalMandatoryCleverly() {
    val a = createNode("A")
    val b = createNode("B")
    val c = createNode("C")

    relate(a, b, "knows", "rAB")
    relate(b, c, "knows", "rBC")

    val result = parseAndExecute( """
start a  = node(1)
match a-[r1?:knows]->friend-[r2:knows]->foaf
return foaf""")

    assert(List(Map("foaf" -> c)) === result.toList)
  }

  @Test(expected = classOf[ParameterNotFoundException]) def shouldComplainWhenMissingParams() {
    val query = Query.
      start(NodeById("pA", ParameterExpression("a"))).
      returns(ReturnItem(Identifier("pA"), "pA"))

    execute(query).toList
  }

  @Test def shouldSupportSortAndDistinct() {
    val a = createNode("A")
    val b = createNode("B")
    val c = createNode("C")

    val result = parseAndExecute( """
start a  = node(1,2,3,1)
return distinct a
order by a.name""")

    assert(List(a, b, c) === result.columnAs[Node]("a").toList)
  }

  @Test def shouldHandleAggregationOnFunctions() {
    val a = createNode("A")
    val b = createNode("B")
    val c = createNode("C")
    relate(a, b, "X")
    relate(a, c, "X")

    val result = parseAndExecute( """
start a  = node(1)
match p = a -[*]-> b
return b, avg(length(p))""")

    assert(Set(b, c) === result.columnAs[Node]("b").toSet)
  }

  @Test def shouldHandleOptionalPaths() {
    val a = createNode("A")
    val b = createNode("B")
    val c = createNode("C")
    val r = relate(a, b, "X")

    val result = parseAndExecute( """
start a  = node(1), x = node(2,3)
match p = a -[?]-> x
return x, p""")

    assert(List(
      Map("x" -> b, "p" -> PathImpl(a, r, b)),
      Map("x" -> c, "p" -> null)
    ) === result.toList)
  }

  @Test def shouldHandleOptionalPathsFromGraphAlgo() {
    val a = createNode("A")
    val b = createNode("B")
    val c = createNode("C")
    val r = relate(a, b, "X")

    val result = parseAndExecute( """
start a  = node(1), x = node(2,3)
match p = shortestPath(a -[?*]-> x)
return x, p""")

    assert(List(
      Map("x" -> b, "p" -> PathImpl(a, r, b)),
      Map("x" -> c, "p" -> null)
    ) === result.toList)
  }

  @Test def shouldHandleOptionalPathsFromACombo() {
    val a = createNode("A")
    val b = createNode("B")
    val r = relate(a, b, "X")

    val result = parseAndExecute( """
start a  = node(1)
match p = a-->b-[?*]->c
return p""")

    assert(List(
      Map("p" -> null)
    ) === result.toList)
  }

  @Test def shouldHandleOptionalPathsFromVarLengthPath() {
    val a = createNode("A")
    val b = createNode("B")
    val c = createNode("C")
    val r = relate(a, b, "X")

    val result = parseAndExecute( """
start a  = node(1), x = node(2,3)
match p = a -[?*]-> x
return x, p""")

    assert(List(
      Map("x" -> b, "p" -> PathImpl(a, r, b)),
      Map("x" -> c, "p" -> null)
    ) === result.toList)
  }

  @Test def shouldSupportMultipleRegexes() {
    val a = createNode(Map("name" -> "Andreas"))

    val result = parseAndExecute( """
start a  = node(1)
where a.name =~ 'And.*' AND a.name =~ 'And.*'
return a""")

    assert(List(a) === result.columnAs[Node]("a").toList)
  }

  @Test def shouldSupportColumnRenaming() {
    val a = createNode(Map("name" -> "Andreas"))

    val result = parseAndExecute("start a = node(1) return a as OneLove")

    assert(List(a) === result.columnAs[Node]("OneLove").toList)
  }

  @Test def shouldSupportColumnRenamingForAggregatesAsWell() {
    val a = createNode(Map("name" -> "Andreas"))

    val result = parseAndExecute( """
start a  = node(1)
return count(*) as OneLove""")

    assert(List(1) === result.columnAs[Node]("OneLove").toList)
  }

  @Ignore("Should be supported, but doesn't work")
  @Test def shouldBeAbleToQueryNumericIndexes() {
    val a = createNode("x" -> 5)

    inTx(() => {
      val idx = graph.index().forNodes("numericIndex")
      idx.add(a, "number", ValueContext.numeric(13))
    })


    val result = parseAndExecute( """
start a  = node:numericIndex(number = 13)
return a""")

    assert(List(a) === result.columnAs[Node]("a").toList)
  }

  @Test(expected = classOf[SyntaxException]) def shouldNotSupportSortingOnThingsAfterDistinctHasRemovedIt() {
    createNode("name" -> "A", "age" -> 13)
    createNode("name" -> "B", "age" -> 12)
    createNode("name" -> "C", "age" -> 11)

    val result = parseAndExecute( """
start a  = node(1,2,3,1)
return distinct a.name
order by a.age""")

    result.toList
  }

  @Test def shouldSupportOrderingByAPropertyAfterBeingDistinctified() {
    val a = createNode("name" -> "A")
    val b = createNode("name" -> "B")
    val c = createNode("name" -> "C")

    relate(a, b)
    relate(a, c)

    val result = parseAndExecute( """
start a  = node(1)
match a-->b
return distinct b
order by b.name""")

    assert(List(b, c) === result.columnAs[Node]("b").toList)
  }

  @Test def shouldBeAbleToRunCoalesce() {
    createNode("name" -> "A")

    val result = parseAndExecute( """
start a  = node(1)
return coalesce(a.title?, a.name?)""")

    assert(List(Map("coalesce(a.title?, a.name?)" -> "A")) === result.toList)
  }

  @Test def shouldReturnAnInterableWithAllRelationshipsFromAVarLength() {
    val a = createNode()
    val b = createNode()
    val c = createNode()
    val r1 = relate(a, b)
    val r2 = relate(b, c)

    val result = parseAndExecute( """
start a  = node(1)
match a-[r*2]->c
return r""")

    assert(List(Map("r" -> List(r1, r2))) === result.toList)
  }

  @Test def shouldHandleAllShortestPaths() {
    createDiamond()

    val result = parseAndExecute( """
start a  = node(1), d = node(4)
match p = allShortestPaths( a-[*]->d )
return p""")

    assert(2 === result.toList.size)
  }

  @Test def shouldCollectLeafs() {
    val a = createNode()
    val b = createNode()
    val c = createNode()
    val d = createNode()
    val rab = relate(a, b)
    val rac = relate(a, c)
    val rcd = relate(c, d)

    val result = parseAndExecute( """
start root  = node(1)
match p = root-[*]->leaf
where not(leaf-->())
return p, leaf""")

    assert(List(
      Map("leaf" -> b, "p" -> PathImpl(a, rab, b)),
      Map("leaf" -> d, "p" -> PathImpl(a, rac, c, rcd, d))
    ) === result.toList)
  }

  @Ignore
  @Test def shouldCollectLeafsAndDoOtherMatchingAsWell() {
    val root = createNode()
    val leaf = createNode()
    val stuff1 = createNode()
    val stuff2 = createNode()
    relate(root, leaf)
    relate(leaf, stuff1)
    relate(leaf, stuff2)

    val result = parseAndExecute( """
start root = node(1)
match allLeafPaths( root-->leaf ), leaf <-- stuff
return leaf, stuff
                                  """)

    assert(List(
      Map("leaf" -> leaf, "stuff" -> stuff1),
      Map("leaf" -> leaf, "stuff" -> stuff2)
    ) === result.toList)
  }

  @Test def shouldExcludeConnectedNodes() {
    val a = createNode()
    val b = createNode()
    val c = createNode()
    relate(a, b)

    val result = parseAndExecute( """
start a  = node(1), other = node(2,3)
where not(a-->other)
return other""")

    assert(List(Map("other" -> c)) === result.toList)
  }

  @Test def shouldHandleCheckingThatANodeDoesNotHaveAProp() {
    val result = parseAndExecute("start a=node(0) where not has(a.propertyDoesntExist) return a")
    assert(List(Map("a" -> refNode)) === result.toList)
  }

  @Test def shouldHandleAggregationAndSortingOnSomeOverlappingColumns() {
    createNode("COL1" -> "A", "COL2" -> "A", "num" -> 1)
    createNode("COL1" -> "B", "COL2" -> "B", "num" -> 2)

    val result = parseAndExecute( """
start a  = node(1,2)
return a.COL1, a.COL2, avg(a.num)
order by a.COL1
                                  """)

    assert(List(
      Map("a.COL1" -> "A", "a.COL2" -> "A", "avg(a.num)" -> 1),
      Map("a.COL1" -> "B", "a.COL2" -> "B", "avg(a.num)" -> 2)
    ) === result.toList)
  }

  @Test def shouldThrowNiceErrorMessageWhenPropertyIsMissing() {
    val query = new CypherParser().parse("start n=node(0) return n.A_PROPERTY_THAT_IS_MISSING")

    val exception = intercept[EntityNotFoundException](execute(query).toList)

    assert(exception.getMessage === "The property 'A_PROPERTY_THAT_IS_MISSING' does not exist on Node[0]")
  }

  @Test def shouldAllowAllPredicateOnArrayProperty() {
    val a = createNode("array" -> Array(1, 2, 3, 4))

    val result = parseAndExecute("start a = node(1) where any(x in a.array where x = 2) return a")

    assert(List(Map("a" -> a)) === result.toList)
  }

  @Test def shouldAllowStringComparisonsInArray() {
    val a = createNode("array" -> Array("Cypher duck", "Gremlin orange", "I like the snow"))

    val result = parseAndExecute("start a = node(1) where single(x in a.array where x =~ '.*the.*') return a")

    assert(List(Map("a" -> a)) === result.toList)
  }

  @Test def shouldBeAbleToCompareWithTrue() {
    val a = createNode("first" -> true)

    val result = parseAndExecute("start a = node(1) where a.first = true return a")

    assert(List(Map("a" -> a)) === result.toList)
  }

  @Test def shouldNotThrowExceptionWhenStuffIsMissing() {
    val a = createNode()
    val b = createNode()
    relate(a, b)
    val result = parseAndExecute( """START n=node(1)
MATCH n-->x0-[?]->x1
WHERE has(x1.type) AND x1.type="http://dbpedia.org/ontology/Film" AND has(x1.label) AND x1.label="Reservoir Dogs"
RETURN x0.name?
                                  """)
    assert(List() === result.toList)
  }

  @Test def shouldBeAbleToHandleMultipleOptionalRelationshipsAndMultipleStartPoints() {
    val a = createNode("A")
    val b = createNode("B")
    val z = createNode("Z")
    val x = createNode("X")
    val y = createNode("Y")

    relate(a, z, "X", "rAZ")
    relate(a, x, "X", "rAX")
    relate(b, x, "X", "rBX")
    relate(b, y, "X", "rBY")

    val result = parseAndExecute( """START a=node(1), b=node(2) match a-[r1?]->x<-[r2?]-b return x""")
    assert(List(x, y, z) === result.columnAs[Node]("x").toList)
  }

  private def createTriangle(number: Int): (Node, Node, Node) = {
    val z = createNode("Z" + number)
    val x = createNode("X" + number)
    val y = createNode("Y" + number)
    relate(z, x, "X", "ZX")
    relate(x, y, "X", "ZY")
    relate(y, z, "X", "YZ")
    (z, x, y)
  }

  @Ignore
  @Test def shouldHandleReallyWeirdOptionalPatterns() {
    val a = createNode("A")
    val b = createNode("B")
    val c = createNode("C")

    val (z1, x1, y1) = createTriangle(1)
    val (z2, x2, y2) = createTriangle(2)
    val (z3, x3, y3) = createTriangle(3)
    val (z4, x4, y4) = createTriangle(4)

    relate(a, x1, "X", "AX")
    relate(b, z1, "X", "AZ")

    relate(a, x2, "X", "AX")
    relate(c, y2, "X", "CY")

    relate(b, z3, "X", "BZ")

    relate(a, x4, "X", "AX")
    relate(b, z4, "X", "BZ")
    relate(c, y4, "X", "CY")

    val result = parseAndExecute( """START a=node(1), b=node(2), c=node(3) match a-[?]-x-->y-[?]-c, b-[?]-z<--y, z-->x return x""")
    assert(List(x1, x2, x3, x4) === result.columnAs[Node]("x").toList)
  }

  @Test def shouldFindNodesBothDirections() {
    val a = createNode()
    relate(a, refNode, "Admin")
    val result = parseAndExecute( """start n = node(0) match (n) -[:Admin]- (b) return id(n), id(b)""")
    assert(List(Map("id(n)" -> 0, "id(b)" -> 1)) === result.toList)

    val result2 = parseAndExecute( """start n = node(1) match (n) -[:Admin]- (b) return id(n), id(b)""")
    assert(List(Map("id(n)" -> 1, "id(b)" -> 0)) === result2.toList)
  }

  @Test def shouldToStringArraysPrettily() {
    createNode("foo" -> Array("one", "two"))

    val result = parseAndExecute( """start n = node(1) return n.foo""")


    val string = result.dumpToString()

    assertThat(string, containsString( """["one","two"]"""))
  }

  @Test def shouldAllowOrderingOnAggregateFunction() {
    createNode()

    val result = parseAndExecute("start n = node(0) match (n)-[:KNOWS]-(c) return n, count(c) as cnt order by cnt")
    assert(List() === result.toList)
  }

  @Test def shouldNotAllowOrderingOnNodes() {
    createNode()

    intercept[SyntaxException](parseAndExecute("start n = node(0,1) return n order by n").toList)
  }

  @Test def shouldIgnoreNodesInParameters() {
    val a = createNode()
    relate(refNode, a, "X")

    val result = parseAndExecute("start c = node(1) match (n)--(c) return n", "self" -> refNode)
    assert(1 === result.size)
  }

  @Test def shouldReturnDifferentResultsWithDifferentParams() {
    val a = createNode()

    val b = createNode()
    relate(a, b)

    relate(refNode, a, "X")

    assert(1 === parseAndExecute("start a = node({a}) match a-->b return b", "a" -> a).size)
    assert(0 === parseAndExecute("start a = node({a}) match a-->b return b", "a" -> b).size)
  }

  @Test def shouldHandleParametersNamedAsIdentifiers() {
    createNode("bar" -> "Andres")

    val result = parseAndExecute("start foo=node(1) where foo.bar = {foo} return foo.bar", "foo" -> "Andres")
    assert(List(Map("foo.bar" -> "Andres")) === result.toList)
  }

  @Test def shouldHandleRelationshipIndexQuery() {
    val a = createNode()
    val b = createNode()
    val r = relate(a, b)
    indexRel(r, "relIdx", "key", "value")


    val result = parseAndExecute("start r=relationship:relIdx(key='value') return r")
    assert(List(Map("r" -> r)) === result.toList)
  }

  @Test def shouldHandleComparisonsWithDifferentTypes() {
    createNode("belt" -> 13)

    val result = parseAndExecute("start n=node(1) where n.belt = 'white' OR n.belt = false return n")
    assert(List() === result.toList)
  }

  @Test def shouldGetAllNodes() {
    val a = createNode()
    val b = createNode()

    val result = parseAndExecute("start n=node(*) return n")
    assert(List(refNode, a, b) === result.columnAs[Node]("n").toList)
  }

  @Test def shouldAllowComparisonsOfNodes() {
    val a = createNode()

    val result = parseAndExecute("start a=node(0,1),b=node(1,0) where a <> b return a,b")
    assert(List(Map("a" -> refNode, "b" -> a), Map("b" -> refNode, "a" -> a)) === result.toList)
  }

  @Test def arithmeticsPrecedenceTest() {
    val result = parseAndExecute("start a = NODE(0) return 12/4*3-2*4")
    assert(List(Map("12/4*3-2*4" -> 1)) === result.toList)
  }

  @Test def arithmeticsPrecedenceWithParenthesisTest() {
    val result = parseAndExecute("start a = NODE(0) return 12/4*(3-2*4)")
    assert(List(Map("12/4*(3-2*4)" -> -15)) === result.toList)
  }

  @Test def shouldAllowAddition() {
    createNode("age" -> 36)

    val result = parseAndExecute("start a=node(1) return a.age + 5 as newAge")
    assert(List(Map("newAge" -> 41)) === result.toList)
  }

  @Test def shouldSolveSelfreferencingPattern() {
    val a = createNode()
    val b = createNode()
    val c = createNode()

    relate(a, b)
    relate(b, c)

    val result = parseAndExecute("start a=node(1) match a-->b, b-->b return b")
    assert(List() === result.toList)
  }

  @Test def shouldSolveSelfreferencingPattern2() {
    val a = createNode()
    val b = createNode()

    val r = relate(a, a)
    relate(a, b)

    val result = parseAndExecute("start a=node(1) match a-[r]->a return r")
    assert(List(Map("r" -> r)) === result.toList)
  }

  @Test def absFunction() {
    val result = parseAndExecute("start a=node(0) return abs(-1)")
    assert(List(Map("abs(-1)" -> 1)) === result.toList)
  }

  @Test def shouldHandleAllOperatorsWithNull() {
    val a = createNode()

    val result = parseAndExecute("start a=node(1) where a.x? =~ '.*?blah.*?' and a.x? = 13 and a.x? <> 13 and a.x? > 13 return a")
    assert(List(Map("a" -> a)) === result.toList)
  }

  @Test def shouldBeAbleToDoDistinctOnNull() {
    val a = createNode()

    val result = parseAndExecute("start a=node(1) match a-[?]->b return count(distinct b)")
    assert(List(Map("count(distinct b)" -> 0)) === result.toList)
  }

  @Test def exposesIssue198() {
    createNode()

    parseAndExecute("start a=node(*) return a, count(*) order by COUNT(*)").toList
  }

  @Test def shouldAggregateOnArrayValues() {
    createNode("color" -> Array("red"))
    createNode("color" -> Array("blue"))
    createNode("color" -> Array("red"))

    val result = parseAndExecute("start a=node(1,2,3) return distinct a.color, count(*)").toList
    result.foreach(x => {
      val c = x("a.color").asInstanceOf[Array[_]]
      if (c.deep == Array("red").deep)
        assertEquals(2L, x("count(*)"))
      else if (c.deep == Array("blue").deep)
        assertEquals(1L, x("count(*)"))
      else fail("wut?")
    })
  }

  @Test def functions_should_return_null_if_they_get_null_in() {
    createNode()

    val result = parseAndExecute("start a=node(1) match p=a-[r?]->() return length(p), id(r), type(r), nodes(p), rels(p)").toList

    assert(List(Map("length(p)" -> null, "id(r)" -> null, "type(r)" -> null, "nodes(p)" -> null, "rels(p)" -> null)) === result)
  }

  @Test def aggregates_in_aggregates_should_fail() {
    createNode()

    intercept[SyntaxException](parseAndExecute("start a=node(1) return count(count(*))").toList)
  }

  @Test def aggregates_inside_normal_functions_should_work() {
    createNode()

    val result = parseAndExecute("start a=node(1) return length(collect(a))").toList
    assert(List(Map("length(collect(a))" -> 1)) === result)
  }

  @Test def aggregates_should_be_possible_to_use_with_arithmetics() {
    createNode()

    val result = parseAndExecute("start a=node(1) return count(*) * 10").toList
    assert(List(Map("count(*) * 10" -> 10)) === result)
  }

  @Test def aggregates_should_be_possible_to_order_by_arithmetics() {
    createNode()
    createNode()
    createNode()

    val result = parseAndExecute("start a=node(1),b=node(2,3) return count(a) * 10 + count(b) * 5 as X order by X").toList
    assert(List(Map("X" -> 30)) === result)
  }

  @Test def tests_that_filterfunction_works_as_expected() {
    val a = createNode("foo" -> 1)
    val b = createNode("foo" -> 3)
    val r = relate(a, b, "rel", Map("foo" -> 2))

    val result = parseAndExecute("start a=node(1) match p=a-->() return filter(x in p : x.foo = 2)").toList

    val resultingCollection = result.head("filter(x in p : x.foo = 2)").asInstanceOf[Seq[_]].toList

    assert(List(r) == resultingCollection)
  }

  @Test def expose_problem_with_aliasing() {
    createNode("nisse")
    parseAndExecute("start n=node(1) return n.name, count(*) as foo order by n.name")
  }

  @Test def start_with_node_and_relationship() {
    val a = createNode()
    val b = createNode()
    val r = relate(a, b)
    val result = parseAndExecute("start a=node(1), r=relationship(0) return a,r").toList

    assert(List(Map("a" -> a, "r" -> r)) === result)
  }

  @Test def relationship_predicate_with_multiple_rel_types() {
    val a = createNode()
    val b = createNode()
    val x = createNode()

    relate(a, x, "A")
    relate(b, x, "B")

    val result = parseAndExecute("start a=node(1,2) where a-[:A|B]->() return a").toList

    assert(List(Map("a" -> a), Map("a" -> b)) === result)
  }

  @Test def nullable_var_length_path_should_work() {
    createNode()
    val b = createNode()

    val result = parseAndExecute("start a=node(1), b=node(2) match a-[r?*]-b where r is null and a <> b return b").toList

    assert(List(Map("b" -> b)) === result)
  }

  @Test def first_piped_query_woot() {
    val a = createNode("foo" -> 42)
    createNode("foo" -> 49)

    // START x = node(1) WITH x WHERE x.foo = 42 RETURN x
    val secondQ = Query.
      start().
      where(Equals(Property("x", "foo"), Literal(42))).
      returns(ReturnItem(Identifier("x"), "x"))

    val q = Query.
      start(NodeById("x", 1, 2)).
      tail(secondQ).
      returns(ReturnItem(Identifier("x"), "x"))

    val result = execute(q, "wut?" -> "wOOt!")


    assert(List(Map("x" -> a)) === result.toList)
  }

  @Test def second_piped_query_woot() {
    // START x = node(1) WITH count(*) as apa WHERE apa = 1 RETURN x
    val secondQ = Query.
      start().
      where(Equals(Identifier("apa"), Literal(1))).
      returns(ReturnItem(Identifier("apa"), "apa"))

    val q = Query.
      start(NodeById("x", 0)).
      tail(secondQ).
      aggregation(CountStar()).
      returns(ReturnItem(CountStar(), "apa"))

    val result = execute(q, "wut?" -> "wOOt!")

    assert(List(Map("apa" -> 1)) === result.toList)
  }

  @Test def listing_rel_types_multiple_times_should_not_give_multiple_returns() {
    val a = createNode()
    val b = createNode()
    relate(a, b, "REL")

    val result = parseAndExecute("start a=node(1) match a-[:REL|REL]-b return b").toList

    assert(List(Map("b" -> b)) === result)
  }

  @Test def should_throw_on_missing_indexes() {
    intercept[MissingIndexException](parseAndExecute("start a=node:missingIndex(key='value') return a").toList)
    intercept[MissingIndexException](parseAndExecute("start a=node:missingIndex('value') return a").toList)
    intercept[MissingIndexException](parseAndExecute("start a=relationship:missingIndex(key='value') return a").toList)
    intercept[MissingIndexException](parseAndExecute("start a=relationship:missingIndex('value') return a").toList)
  }

  @Test def distinct_on_nullable_values() {
    createNode("name" -> "Florescu")
    createNode()
    createNode()

    val result = parseAndExecute("start a=node(1,2,3) return distinct a.name?").toList
    assert(result === List(Map("a.name?" -> "Florescu"), Map("a.name?" -> null)))
  }

  @Test def createEngineWithSpecifiedParserVersion() {
    val db = new ImpermanentGraphDatabase(Map[String, String]("cypher_parser_version" -> "1.6").asJava)
    val engine = new ExecutionEngine(db)

    try {
      // This syntax is valid today, but should give an exception in 1.5
      engine.execute("create a")
    } catch {
      case x: SyntaxException =>
      case _ => fail("expected exception")
    } finally {
      db.shutdown()
    }
  }

  @Test def different_results_on_ordered_aggregation_with_limit() {
    val root = createNode()
    val n1 = createNode("x" -> 1)
    val n2 = createNode("x" -> 2)
    val m1 = createNode()
    val m2 = createNode()

    relate(root, n1, m1)
    relate(root, n2, m2)

    val q = "start a=node(1) match a-->n-->m return n.x, count(*) order by n.x"

    val resultWithoutLimit = parseAndExecute(q)
    val resultWithLimit = parseAndExecute(q + " limit 1000")

    assert(resultWithLimit.toList === resultWithoutLimit.toList)
  }

  @Test def should_be_able_to_figure_out_that_aggregations_in_order_by() {
    val q = "start user=node({0}) return user, avg(user.age) order by avg(user.age) desc, count(*) desc"

    parseAndExecute(q)
  }

  @Test def return_all_identifiers() {
    val a = createNode()
    val b = createNode()
    val r = relate(a, b)

    val q = "start a=node(1) match p=a-->b return *"

    val result = parseAndExecute(q).toList
    val first = result.head
    assert(first.keys === Set("a", "b", "p"))
    assert(first("p").asInstanceOf[Path] == PathImpl(a, r, b))
  }

  @Test def issue_446() {
    val a = createNode()
    val b = createNode()
    val c = createNode()
    val d = createNode()
    relate(a, b, "age" -> 24)
    relate(a, c, "age" -> 38)
    relate(a, d, "age" -> 12)

    val q = "start n=node(1) match n-[f]->() with n, max(f.age) as age match n-[f]->m where f.age = age return m"

    assert(parseAndExecute(q).toList === List(Map("m" -> c)))
  }

  @Test def issue_432() {
    val a = createNode()
    val b = createNode()
    relate(a, b)

    val q = "start n=node(1) match p = n-[*1..]->m return p, last(p) order by length(p) asc"

    assert(parseAndExecute(q).size === 1)
  }

  @Test def issue_479() {
    createNode()

    val q = "start n=node(1) match n-[?]->x where x-->() return x"

    assert(parseAndExecute(q).toList === List())
  }

  @Test def issue_479_has_relationship_to_specific_node() {
    createNode()

    val q = "start n=node(1) match n-[?:FRIEND]->x where not n-[:BLOCK]->x return x"

    assert(parseAndExecute(q).toList === List(Map("x" -> null)))
  }

  @Test def issue_508() {
    createNode()

    val q = "start n=node(0) set n.x=[1,2,3] return length(n.x)"

    assert(parseAndExecute(q).toList === List(Map("length(n.x)" -> 3)))
  }

  @Test def length_on_filter() {
    // https://github.com/neo4j/community/issues/526
    val q = "start n=node(*) match n-[r?]->m return length(filter(x in collect(r) : x <> null)) as cn"

    assert(executeScalar[Long](q) === 0)
  }

  @Test def long_or_double() {
    val result = parseAndExecute("start n=node(0) return 1, 1.5").toList.head

    assert(result("1").getClass === classOf[java.lang.Long])
    assert(result("1.5").getClass === classOf[java.lang.Double])
  }

  @Test def square_function_returns_decimals() {
    val result = parseAndExecute("start n=node(0) return sqrt(12.96)").toList

    assert(result === List(Map("sqrt(12.96)"->3.6)))
  }

  @Test def maths_inside_aggregation() {
    val andres = createNode("name"->"Andres")
    val michael = createNode("name"->"Michael")
    val peter = createNode("name"->"Peter")
    val bread = createNode("type"->"Bread")
    val veg = createNode("type"->"Veggies")
    val meat = createNode("type"->"Meat")

    relate(andres, bread, "ATE", Map("times"->10))
    relate(andres, veg, "ATE", Map("times"->8))

    relate(michael, veg, "ATE", Map("times"->4))
    relate(michael, bread, "ATE", Map("times"->6))
    relate(michael, meat, "ATE", Map("times"->9))

    relate(peter, veg, "ATE", Map("times"->7))
    relate(peter, bread, "ATE", Map("times"->7))
    relate(peter, meat, "ATE", Map("times"->4))

    val result = parseAndExecute(
      """    start me=node(1)
    match me-[r1:ATE]->food<-[r2:ATE]-you

    with me,count(distinct r1) as H1,count(distinct r2) as H2,you
    match me-[r1:ATE]->food<-[r2:ATE]-you

    return me,you,sum((1-ABS(r1.times/H1-r2.times/H2))*(r1.times+r2.times)/(H1+H2))""").dumpToString()

    println(result)
  }

  @Test def zero_matching_subgraphs_yield_correct_count_star() {
    val result = parseAndExecute("start n=node(*) where 1 = 0 return count(*)").toList
    assert(List(Map("count(*)" -> 0)) === result)
  }

  @Test def should_return_paths() {
    val a = createNode()
    val b = createNode()
    val c = createNode()
    val d = createNode()
    relate(a, b, "X")
    relate(a, c, "X")
    relate(a, d, "X")

    val result = parseAndExecute("start n=node(1) return n-->()").columnAs[List[Path]]("n-->()").toList.flatMap(p => p.map(_.endNode()))

    assert(result === List(b, c, d))
  }

  @Test def should_return_shortest_paths() {
    val a = createNode()
    val b = createNode()
    val c = createNode()
    relate(a, b)
    relate(b, c)

    val result = parseAndExecute("start a=node(1),c=node(3) return shortestPath(a-[*]->c)").columnAs[List[Path]]("shortestPath(a-[*]->c)").toList.head.head
    assertEquals(result.endNode(), c)
    assertEquals(result.startNode(), a)
    assertEquals(result.length(), 2)
  }

  @Test
  def in_against_non_existing_collection() {
    val result = parseAndExecute("start a=node(0) where 'z' in a.array_prop? return a")
    assert(result.toList === List(Map("a" -> refNode)))
  }

  @Test
  def array_prop_output() {
    createNode("foo"->Array(1,2,3))
    val result = parseAndExecute("start n=node(1) return n").dumpToString()
    assertThat(result, containsString("[1,2,3]"))
  }

  @Test
  def var_length_expression() {
    val a = createNode()
    val b = createNode()
    val r = relate(a, b)

    val result = parseAndExecute("START a=node(1), b=node(2) match a-->b RETURN a-[*]->b").toList
    assert(result === List(Map("a-[*]->b" -> List(PathImpl(a, r, b)))))
  }

  @Test
  def optional_expression() {
    val a = createNode()
    val b = createNode()
    val r = relate(a,b)

    val result = parseAndExecute("START a=node(1) match a-->b RETURN a-[?]->b").toList
    assert(result === List(Map("a-[?]->b" -> List(PathImpl(a, r, b)))))
  }

  @Test
  def pattern_expression_deep_in_function_call() {
    val a = createNode()
    val b = createNode()
    val c = createNode()
    relate(a,b)
    relate(a,c)

    val result = parseAndExecute("START a=node(1) foreach(n in extract(p in a-->() : last(p)) : set n.touched = true) return a-->()").dumpToString()
    println(result)
  }

  @Test
  def double_optional_with_no_matches() {
    createNode()
    createNode()

    val result = parseAndExecute("START a=node(1),b=node(2) MATCH a-[r1?]->X<-[r2?]-b return X").toList
    assert(result === List(Map("X"->null)))
  }

  @Test
  def two_double_optional_with_one_full_and_two_halfs() {
    val a = createNode()
    val b = createNode()
    val X = createNode()
    val Z1 = createNode()
    val Z2 = createNode()
    val r1 = relate(a, X)
    val r2 = relate(b, X)
    val r3 = relate(Z1, a)
    val r4 = relate(Z2, b)

    val result = parseAndExecute("START a=node(1), b=node(2) MATCH a-[r1?]->X<-[r2?]-b, a<-[r3?]-Z-[r4?]->b return r1,r2,r3,r4").toSet
    assert(result === Set(
      Map("r1" -> r1, "r2" -> r2, "r3" -> r3, "r4" -> null),
      Map("r1" -> r1, "r2" -> r2, "r3" -> null, "r4" -> r4)))
  }

  @Test
  def two_double_optional_with_no_matches() {
    createNode()
    createNode()

    val result = parseAndExecute("START a=node(1), b=node(2) MATCH a-[r1?]->X<-[r2?]-b, a<-[r3?]-Z-[r4?]->b return r1,r2,r3,r4").toSet
    assert(result === Set(Map("r1" -> null, "r2" -> null, "r3" -> null, "r4" -> null)))
  }

  @Test
  def two_double_optional_with_four_halfs() {
    val a = createNode()
    val b = createNode()
    val X1 = createNode()
    val X2 = createNode()
    val Z1 = createNode()
    val Z2 = createNode()
    val r1 = relate(a, X1)
    val r2 = relate(b, X2)
    val r3 = relate(Z1, a)
    val r4 = relate(Z2, b)

    val result = () => parseAndExecute("START a=node(1), b=node(2) MATCH a-[r1?]->X<-[r2?]-b, a<-[r3?]-Z-[r4?]->b return r1,r2,r3,r4 order by id(r1),id(r2),id(r3),id(r4)")

    assertEquals(Set(
      Map("r1" -> r1, "r2" -> null, "r3" -> r3, "r4" -> null),
      Map("r1" -> r1, "r2" -> null, "r3" -> null, "r4" -> r4),
      Map("r1" -> null, "r2" -> r2, "r3" -> r3, "r4" -> null),
      Map("r1" -> null, "r2" -> r2, "r3" -> null, "r4" -> r4)), result().toSet)
    assert(result().toList.size === 4)
  }

  @Test
  def with_should_not_forget_original_type() {
    val result = parseAndExecute("create a={x:8} with a.x as foo return sum(foo)")

    assert(result.toList === List(Map("sum(foo)" -> 8)))
  }

  @Test
  def with_should_not_forget_parameters() {
    graph.index().forNodes("test")
    val id = "bar"
    val result = parseAndExecute("start n=node:test(name={id}) with count(*) as c where c=0 create x={name:{id}} return c, x", "id" -> id).toList

    assert(result.size === 1)
    assert(result(0)("c").asInstanceOf[Long] === 0)
    assert(result(0)("x").asInstanceOf[Node].getProperty("name") === id)
  }

  @Test
  def with_should_not_forget_parameters2() {
    val a = createNode()
    val id = a.getId
    val result = parseAndExecute("start n=node({id}) with n set n.foo={id} return n", "id" -> id).toList

    assert(result.size === 1)
    assert(result(0)("n").asInstanceOf[Node].getProperty("foo") === id)
  }

  @Ignore("This pattern is currently not supported. Revisit when we do support it.")
  @Test
  def two_double_optional_paths_with_shared_relationships() {
    /* Given this pattern, with a, b and c bound
                         a
                         |
                         ?
                         |
                         x
                        / \
                       ?   ?
                       |   |
                       b   x
    */

    val a = createNode()
    val b = createNode()
    val c = createNode()

    val x1 = createNode()
    val x2 = createNode()
    val x3 = createNode()
    val x4 = createNode()
    val x5 = createNode()
    val x6 = createNode()
    val x7 = createNode()

    relate(a, x1, "X", "r1")

    relate(b, x2, "X", "r2")

    relate(c, x3, "X", "r3")

    relate(a, x4, "X", "r4")
    relate(b, x4, "X", "r5")

    relate(b, x5, "X", "r6")
    relate(c, x5, "X", "r7")

    relate(a, x6, "X", "r8")
    relate(c, x6, "X", "r9")

    relate(a, x7, "X", "r10")
    relate(b, x7, "X", "r10")
    relate(c, x7, "X", "r10")

    val result = parseAndExecute("START a=node(1), b=node(2),c=node(3) MATCH a-[r1?]->X<-[r2?]-b, c-[r3?]->X return r1.name?,r2.name?,r3.name? order by id(r1),id(r2),id(r3)")

    println(result.dumpToString())
  }

  @Test
  def pathDirectionRespected() {
    val a = createNode()
    val b = createNode()
    relate(a, b)
    val result = parseAndExecute("START a=node(1) match p=b<--a return p").toList.head("p").asInstanceOf[Path]

    assert(result.startNode() === b)
    assert(result.endNode() === a)
  }

  @Test
  def shortestPathDirectionRespected() {
    val a = createNode()
    val b = createNode()
    relate(a, b)
    val result = parseAndExecute("START a=node(1), b=node(2) match p=shortestPath(b<-[*]-a) return p").toList.head("p").asInstanceOf[Path]

    assert(result.startNode() === b)
    assert(result.endNode() === a)
  }

  @Test
<<<<<<< HEAD
  def should_be_able_to_return_predicate_result() {
    val result = parseAndExecute("START a=node(0) return id(a) = 0, a is null").toList

    assert(result === List(Map("id(a) = 0" -> true, "a is null" -> false)))
=======
  def literal_collection() {
    val result = parseAndExecute("START a=node(0) return length([[],[]]+[[]]) as l").toList
    assert(result === List(Map("l" -> 3)))
>>>>>>> b8d7223a
  }
}<|MERGE_RESOLUTION|>--- conflicted
+++ resolved
@@ -754,7 +754,7 @@
 
     val query = Query.start(NodeById("pA", a.getId), NodeById("pB", d.getId)).
       namedPaths(NamedPath("p", VarLengthRelatedTo("x", "pA", "pB", Some(1), Some(5), "rel", Direction.OUTGOING))).
-      where(AllInIterable(NodesFunction(Identifier("p")), "i", Equals(Property("i", "foo"), Literal("bar")))).
+      where(AllInCollection(NodesFunction(Identifier("p")), "i", Equals(Property("i", "foo"), Literal("bar")))).
       returns(ReturnItem(Identifier("pB"), "pB"))
 
     val result = execute(query)
@@ -2206,15 +2206,13 @@
   }
 
   @Test
-<<<<<<< HEAD
   def should_be_able_to_return_predicate_result() {
     val result = parseAndExecute("START a=node(0) return id(a) = 0, a is null").toList
-
     assert(result === List(Map("id(a) = 0" -> true, "a is null" -> false)))
-=======
-  def literal_collection() {
+  }
+
+  @Test def literal_collection() {
     val result = parseAndExecute("START a=node(0) return length([[],[]]+[[]]) as l").toList
     assert(result === List(Map("l" -> 3)))
->>>>>>> b8d7223a
   }
 }