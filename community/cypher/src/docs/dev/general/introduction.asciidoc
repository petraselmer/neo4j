[[cypher-introduction]]
= What is Cypher? =

_Cypher_ is a declarative graph query language that allows for expressive and efficient querying and updating of the graph store without having to write traversals through the graph structure in code.
Cypher is still growing and maturing, and that means that there probably will be breaking syntax changes.
It also means that it has not undergone the same rigorous performance testing as other Neo4j components.

Cypher is designed to be a humane query language, suitable for both developers and (importantly, we think) operations professionals who want to make ad-hoc queries on the database.
Our guiding goal is to make the simple things simple, and the complex things possible.
Its constructs are based on English prose and neat iconography, which helps to make it (somewhat) self-explanatory.

Cypher is inspired by a number of different approaches and builds upon established practices for expressive querying.
Most of the keywords like +WHERE+ and +ORDER BY+ are inspired by http://en.wikipedia.org/wiki/SQL[SQL].
Pattern matching borrows expression approaches from http://en.wikipedia.org/wiki/SPARQL[SPARQL].

<<<<<<< HEAD
Being a declarative language, Cypher focuses on the clarity of expressing _what_ to retrieve from a graph, not _how_
to do it, in contrast to imperative languages like Java, and scripting languages like
http://gremlin.tinkerpop.com[Gremlin] and http://neo4j.rubyforge.org/[the JRuby Neo4j bindings]. This makes the concern query optimization an implementation detail which is not forced upon to the user.
=======
Being a declarative language, Cypher focuses on the clarity of expressing _what_ to retrieve from a graph, not _how_ to do it, in contrast to imperative languages like Java, and scripting languages like
http://gremlin.tinkerpop.com[Gremlin] (supported via the <<gremlin-plugin>>) and http://neo4j.rubyforge.org/[the JRuby Neo4j bindings].
This makes the concern query optimization an implementation detail which is not forced upon to the user.
>>>>>>> 8eece7ac

The query language is comprised of several distinct clauses.

* +START+: Starting points in the graph, obtained via index lookups or by element IDs.

* +MATCH+: The graph pattern to match, bound to the starting points in +START+.

* +WHERE+: Filtering criteria.

* +RETURN+: What to return.

* +CREATE+: Creates nodes and relationships.

* +DELETE+: Removes nodes, relationships and properties.

* +SET+: Set values to properties.

* +FOREACH+: Performs updating actions once per element in a list.

* +WITH+: Divides a query into multiple, distinct parts.

Let's see three of them in action.

include::intro-examples.asciidoc[]

To use Cypher from Java, see <<tutorials-cypher-java>>.
For more Cypher examples, see <<data-modeling-examples>> as well.
<|MERGE_RESOLUTION|>--- conflicted
+++ resolved
@@ -13,15 +13,10 @@
 Most of the keywords like +WHERE+ and +ORDER BY+ are inspired by http://en.wikipedia.org/wiki/SQL[SQL].
 Pattern matching borrows expression approaches from http://en.wikipedia.org/wiki/SPARQL[SPARQL].
 
-<<<<<<< HEAD
 Being a declarative language, Cypher focuses on the clarity of expressing _what_ to retrieve from a graph, not _how_
 to do it, in contrast to imperative languages like Java, and scripting languages like
-http://gremlin.tinkerpop.com[Gremlin] and http://neo4j.rubyforge.org/[the JRuby Neo4j bindings]. This makes the concern query optimization an implementation detail which is not forced upon to the user.
-=======
-Being a declarative language, Cypher focuses on the clarity of expressing _what_ to retrieve from a graph, not _how_ to do it, in contrast to imperative languages like Java, and scripting languages like
-http://gremlin.tinkerpop.com[Gremlin] (supported via the <<gremlin-plugin>>) and http://neo4j.rubyforge.org/[the JRuby Neo4j bindings].
+http://gremlin.tinkerpop.com[Gremlin] and http://neo4j.rubyforge.org/[the JRuby Neo4j bindings].
 This makes the concern query optimization an implementation detail which is not forced upon to the user.
->>>>>>> 8eece7ac
 
 The query language is comprised of several distinct clauses.
 
