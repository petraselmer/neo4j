--- conflicted
+++ resolved
@@ -34,33 +34,16 @@
 
 
   def exec(context: ExecutionContext, state: QueryState) = {
-<<<<<<< HEAD
     def fromAnyToLiteral(x: Map[String, Any]): Map[String, Expression] = x.map {
       case (k, v:Any) => (k -> Literal(v))
     }
 
     def createNodeWithPropertiesAndLabels(props: Map[String, Expression]): ExecutionContext = {
-      val node = state.queryContext.createNode()
-=======
-    if (props.size == 1 && props.head._1 == "*") {
-      val expression = props.head._2
-      makeTraversable(expression(context)(state)).map(x => {
-        val m: Map[String, Expression] = x.asInstanceOf[Map[String, Any]].map {
-          case (k, v) => (k -> Literal(v))
-        }
-        val node = state.query.createNode()
-        state.createdNodes.increase()
-        setProperties(node, m, context, state)
-        context.newWith(key -> node)
-      })
-    } else {
       val node = state.query.createNode()
-      state.createdNodes.increase()
->>>>>>> e4dbb922
       setProperties(node, props, context, state)
 
-      val queryCtx = state.queryContext
-      val labelIds: Iterable[Long] = LabelSupport.getLabelsAsLongs(context, labels)
+      val queryCtx = state.query
+      val labelIds: Iterable[Long] = LabelSupport.getLabelsAsLongs(context, labels)(state)
       queryCtx.addLabelsToNode(node.getId, labelIds)
 
       val newContext = context.newWith(key -> node)
@@ -81,7 +64,7 @@
     if (isParametersMap(properties)) {
       val singleMapExpression: Expression = properties.head._2
 
-      val maps: Iterable[Any] = makeTraversable(singleMapExpression(context))
+      val maps: Iterable[Any] = makeTraversable(singleMapExpression(context)(state))
 
       maps.map {
         case untyped: Map[_, _] => {
