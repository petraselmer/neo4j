<<<<<<< HEAD
1.8.RC1 (2012-09-05)
=======
1.9
--------------------
o Predicates can now be returned and used to set properties
o Fixes #797: CREATE UNIQUE now makes sure used identifiers have the same properties even if 
  they are re-used without the properties

1.8
>>>>>>> 1f55c9fb
--------------------
o Removed the /../ literal for regular expressions. Now a normal string literal is used instead
o Concatenation handles types better
o Changed how the graph-matching module is used, to make it safe for concurrent use
o Better type error messages
o Renamed iterable to collection
o Fixed #795: so that WITH keeps parameters also for empty aggregation results
o Fixed #772: Creating nodes/relationships goes before SET, so SET can run on already created elements
o Added error when using != instead of <>
o Fixed #787: Issue when comparing array properties with literal collections
o Fixed #751: Better error message for some type errors
o Fixed #818: Problem where properties could only have scalar values (they can be arrays as well)
o Fixed #834: Gives relevant syntax exception when properties are entered in MATCH

1.8.M07 (2012-08-08)
--------------------
o Added escape characters to string literals
o Renamed `RELATE` to `CREATE UNIQUE`

1.8.M06 (2012-07-06)
--------------------
o Fixes problem when graph elements are deleted multiple times in the same query
o Fixes #625: Values passed through WITH have the wrong type
o Fixes #654: Some paths are returned the wrong way

1.8.M05 (2012-06-21)
--------------------
o CREATE and RELATE can now introduce path identifiers
o Fixes #600: Double optional with no matching relationships returns too many rows
o Fixes #613: Missing dependencies not reported correctly for queries with RELATE/SET/DELETE
o String literals can now contain escape characters

1.8.M04 (2012-06-07)
--------------------
o CREATE now accepts full paths and not only single nodes and relationships
o Path patterns can now be used as expressions and as predicates
o Fixes bug where RELATE fails to compare array properties
o Fixes #573: Arithmetics operations have wrong type
o Fixes #567: Parameter maps coming through REST are not parsed correctly
o Fixes #563: COUNT(*) does not return 0 for empty result
o Fixes #561: RELATE doesn't work as expected with map-parameters
o Fixes problem with optional properties and collection predicates (ALL/ANY/NONE/SINGLE/IN)

1.8.M03 (2012-05-24)
--------------------
o Added RELATE
o Changed the CREATE syntax, so it looks more like RELATE
o Fixes #506: delete head(rels) doesn't work
o Fixes #508: length function on array properties doesn't work
o Fixes #512: start n=node(*) match n-[r?]->() delete n,r not working
o Fixes #514: Extract doesn't work with array properties
o Fixes #523: String literals not parsed correctly in CREATE statement
o Fixes #526: cypher filter in return clause
o Fixes #536: SQRT only returns an integer
o Fixes #543: Appending elements to collections

1.8.M02 (2012-05-11)
--------------------
o Added the possibility to create nodes from an iterable of maps
o Fixes issue #479

1.8.M01 (2012-04-27)
--------------------
o Added the possibility to return all graph elements using RETURN *
o Added CREATE, SET, DELETE, FOREACH, WITH
o Fixes issue #432, #446

1.7 (2012-04-18)
----------------
o Added the possibility to use multiple relationship types on patterns
o Fixed bug when aggregation is used in order by and not listed in the RETURN clause

1.7.M01 (2012-03-12)
--------------------
o Added literal collections and the IN predicate
o Added HEAD, TAIL, LAST and FILTER
o Added comments
o Added ! so that missing property can evaluate to false
o The column names are now exactly as written in the RETURN expression
o BREAKING CHANGE: To check whether a property exists on a node, use the HAS(...) function
o Arithmetic & string concatenation
o An identifier can now be assigned all the nodes/rels in the graph - START a=node(*)
o Predicates can be specified inside of a pattern relationship description
o Fixed issues #196, #164, #193, #217, #214, #201, #198, #240, #254

1.6 (2012-01-19)
----------------
o Lots of changes to the parsers error reporting
o Queries can now be pre-pended with which parser version to use
o Database configuration can now change which version of the parser to use as default

1.6.M03 (2012-01-12)
--------------------
o Added a different aggregation logic. Makes aggregating on the same columns as sorting much faster
o Made it possible to query on array properties
o Fixed bug #157 - Comparing things of different types now gives false instead of type error
o Fixed bug #140 - Identifier can now named same thing as a parameter
o Fixed bug that tripped up the patter matchern when a node is sent in as a parameter
o Fixed bug #168 - Ordering on renamed columns now works well
o Fixed bug #170 - Arrays are now pretty-printed instead of Array.toString

1.6.M02 (2011-12-16)
--------------------
o Added allShortestPaths
o Added COALESCE
o Added column aliasing with AS
o Variable length relationships can now introduce a rel-iterable
o BREAKING CHANGE: Changed the syntax for iterable predicated ALL/NONE/ANY/SINGLE to use WHERE instead of a colon
o BREAKING CHANGE: ExecutionResult is now a read-once, forward only iterator. 
o Fixed problems with optional graph elements

1.6.M01 (2011-11-24)
--------------------
o Made zero length (a single node) paths possible
o Skip, limit and regular expressions can now be parameterized
o Column order is now preserved
o Distinct and order by can now be used at the same time
o Paths can now be optional
o Execution plans can now be pretty printed
o Solved a bug when using multiple regular expressions in the same query
o Added the extract function

1.5 (2011-10-18)
----------------
o Added DISTINCT for all aggregate functions
o Nodes/relationships can be parameters as well

1.5.M02 (2011-10-10)
--------------------
o Relationships can now be optional
o Added new predicated for iterables: ALL/ANY/NONE/SINGLE
o Added path functions: NODES/RELATIONSHIPS/LENGTH
o Parameters for literals, index queries and node/relationship id
o Shortest path added
o Pattern matcher will, if possible, eliminate subgraphs early, by using the predicates from the WHERE clause
o Relationships can be bound now
o Added IS NULL for NULL checking
o Added new aggregate function - COLLECT

1.5.M01 (2011-08-31)
--------------------
o Added paths
o Changed r.TYPE to type(r)
o Variable length path supported
<|MERGE_RESOLUTION|>--- conflicted
+++ resolved
@@ -1,14 +1,11 @@
-<<<<<<< HEAD
-1.8.RC1 (2012-09-05)
-=======
 1.9
 --------------------
+o Refactored the type system from the bottom up
 o Predicates can now be returned and used to set properties
 o Fixes #797: CREATE UNIQUE now makes sure used identifiers have the same properties even if 
   they are re-used without the properties
 
-1.8
->>>>>>> 1f55c9fb
+1.8.RC1 (2012-09-05)
 --------------------
 o Removed the /../ literal for regular expressions. Now a normal string literal is used instead
 o Concatenation handles types better
