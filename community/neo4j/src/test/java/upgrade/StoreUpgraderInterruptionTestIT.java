/*
 * Copyright (c) 2002-2017 "Neo Technology,"
 * Network Engine for Objects in Lund AB [http://neotechnology.com]
 *
 * This file is part of Neo4j.
 *
 * Neo4j is free software: you can redistribute it and/or modify
 * it under the terms of the GNU General Public License as published by
 * the Free Software Foundation, either version 3 of the License, or
 * (at your option) any later version.
 *
 * This program is distributed in the hope that it will be useful,
 * but WITHOUT ANY WARRANTY; without even the implied warranty of
 * MERCHANTABILITY or FITNESS FOR A PARTICULAR PURPOSE.  See the
 * GNU General Public License for more details.
 *
 * You should have received a copy of the GNU General Public License
 * along with this program.  If not, see <http://www.gnu.org/licenses/>.
 */
package upgrade;

import org.junit.Rule;
import org.junit.Test;
import org.junit.rules.RuleChain;
import org.junit.runner.RunWith;
import org.junit.runners.Parameterized;
import org.junit.runners.Parameterized.Parameters;

import java.io.File;
import java.io.IOException;
import java.util.Arrays;
import java.util.Collection;

import org.neo4j.consistency.checking.full.ConsistencyCheckIncompleteException;
import org.neo4j.graphdb.GraphDatabaseService;
import org.neo4j.graphdb.factory.GraphDatabaseSettings;
import org.neo4j.io.fs.FileSystemAbstraction;
import org.neo4j.io.pagecache.PageCache;
import org.neo4j.kernel.api.index.SchemaIndexProvider;
import org.neo4j.kernel.configuration.Config;
import org.neo4j.kernel.impl.api.index.inmemory.InMemoryIndexProvider;
import org.neo4j.kernel.impl.api.scan.InMemoryLabelScanStore;
import org.neo4j.kernel.impl.api.scan.LabelScanStoreProvider;
import org.neo4j.kernel.impl.logging.LogService;
import org.neo4j.kernel.impl.logging.NullLogService;
import org.neo4j.kernel.impl.store.format.standard.Standard;
import org.neo4j.kernel.impl.store.format.standard.StandardV2_0;
import org.neo4j.kernel.impl.store.format.standard.StandardV2_1;
import org.neo4j.kernel.impl.store.format.standard.StandardV2_2;
import org.neo4j.kernel.impl.store.format.standard.StandardV2_3;
import org.neo4j.kernel.impl.storemigration.MigrationTestUtils;
import org.neo4j.kernel.impl.storemigration.StoreUpgrader;
import org.neo4j.kernel.impl.storemigration.StoreVersionCheck;
import org.neo4j.kernel.impl.storemigration.UpgradableDatabase;
import org.neo4j.kernel.impl.storemigration.legacystore.LegacyStoreVersionCheck;
import org.neo4j.kernel.impl.storemigration.monitoring.MigrationProgressMonitor;
import org.neo4j.kernel.impl.storemigration.monitoring.SilentMigrationProgressMonitor;
import org.neo4j.kernel.impl.storemigration.participant.SchemaIndexMigrator;
import org.neo4j.kernel.impl.storemigration.participant.StoreMigrator;
import org.neo4j.logging.NullLogProvider;
import org.neo4j.test.TestGraphDatabaseFactory;
import org.neo4j.test.rule.PageCacheRule;
import org.neo4j.test.rule.TestDirectory;
import org.neo4j.test.rule.fs.DefaultFileSystemRule;

import static org.junit.Assert.assertEquals;
import static org.junit.Assert.assertTrue;
import static org.junit.Assert.fail;

import static org.neo4j.consistency.store.StoreAssertions.assertConsistentStore;
import static org.neo4j.helpers.collection.MapUtil.stringMap;
import static org.neo4j.kernel.impl.storemigration.MigrationTestUtils.allLegacyStoreFilesHaveVersion;
import static org.neo4j.kernel.impl.storemigration.MigrationTestUtils.allStoreFilesHaveNoTrailer;
import static org.neo4j.kernel.impl.storemigration.MigrationTestUtils.checkNeoStoreHasDefaultFormatVersion;

@RunWith( Parameterized.class )
public class StoreUpgraderInterruptionTestIT
{

    private final TestDirectory directory = TestDirectory.testDirectory();
    private final DefaultFileSystemRule fileSystemRule = new DefaultFileSystemRule();
    private final PageCacheRule pageCacheRule = new PageCacheRule();

    @Rule
    public RuleChain ruleChain = RuleChain.outerRule( directory )
                                          .around( fileSystemRule ).around( pageCacheRule );

    @Parameterized.Parameter
    public String version;
    private final SchemaIndexProvider schemaIndexProvider = new InMemoryIndexProvider();
    private final LabelScanStoreProvider labelScanStoreProvider = new LabelScanStoreProvider( new
            InMemoryLabelScanStore(), 2 );
    protected static final Config CONFIG = Config.defaults().augment(
            stringMap( GraphDatabaseSettings.pagecache_memory.name(), "8m" ) );

    @Parameters( name = "{0}" )
    public static Collection<String> versions()
    {
        return Arrays.asList(
                StandardV2_0.STORE_VERSION,
                StandardV2_1.STORE_VERSION,
                StandardV2_2.STORE_VERSION,
                StandardV2_3.STORE_VERSION
        );
    }

    private final FileSystemAbstraction fs = fileSystemRule.get();

    @Test
    public void shouldSucceedWithUpgradeAfterPreviousAttemptDiedDuringMigration()
            throws IOException, ConsistencyCheckIncompleteException
    {
        File workingDirectory = directory.directory( "working" );
        File prepareDirectory = directory.directory( "prepare" );
        MigrationTestUtils.prepareSampleLegacyDatabase( version, fs, workingDirectory, prepareDirectory );
        PageCache pageCache = pageCacheRule.getPageCache( fs );
        StoreVersionCheck check = new StoreVersionCheck( pageCache );
        UpgradableDatabase upgradableDatabase =
                new UpgradableDatabase( fs, check, new LegacyStoreVersionCheck( fs ), Standard.LATEST_RECORD_FORMATS );
        SilentMigrationProgressMonitor progressMonitor = new SilentMigrationProgressMonitor();
        LogService logService = NullLogService.getInstance();
        StoreMigrator failingStoreMigrator = new StoreMigrator(fs, pageCache, CONFIG, logService, schemaIndexProvider )
        {
            @Override
            public void migrate( File sourceStoreDir, File targetStoreDir,
                    MigrationProgressMonitor.Section progressMonitor,
                    String versionToMigrateFrom, String versionToMigrateTo ) throws IOException
            {
                super.migrate( sourceStoreDir, targetStoreDir, progressMonitor, versionToMigrateFrom,
                        versionToMigrateTo );
                throw new RuntimeException( "This upgrade is failing" );
            }
        };

        assertEquals( !StandardV2_3.STORE_VERSION.equals( version ),
                allLegacyStoreFilesHaveVersion( fs, workingDirectory, version ) );

        try
        {
            newUpgrader( upgradableDatabase, pageCache, progressMonitor, createIndexMigrator(), failingStoreMigrator )
                    .migrateIfNeeded( workingDirectory );
            fail( "Should throw exception" );
        }
        catch ( RuntimeException e )
        {
            assertEquals( "This upgrade is failing", e.getMessage() );
        }

        assertEquals( !StandardV2_3.STORE_VERSION.equals( version ),
                allLegacyStoreFilesHaveVersion( fs, workingDirectory, version ) );

        progressMonitor = new SilentMigrationProgressMonitor();
        StoreMigrator migrator = new StoreMigrator( fs, pageCache, CONFIG, logService, schemaIndexProvider );
        SchemaIndexMigrator indexMigrator = createIndexMigrator();
        newUpgrader(upgradableDatabase, pageCache, progressMonitor, indexMigrator, migrator ).migrateIfNeeded(
                workingDirectory );

        assertTrue( checkNeoStoreHasDefaultFormatVersion( check, workingDirectory ) );
        assertTrue( allStoreFilesHaveNoTrailer( fs, workingDirectory ) );

        // Since consistency checker is in read only mode we need to start/stop db to generate label scan store.
        startStopDatabase( workingDirectory );
        assertConsistentStore( workingDirectory );
    }

    private SchemaIndexMigrator createIndexMigrator()
    {
        return new SchemaIndexMigrator( fs, schemaIndexProvider, labelScanStoreProvider );
    }

    @Test
    public void shouldSucceedWithUpgradeAfterPreviousAttemptDiedDuringMovingFiles()
            throws IOException, ConsistencyCheckIncompleteException
    {
        File workingDirectory = directory.directory( "working" );
        File prepareDirectory = directory.directory( "prepare" );
        MigrationTestUtils.prepareSampleLegacyDatabase( version, fs, workingDirectory, prepareDirectory );
        PageCache pageCache = pageCacheRule.getPageCache( fs );
        StoreVersionCheck check = new StoreVersionCheck( pageCache );
        UpgradableDatabase upgradableDatabase =
                new UpgradableDatabase( fs, check, new LegacyStoreVersionCheck( fs ), Standard.LATEST_RECORD_FORMATS );
        SilentMigrationProgressMonitor progressMonitor = new SilentMigrationProgressMonitor();
        LogService logService = NullLogService.getInstance();
        StoreMigrator failingStoreMigrator = new StoreMigrator( fs, pageCache, CONFIG, logService, schemaIndexProvider )
        {
            @Override
            public void moveMigratedFiles( File migrationDir, File storeDir, String versionToUpgradeFrom,
                    String versionToMigrateTo ) throws IOException
            {
                super.moveMigratedFiles( migrationDir, storeDir, versionToUpgradeFrom, versionToMigrateTo );
                throw new RuntimeException( "This upgrade is failing" );
            }
        };

        assertEquals( !StandardV2_3.STORE_VERSION.equals( version ),
                allLegacyStoreFilesHaveVersion( fs, workingDirectory, version ) );

        try
        {
            newUpgrader( upgradableDatabase, pageCache, progressMonitor, createIndexMigrator(), failingStoreMigrator )
                    .migrateIfNeeded( workingDirectory );
            fail( "Should throw exception" );
        }
        catch ( RuntimeException e )
        {
            assertEquals( "This upgrade is failing", e.getMessage() );
        }

        assertTrue( checkNeoStoreHasDefaultFormatVersion( check, workingDirectory ) );
        assertTrue( allStoreFilesHaveNoTrailer( fs, workingDirectory ) );

        progressMonitor = new SilentMigrationProgressMonitor();
        StoreMigrator migrator = new StoreMigrator( fs, pageCache, CONFIG, logService, schemaIndexProvider );
        newUpgrader( upgradableDatabase, pageCache, progressMonitor, createIndexMigrator(), migrator )
                .migrateIfNeeded( workingDirectory );

        assertTrue( checkNeoStoreHasDefaultFormatVersion( check, workingDirectory ) );
        assertTrue( allStoreFilesHaveNoTrailer( fs, workingDirectory ) );

        pageCache.close();

        // Since consistency checker is in read only mode we need to start/stop db to generate label scan store.
        startStopDatabase( workingDirectory );
        assertConsistentStore( workingDirectory );
    }

    private StoreUpgrader newUpgrader( UpgradableDatabase upgradableDatabase, PageCache pageCache,
            MigrationProgressMonitor progressMonitor, SchemaIndexMigrator indexMigrator, StoreMigrator migrator )
    {
<<<<<<< HEAD
        Config allowUpgrade = Config.embeddedDefaults( stringMap( GraphDatabaseSettings
                .allow_store_upgrade.name(), "true" ) );
=======
        Config allowUpgrade = new Config( stringMap( GraphDatabaseSettings.allow_store_upgrade.name(), "true" ) );
>>>>>>> 74902b71

        StoreUpgrader upgrader = new StoreUpgrader( upgradableDatabase, progressMonitor, allowUpgrade, fs, pageCache,
                NullLogProvider.getInstance() );
        upgrader.addParticipant( indexMigrator );
        upgrader.addParticipant( migrator );
        return upgrader;
    }

    private void startStopDatabase( File workingDirectory )
    {
        GraphDatabaseService databaseService = new TestGraphDatabaseFactory().newEmbeddedDatabase( workingDirectory );
        databaseService.shutdown();
    }
}<|MERGE_RESOLUTION|>--- conflicted
+++ resolved
@@ -227,12 +227,8 @@
     private StoreUpgrader newUpgrader( UpgradableDatabase upgradableDatabase, PageCache pageCache,
             MigrationProgressMonitor progressMonitor, SchemaIndexMigrator indexMigrator, StoreMigrator migrator )
     {
-<<<<<<< HEAD
         Config allowUpgrade = Config.embeddedDefaults( stringMap( GraphDatabaseSettings
                 .allow_store_upgrade.name(), "true" ) );
-=======
-        Config allowUpgrade = new Config( stringMap( GraphDatabaseSettings.allow_store_upgrade.name(), "true" ) );
->>>>>>> 74902b71
 
         StoreUpgrader upgrader = new StoreUpgrader( upgradableDatabase, progressMonitor, allowUpgrade, fs, pageCache,
                 NullLogProvider.getInstance() );
