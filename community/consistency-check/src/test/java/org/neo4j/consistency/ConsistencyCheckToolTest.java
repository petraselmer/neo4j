--- conflicted
+++ resolved
@@ -59,13 +59,8 @@
 
 public class ConsistencyCheckToolTest
 {
-<<<<<<< HEAD
     private final TestDirectory storeDirectory = TestDirectory.testDirectory();
-    private EphemeralFileSystemRule fs = new EphemeralFileSystemRule();
-=======
-    private final TargetDirectory.TestDirectory storeDirectory = TargetDirectory.testDirForTest( getClass() );
     private final EphemeralFileSystemRule fs = new EphemeralFileSystemRule();
->>>>>>> 5515f38a
 
     @Rule
     public RuleChain ruleChain = RuleChain.outerRule( storeDirectory ).around( fs );
