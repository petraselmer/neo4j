/**
 * Copyright (c) 2002-2014 "Neo Technology,"
 * Network Engine for Objects in Lund AB [http://neotechnology.com]
 *
 * This file is part of Neo4j.
 *
 * Neo4j is free software: you can redistribute it and/or modify
 * it under the terms of the GNU General Public License as published by
 * the Free Software Foundation, either version 3 of the License, or
 * (at your option) any later version.
 *
 * This program is distributed in the hope that it will be useful,
 * but WITHOUT ANY WARRANTY; without even the implied warranty of
 * MERCHANTABILITY or FITNESS FOR A PARTICULAR PURPOSE.  See the
 * GNU General Public License for more details.
 *
 * You should have received a copy of the GNU General Public License
 * along with this program.  If not, see <http://www.gnu.org/licenses/>.
 */
package org.neo4j.kernel.impl.nioneo.store;

import java.io.File;
import java.io.IOException;

import org.neo4j.io.fs.FileSystemAbstraction;
import org.neo4j.io.pagecache.PageCache;
import org.neo4j.io.pagecache.PageCursor;
import org.neo4j.io.pagecache.PageLock;
import org.neo4j.kernel.IdGeneratorFactory;
import org.neo4j.kernel.IdType;
import org.neo4j.kernel.configuration.Config;
import org.neo4j.kernel.impl.util.StringLogger;
import org.neo4j.kernel.monitoring.Monitors;

/**
 * Implementation of the relationship store.
 */
public class RelationshipStore extends AbstractRecordStore<RelationshipRecord> implements Store
{
    public static abstract class Configuration
        extends AbstractStore.Configuration
    {
    }

    public static final String TYPE_DESCRIPTOR = "RelationshipStore";

    // record header size
    // directed|in_use(byte)+first_node(int)+second_node(int)+rel_type(int)+
    // first_prev_rel_id(int)+first_next_rel_id+second_prev_rel_id(int)+
    // second_next_rel_id+next_prop_id(int)+first-in-chain-markers(1)
    public static final int RECORD_SIZE = 34;

    public RelationshipStore(
            File fileName,
            Config configuration,
            IdGeneratorFactory idGeneratorFactory,
            PageCache pageCache,
            FileSystemAbstraction fileSystemAbstraction,
            StringLogger stringLogger,
            StoreVersionMismatchHandler versionMismatchHandler,
            Monitors monitors )
    {
        super( fileName, configuration, IdType.RELATIONSHIP, idGeneratorFactory,
                pageCache, fileSystemAbstraction, stringLogger, versionMismatchHandler, monitors );
    }

    @Override
    public <FAILURE extends Exception> void accept( Processor<FAILURE> processor, RelationshipRecord record ) throws FAILURE
    {
        processor.processRelationship( this, record );
    }

    @Override
    public String getTypeDescriptor()
    {
        return TYPE_DESCRIPTOR;
    }

    @Override
    public int getRecordSize()
    {
        return RECORD_SIZE;
    }

    @Override
    public int getRecordHeaderSize()
    {
        return getRecordSize();
    }

    @Override
    public RelationshipRecord getRecord( long id )
    {
        return getRecord( id, new RelationshipRecord( id ), RecordLoad.NORMAL );
    }

    public RelationshipRecord getRecord( long id, RelationshipRecord target, RecordLoad load )
    {
<<<<<<< HEAD
        PersistenceWindow window = acquireWindow( id, OperationType.READ );
        try
        {
            return getRecord( id, window, load, target );
        }
        finally
        {
            releaseWindow( window );
        }
=======
        return getRecord( id, target, RecordLoad.NORMAL );
>>>>>>> 8a6c706c
    }

    @Override
    public RelationshipRecord forceGetRecord( long id )
    {
        try
        {
            assertIdExists( id );
        }
        catch ( InvalidRecordException e )
        {
            return new RelationshipRecord( id, -1, -1, -1 );
        }
        return getRecord( id, new RelationshipRecord( id ), RecordLoad.FORCE );
    }

    @Override
    public RelationshipRecord forceGetRaw( RelationshipRecord record )
    {
        return record;
    }

    @Override
    public RelationshipRecord forceGetRaw( long id )
    {
        return forceGetRecord( id );
    }

    public RelationshipRecord getLightRel( long id )
    {
        try
        {
            assertIdExists( id );
        }
        catch ( InvalidRecordException e )
        {
            return null;
        }

        return getRecord( id, new RelationshipRecord( id ), RecordLoad.CHECK );
    }

    private RelationshipRecord getRecord( long id, RelationshipRecord target, RecordLoad loadMode )
    {
        PageCursor cursor = pageCache.newCursor();
        try
        {
            storeFile.pin( cursor, PageLock.SHARED, pageIdForRecord( id ) );
        }
        catch ( IOException e )
        {
            throw new UnderlyingStorageException( e );
        }
        try
        {
            return getRecord( id, cursor, loadMode, target );
        }
        finally
        {
            storeFile.unpin( cursor );
        }
    }

    @Override
    public void updateRecord( RelationshipRecord record )
    {
        PageCursor cursor = pageCache.newCursor();
        try
        {
            storeFile.pin( cursor, PageLock.EXCLUSIVE, pageIdForRecord( record.getId() ) );
        }
        catch ( IOException e )
        {
            throw new UnderlyingStorageException( e );
        }
        try
        {
            updateRecord( record, cursor, false );
        }
        finally
        {
            storeFile.unpin( cursor );
        }
    }

    @Override
    public void forceUpdateRecord( RelationshipRecord record )
    {
        PageCursor cursor = pageCache.newCursor();
        try
        {
            storeFile.pin( cursor, PageLock.EXCLUSIVE, pageIdForRecord( record.getId() ) );
        }
        catch ( IOException e )
        {
            throw new UnderlyingStorageException( e );
        }
        try
        {
            updateRecord( record, cursor, true );
        }
        finally
        {
            storeFile.unpin( cursor );
        }
    }

    private void updateRecord( RelationshipRecord record,
        PageCursor cursor, boolean force )
    {
        long id = record.getId();
        cursor.setOffset( offsetForId( id ) );
        registerIdFromUpdateRecord( id );
        if ( record.inUse() || force )
        {
            long firstNode = record.getFirstNode();
            short firstNodeMod = (short)((firstNode & 0x700000000L) >> 31);

            long secondNode = record.getSecondNode();
            long secondNodeMod = (secondNode & 0x700000000L) >> 4;

            long firstPrevRel = record.getFirstPrevRel();
            long firstPrevRelMod = firstPrevRel == Record.NO_NEXT_RELATIONSHIP.intValue() ? 0 : (firstPrevRel & 0x700000000L) >> 7;

            long firstNextRel = record.getFirstNextRel();
            long firstNextRelMod = firstNextRel == Record.NO_NEXT_RELATIONSHIP.intValue() ? 0 : (firstNextRel & 0x700000000L) >> 10;

            long secondPrevRel = record.getSecondPrevRel();
            long secondPrevRelMod = secondPrevRel == Record.NO_NEXT_RELATIONSHIP.intValue() ? 0 : (secondPrevRel & 0x700000000L) >> 13;

            long secondNextRel = record.getSecondNextRel();
            long secondNextRelMod = secondNextRel == Record.NO_NEXT_RELATIONSHIP.intValue() ? 0 : (secondNextRel & 0x700000000L) >> 16;

            long nextProp = record.getNextProp();
            long nextPropMod = nextProp == Record.NO_NEXT_PROPERTY.intValue() ? 0 : (nextProp & 0xF00000000L) >> 28;

            // [    ,   x] in use flag
            // [    ,xxx ] first node high order bits
            // [xxxx,    ] next prop high order bits
            short inUseUnsignedByte = (short)((record.inUse() ? Record.IN_USE : Record.NOT_IN_USE).byteValue() | firstNodeMod | nextPropMod);

            // [ xxx,    ][    ,    ][    ,    ][    ,    ] second node high order bits,     0x70000000
            // [    ,xxx ][    ,    ][    ,    ][    ,    ] first prev rel high order bits,  0xE000000
            // [    ,   x][xx  ,    ][    ,    ][    ,    ] first next rel high order bits,  0x1C00000
            // [    ,    ][  xx,x   ][    ,    ][    ,    ] second prev rel high order bits, 0x380000
            // [    ,    ][    , xxx][    ,    ][    ,    ] second next rel high order bits, 0x70000
            // [    ,    ][    ,    ][xxxx,xxxx][xxxx,xxxx] type
            int typeInt = (int)(record.getType() | secondNodeMod | firstPrevRelMod | firstNextRelMod | secondPrevRelMod | secondNextRelMod);

            // [    ,   x] 1:st in start node chain, 0x1
            // [    ,  x ] 1:st in end node chain,   0x2
            long firstInStartNodeChain = record.isFirstInFirstChain() ? 0x1 : 0;
            long firstInEndNodeChain = record.isFirstInSecondChain() ? 0x2 : 0;
            byte extraByte = (byte) (firstInEndNodeChain | firstInStartNodeChain);

            cursor.putByte( (byte)inUseUnsignedByte );
            cursor.putInt( (int) firstNode );
            cursor.putInt( (int) secondNode );
            cursor.putInt( typeInt );
            cursor.putInt( (int) firstPrevRel );
            cursor.putInt( (int) firstNextRel );
            cursor.putInt( (int) secondPrevRel );
            cursor.putInt( (int) secondNextRel );
            cursor.putInt( (int) nextProp );
            cursor.putByte( extraByte );
        }
        else
        {
            cursor.putByte( Record.NOT_IN_USE.byteValue() );
            if ( !isInRecoveryMode() )
            {
                freeId( id );
            }
        }
    }

    private RelationshipRecord getRecord( long id, PageCursor cursor,
        RecordLoad load, RelationshipRecord record )
    {
        cursor.setOffset( offsetForId( id ) );

        // [    ,   x] in use flag
        // [    ,xxx ] first node high order bits
        // [xxxx,    ] next prop high order bits
        long inUseByte = cursor.getByte();

        boolean inUse = (inUseByte & 0x1) == Record.IN_USE.intValue();
        if ( !inUse )
        {
            switch ( load )
            {
            case NORMAL:
                throw new InvalidRecordException( "RelationshipRecord[" + id + "] not in use" );
            case CHECK:
                return null;
            }
        }

        long firstNode = cursor.getUnsignedInt();
        long firstNodeMod = (inUseByte & 0xEL) << 31;

        long secondNode = cursor.getUnsignedInt();

        // [ xxx,    ][    ,    ][    ,    ][    ,    ] second node high order bits,     0x70000000
        // [    ,xxx ][    ,    ][    ,    ][    ,    ] first prev rel high order bits,  0xE000000
        // [    ,   x][xx  ,    ][    ,    ][    ,    ] first next rel high order bits,  0x1C00000
        // [    ,    ][  xx,x   ][    ,    ][    ,    ] second prev rel high order bits, 0x380000
        // [    ,    ][    , xxx][    ,    ][    ,    ] second next rel high order bits, 0x70000
        // [    ,    ][    ,    ][xxxx,xxxx][xxxx,xxxx] type
        long typeInt = cursor.getInt();
        long secondNodeMod = (typeInt & 0x70000000L) << 4;
        int type = (int)(typeInt & 0xFFFF);

        record.setId( id );
        record.setFirstNode( longFromIntAndMod( firstNode, firstNodeMod ) );
        record.setSecondNode( longFromIntAndMod( secondNode, secondNodeMod ) );
        record.setType( type );
        record.setInUse( inUse );

        long firstPrevRel = cursor.getUnsignedInt();
        long firstPrevRelMod = (typeInt & 0xE000000L) << 7;
        record.setFirstPrevRel( longFromIntAndMod( firstPrevRel, firstPrevRelMod ) );

        long firstNextRel = cursor.getUnsignedInt();
        long firstNextRelMod = (typeInt & 0x1C00000L) << 10;
        record.setFirstNextRel( longFromIntAndMod( firstNextRel, firstNextRelMod ) );

        long secondPrevRel = cursor.getUnsignedInt();
        long secondPrevRelMod = (typeInt & 0x380000L) << 13;
        record.setSecondPrevRel( longFromIntAndMod( secondPrevRel, secondPrevRelMod ) );

        long secondNextRel = cursor.getUnsignedInt();
        long secondNextRelMod = (typeInt & 0x70000L) << 16;
        record.setSecondNextRel( longFromIntAndMod( secondNextRel, secondNextRelMod ) );

        long nextProp = cursor.getUnsignedInt();
        long nextPropMod = (inUseByte & 0xF0L) << 28;

        byte extraByte = cursor.getByte();

        record.setFirstInFirstChain( (extraByte & 0x1) != 0 );
        record.setFirstInSecondChain( (extraByte & 0x2) != 0 );

        record.setNextProp( longFromIntAndMod( nextProp, nextPropMod ) );
        return record;
    }

    public RelationshipRecord getChainRecord( long id )
    {
        try
        {
            assertIdExists( id );
        }
        catch ( InvalidRecordException e )
        {
            return null;
        }

        return getRecord( id, new RelationshipRecord( id ), RecordLoad.NORMAL );
    }

    public void flushAll()
    {
        try
        {
            storeFile.flush();
        } catch(IOException e)
        {
            throw new UnderlyingStorageException( e );
        }
    }

}<|MERGE_RESOLUTION|>--- conflicted
+++ resolved
@@ -94,23 +94,6 @@
         return getRecord( id, new RelationshipRecord( id ), RecordLoad.NORMAL );
     }
 
-    public RelationshipRecord getRecord( long id, RelationshipRecord target, RecordLoad load )
-    {
-<<<<<<< HEAD
-        PersistenceWindow window = acquireWindow( id, OperationType.READ );
-        try
-        {
-            return getRecord( id, window, load, target );
-        }
-        finally
-        {
-            releaseWindow( window );
-        }
-=======
-        return getRecord( id, target, RecordLoad.NORMAL );
->>>>>>> 8a6c706c
-    }
-
     @Override
     public RelationshipRecord forceGetRecord( long id )
     {
@@ -151,7 +134,7 @@
         return getRecord( id, new RelationshipRecord( id ), RecordLoad.CHECK );
     }
 
-    private RelationshipRecord getRecord( long id, RelationshipRecord target, RecordLoad loadMode )
+    public RelationshipRecord getRecord( long id, RelationshipRecord target, RecordLoad loadMode )
     {
         PageCursor cursor = pageCache.newCursor();
         try
