--- conflicted
+++ resolved
@@ -714,10 +714,6 @@
     {
         try ( PageCursor cursor = storeFile.io( 0, PF_SHARED_READ_LOCK ) )
         {
-<<<<<<< HEAD
-            long nextPageId = storeFile.getLastPageId();
-=======
->>>>>>> 2f69967b
             int recordsPerPage = getRecordsPerPage();
             int recordSize = getRecordSize();
             long highestId = getNumberOfReservedLowIds();
@@ -744,21 +740,14 @@
                         // Scan record backwards in the page
                         for ( int offset = recordsPerPage * recordSize - recordSize; offset >= 0; offset -= recordSize )
                         {
-<<<<<<< HEAD
-                            // We've found the highest id in use
-                            highestId = recordId + 1 /*+1 since we return the high id*/;
-                            found = true;
-                            break;
-=======
                             cursor.setOffset( offset );
-                            if ( isInUse( cursor ) && !isJustLegacyStoreTrailer( cursor, offset, recordSize ) )
+                            if ( isInUse( cursor ) )
                             {
                                 // We've found the highest id in use
                                 highestId = (cursor.getCurrentPageId() * recordsPerPage) + offset / recordSize + 1;
                                 found = true;
                                 break;
                             }
->>>>>>> 2f69967b
                         }
                     }
                     while ( cursor.shouldRetry() );
@@ -795,59 +784,6 @@
         }
     }
 
-<<<<<<< HEAD
-=======
-    /**
-     * {@link CommonAbstractStore} doesn't use version trailers in the end of the stores after a clean shutdown
-     * anymore. Although {@link RecordFormat} is now pluggable and so a {@link CommonAbstractStore} may be used
-     * to open an older version of the store, one which might have version trailers. This method is used
-     * during opening a store to figure out the highest id by scanning from the end. It's very convenient
-     * if we were aware of the existence of version trailers as to support opening older versions without
-     * problems in this regard. A version trailer may span multiple records in a store which has record size
-     * smaller than the trailer length and so the matching takes that into account in that it can figure
-     * out all possible subsets of the trailer to compare with. Without this method the scan which figures
-     * out highest in use id may mistake version trailer "records" for inUse records, if the inUse bit
-     * happened to be set and so would report too high highest id and reading those higher/trailer records,
-     * trying to interpret them as normal records would fail in random and interesting ways.
-     *
-     * @param cursor {@link PageCursor} to read and compare trailer bytes with.
-     * @param offset offset to start reading the record bytes from the cursor.
-     * @param recordSize record size of records in this store.
-     * @return {@code true} if the record at the offset was just a version trailer "record", otherwise
-     * {@code false} where the id of this record will be set as the highest inUse record in this store.
-     */
-    private boolean isJustLegacyStoreTrailer( PageCursor cursor, int offset, int recordSize )
-    {
-        byte[] expectedVersionBytes = UTF8.encode( typeDescriptor + " " + storeVersion );
-        try
-        {
-            for ( int i = 0; i < expectedVersionBytes.length; )
-            {
-                // If the version bytes are bigger than record size then we must also compare with subsets
-                // of those bytes in recordSize chunks
-                boolean mismatch = false;
-                for ( int j = 0; i < expectedVersionBytes.length && j < recordSize; i++, j++ )
-                {
-                    byte b = cursor.getByte( offset + j );
-                    if ( b != expectedVersionBytes[i] )
-                    {
-                        mismatch = true;
-                    }
-                }
-                if ( !mismatch )
-                {
-                    return true;
-                }
-            }
-            return false;
-        }
-        catch ( IndexOutOfBoundsException e )
-        {
-            return false;
-        }
-    }
-
->>>>>>> 2f69967b
     protected int determineRecordSize()
     {
         return recordFormat.getRecordSize( storeHeader );
