--- conflicted
+++ resolved
@@ -43,12 +43,8 @@
         this( fs, dbPath, useMemoryMapped, physicalMemory(), Runtime.getRuntime().maxMemory(), logger );
     }
 
-<<<<<<< HEAD
-    AutoConfigurator( FileSystemAbstraction fs, File dbPath, boolean useMemoryMapped, long physMemory, long vmMemory )
-=======
     AutoConfigurator( FileSystemAbstraction fs, File dbPath, boolean useMemoryMapped, long physicalMemory, long vmMemory,
                       ConsoleLogger logger )
->>>>>>> d63174cf
     {
         if (physicalMemory < vmMemory)
         {
@@ -59,14 +55,10 @@
         this.fs = fs;
         this.dbPath = dbPath;
         this.useMemoryMapped = useMemoryMapped;
-<<<<<<< HEAD
-        if ( physMemory != -1 )
-=======
         this.logger = logger;
         if ( physicalMemory != -1 )
->>>>>>> d63174cf
         {
-            totalPhysicalMemMb = (int) (physMemory / 1024 / 1024);
+            totalPhysicalMemMb = (int) (physicalMemory / 1024 / 1024);
         }
         else
         {
