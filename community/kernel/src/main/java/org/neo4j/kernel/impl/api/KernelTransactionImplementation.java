/*
 * Copyright (c) 2002-2016 "Neo Technology,"
 * Network Engine for Objects in Lund AB [http://neotechnology.com]
 *
 * This file is part of Neo4j.
 *
 * Neo4j is free software: you can redistribute it and/or modify
 * it under the terms of the GNU General Public License as published by
 * the Free Software Foundation, either version 3 of the License, or
 * (at your option) any later version.
 *
 * This program is distributed in the hope that it will be useful,
 * but WITHOUT ANY WARRANTY; without even the implied warranty of
 * MERCHANTABILITY or FITNESS FOR A PARTICULAR PURPOSE.  See the
 * GNU General Public License for more details.
 *
 * You should have received a copy of the GNU General Public License
 * along with this program.  If not, see <http://www.gnu.org/licenses/>.
 */
package org.neo4j.kernel.impl.api;

import java.util.ArrayList;
import java.util.Collection;
import java.util.List;
import java.util.concurrent.locks.Lock;
import java.util.concurrent.locks.ReentrantLock;
import java.util.function.Supplier;

import org.neo4j.collection.pool.Pool;
import org.neo4j.graphdb.TransactionTerminatedException;
import org.neo4j.helpers.Clock;
import org.neo4j.kernel.api.KernelTransaction;
import org.neo4j.kernel.api.KeyReadTokenNameLookup;
import org.neo4j.kernel.api.exceptions.ConstraintViolationTransactionFailureException;
import org.neo4j.kernel.api.exceptions.InvalidTransactionTypeKernelException;
import org.neo4j.kernel.api.exceptions.Status;
import org.neo4j.kernel.api.exceptions.TransactionFailureException;
import org.neo4j.kernel.api.exceptions.TransactionHookException;
import org.neo4j.kernel.api.exceptions.schema.ConstraintValidationKernelException;
import org.neo4j.kernel.api.exceptions.schema.CreateConstraintFailureException;
import org.neo4j.kernel.api.exceptions.schema.DropIndexFailureException;
import org.neo4j.kernel.api.index.IndexDescriptor;
import org.neo4j.kernel.api.security.AccessMode;
import org.neo4j.kernel.api.txstate.LegacyIndexTransactionState;
import org.neo4j.kernel.api.txstate.TransactionState;
import org.neo4j.kernel.api.txstate.TxStateHolder;
import org.neo4j.kernel.impl.api.security.RestrictedAccessMode;
import org.neo4j.kernel.impl.api.state.ConstraintIndexCreator;
import org.neo4j.kernel.impl.api.state.TxState;
import org.neo4j.kernel.impl.locking.Locks;
import org.neo4j.kernel.impl.proc.Procedures;
import org.neo4j.kernel.impl.transaction.TransactionHeaderInformationFactory;
import org.neo4j.kernel.impl.transaction.TransactionMonitor;
import org.neo4j.kernel.impl.transaction.log.PhysicalTransactionRepresentation;
import org.neo4j.kernel.impl.transaction.tracing.CommitEvent;
import org.neo4j.kernel.impl.transaction.tracing.TransactionEvent;
import org.neo4j.kernel.impl.transaction.tracing.TransactionTracer;
import org.neo4j.storageengine.api.StorageCommand;
import org.neo4j.storageengine.api.StorageEngine;
import org.neo4j.storageengine.api.StorageStatement;
import org.neo4j.storageengine.api.StoreReadLayer;
import org.neo4j.storageengine.api.txstate.TxStateVisitor;

import static org.neo4j.storageengine.api.TransactionApplicationMode.INTERNAL;

/**
 * This class should replace the {@link org.neo4j.kernel.api.KernelTransaction} interface, and take its name, as soon
 * as
 * {@code TransitionalTxManagementKernelTransaction} is gone from {@code server}.
 */
public class KernelTransactionImplementation implements KernelTransaction, TxStateHolder
{
    /*
     * IMPORTANT:
     * This class is pooled and re-used. If you add *any* state to it, you *must* make sure that:
     *   - the #initialize() method resets that state for re-use
     *   - the #release() method releases resources acquired in #initialize() or during the transaction's life time
     */

    /**
     * It is not allowed for the same transaction to perform database writes as well as schema writes.
     * This enum tracks the current write state of the transaction, allowing it to transition from
     * no writes (NONE) to data writes (DATA) or schema writes (SCHEMA), but it cannot transition between
     * DATA and SCHEMA without throwing an InvalidTransactionTypeKernelException. Note that this behavior
     * is orthogonal to the AccessMode which manages what the transaction or statement is allowed to do
     * based on authorization.
     */
    private enum TransactionWriteState
    {
        NONE,
        DATA
                {
                    @Override
                    TransactionWriteState upgradeToSchemaWrites() throws InvalidTransactionTypeKernelException
                    {
                        throw new InvalidTransactionTypeKernelException(
                                "Cannot perform schema updates in a transaction that has performed data updates." );
                    }
                },
        SCHEMA
                {
                    @Override
                    TransactionWriteState upgradeToDataWrites() throws InvalidTransactionTypeKernelException
                    {
                        throw new InvalidTransactionTypeKernelException(
                                "Cannot perform data updates in a transaction that has performed schema updates." );
                    }
                };

        TransactionWriteState upgradeToDataWrites() throws InvalidTransactionTypeKernelException
        {
            return DATA;
        }

        TransactionWriteState upgradeToSchemaWrites() throws InvalidTransactionTypeKernelException
        {
            return SCHEMA;
        }
    }

    // Logic
    private final SchemaWriteGuard schemaWriteGuard;
    private final TransactionHooks hooks;
    private final ConstraintIndexCreator constraintIndexCreator;
    private final StatementOperationParts operations;
    private final StorageEngine storageEngine;
    private final TransactionTracer tracer;
    private final Pool<KernelTransactionImplementation> pool;
    private final Supplier<LegacyIndexTransactionState> legacyIndexTxStateSupplier;

    // For committing
    private final TransactionHeaderInformationFactory headerInformationFactory;
    private final TransactionCommitProcess commitProcess;
    private final TransactionMonitor transactionMonitor;
    private final StoreReadLayer storeLayer;
    private final Clock clock;

    // State that needs to be reset between uses. Most of these should be cleared or released in #release(),
    // whereas others, such as timestamp or txId when transaction starts, even locks, needs to be set in #initialize().
    private TransactionState txState;
    private LegacyIndexTransactionState legacyIndexTransactionState;
    private TransactionWriteState writeState;
    private TransactionHooks.TransactionHooksState hooksState;
    private final KernelStatement currentStatement;
    private final StorageStatement storageStatement;
    private final List<CloseListener> closeListeners = new ArrayList<>( 2 );
    private AccessMode accessMode;
    private volatile Locks.Client locks;
    private boolean beforeHookInvoked;
    private volatile boolean closing, closed;
    private boolean failure, success;
    private volatile Status terminationReason;
    private long startTimeMillis;
    private long lastTransactionIdWhenStarted;
    private volatile long lastTransactionTimestampWhenStarted;
    private TransactionEvent transactionEvent;
    private Type type;
    private volatile int reuseCount;

    /**
     * Lock prevents transaction {@link #markForTermination(Status)}  transaction termination} from interfering with
     * {@link #close() transaction commit} and specifically with {@link #release()}.
     * Termination can run concurrently with commit and we need to make sure that it terminates the right lock client
     * and the right transaction (with the right {@link #reuseCount}) because {@link KernelTransactionImplementation}
     * instances are pooled.
     */
    private final Lock terminationReleaseLock = new ReentrantLock();

    public KernelTransactionImplementation( StatementOperationParts operations,
                                            SchemaWriteGuard schemaWriteGuard,
                                            TransactionHooks hooks,
                                            ConstraintIndexCreator constraintIndexCreator,
                                            Procedures procedures,
                                            TransactionHeaderInformationFactory headerInformationFactory,
                                            TransactionCommitProcess commitProcess,
                                            TransactionMonitor transactionMonitor,
                                            Supplier<LegacyIndexTransactionState> legacyIndexTxStateSupplier,
                                            Pool<KernelTransactionImplementation> pool,
                                            Clock clock,
                                            TransactionTracer tracer,
                                            StorageEngine storageEngine )
    {
        this.operations = operations;
        this.schemaWriteGuard = schemaWriteGuard;
        this.hooks = hooks;
        this.constraintIndexCreator = constraintIndexCreator;
        this.headerInformationFactory = headerInformationFactory;
        this.commitProcess = commitProcess;
        this.transactionMonitor = transactionMonitor;
        this.storeLayer = storageEngine.storeReadLayer();
        this.storageEngine = storageEngine;
        this.legacyIndexTxStateSupplier = legacyIndexTxStateSupplier;
        this.pool = pool;
        this.clock = clock;
        this.tracer = tracer;
        this.storageStatement = storeLayer.newStatement();
        this.currentStatement = new KernelStatement( this, this, operations, storageStatement, procedures );
    }

    /**
     * Reset this transaction to a vanilla state, turning it into a logically new transaction.
     */
    public KernelTransactionImplementation initialize(
            long lastCommittedTx, long lastTimeStamp, Locks.Client locks, Type type, AccessMode accessMode )
    {
        this.type = type;
        this.locks = locks;
        this.terminationReason = null;
        this.closing = closed = failure = success = beforeHookInvoked = false;
        this.writeState = TransactionWriteState.NONE;
        this.startTimeMillis = clock.currentTimeMillis();
        this.lastTransactionIdWhenStarted = lastCommittedTx;
        this.lastTransactionTimestampWhenStarted = lastTimeStamp;
        this.transactionEvent = tracer.beginTransaction();
        assert transactionEvent != null : "transactionEvent was null!";
        this.accessMode = accessMode;
        this.currentStatement.initialize( locks );
        return this;
    }

    int getReuseCount()
    {
        return reuseCount;
    }

    @Override
    public long localStartTime()
    {
        return startTimeMillis;
    }

    @Override
    public long lastTransactionIdWhenStarted()
    {
        return lastTransactionIdWhenStarted;
    }

    @Override
    public void success()
    {
        this.success = true;
    }

    @Override
    public void failure()
    {
        failure = true;
    }

    @Override
    public Status getReasonIfTerminated()
    {
        return terminationReason;
    }

    void markForTermination( long expectedReuseCount, Status reason )
    {
        terminationReleaseLock.lock();
        try
        {
            if ( expectedReuseCount == reuseCount )
            {
                markForTerminationIfPossible( reason );
            }
        }
        finally
        {
            terminationReleaseLock.unlock();
        }
    }

    /**
     * {@inheritDoc}
     * <p>
     * This method is guarded by {@link #terminationReleaseLock} to coordinate concurrent
     * {@link #close()} and {@link #release()} calls.
     */
    @Override
    public void markForTermination( Status reason )
    {
        terminationReleaseLock.lock();
        try
        {
<<<<<<< HEAD
            // this instance could have been reused, make sure we are trying to terminate the right transaction
            // without this check there exists a possibility to terminate lock client that has just been returned to
            // the pool or a transaction that was reused and represents a completely different logical transaction
            boolean stillSameTransaction = initialReuseCount == reuseCount;
            if ( stillSameTransaction && canBeTerminated() )
            {
                failure = true;
                terminationReason = reason;
                if ( locks != null )
                {
                    locks.stop();
                }
                transactionMonitor.transactionTerminated( hasTxStateWithChanges() );
            }
=======
            markForTerminationIfPossible( reason );
>>>>>>> ed0e5100
        }
        finally
        {
            terminationReleaseLock.unlock();
        }
    }

    private void markForTerminationIfPossible( Status reason )
    {
        if ( canBeTerminated() )
        {
            failure = true;
            terminationReason = reason;
            if ( txTerminationAwareLocks && locks != null )
            {
                locks.stop();
            }
            transactionMonitor.transactionTerminated( hasTxStateWithChanges() );
        }
    }

    @Override
    public boolean isOpen()
    {
        return !closed && !closing;
    }

    @Override
    public AccessMode mode()
    {
        return accessMode;
    }

    @Override
    public KernelStatement acquireStatement()
    {
        assertTransactionOpen();
        currentStatement.acquire();
        return currentStatement;
    }

    public void upgradeToDataWrites() throws InvalidTransactionTypeKernelException
    {
        writeState = writeState.upgradeToDataWrites();
    }

    public void upgradeToSchemaWrites() throws InvalidTransactionTypeKernelException
    {
        schemaWriteGuard.assertSchemaWritesAllowed();
        writeState = writeState.upgradeToSchemaWrites();
    }

    private void dropCreatedConstraintIndexes() throws TransactionFailureException
    {
        if ( hasTxStateWithChanges() )
        {
            for ( IndexDescriptor createdConstraintIndex : txState().constraintIndexesCreatedInTx() )
            {
                try
                {
                    // TODO logically, which statement should this operation be performed on?
                    constraintIndexCreator.dropUniquenessConstraintIndex( createdConstraintIndex );
                }
                catch ( DropIndexFailureException e )
                {
                    throw new IllegalStateException( "Constraint index that was created in a transaction should be " +
                            "possible to drop during rollback of that transaction.", e );
                }
            }
        }
    }

    @Override
    public TransactionState txState()
    {
        if ( txState == null )
        {
            transactionMonitor.upgradeToWriteTransaction();
            txState = new TxState();
        }
        return txState;
    }

    @Override
    public LegacyIndexTransactionState legacyIndexTxState()
    {
        return legacyIndexTransactionState != null ? legacyIndexTransactionState :
            (legacyIndexTransactionState = legacyIndexTxStateSupplier.get());
    }

    @Override
    public boolean hasTxStateWithChanges()
    {
        return txState != null && txState.hasChanges();
    }

    private void markAsClosed( long txId )
    {
        assertTransactionOpen();
        closed = true;
        closeCurrentStatementIfAny();
        for ( CloseListener closeListener : closeListeners )
        {
            closeListener.notify( txId );
        }
    }

    private void closeCurrentStatementIfAny()
    {
        currentStatement.forceClose();
    }

    private void assertTransactionNotClosing()
    {
        if ( closing )
        {
            throw new IllegalStateException( "This transaction is already being closed." );
        }
    }

    private void assertTransactionOpen()
    {
        if ( closed )
        {
            throw new IllegalStateException( "This transaction has already been completed." );
        }
    }

    private boolean hasChanges()
    {
        return hasTxStateWithChanges() || hasLegacyIndexChanges();
    }

    private boolean hasLegacyIndexChanges()
    {
        return legacyIndexTransactionState != null && legacyIndexTransactionState.hasChanges();
    }

    private boolean hasDataChanges()
    {
        return hasTxStateWithChanges() && txState.hasDataChanges();
    }

    @Override
    public long closeTransaction() throws TransactionFailureException
    {
        assertTransactionOpen();
        assertTransactionNotClosing();
        closeCurrentStatementIfAny();
        closing = true;
        try
        {
            if ( failure || !success || isTerminated() )
            {
                rollback();
                failOnNonExplicitRollbackIfNeeded();
                return ROLLBACK;
            }
            else
            {
                return commit();
            }
        }
        finally
        {
            try
            {
                closed = true;
                closing = false;
                transactionEvent.setSuccess( success );
                transactionEvent.setFailure( failure );
                transactionEvent.setTransactionType( writeState.name() );
                transactionEvent.setReadOnly( txState == null || !txState.hasChanges() );
                transactionEvent.close();
            }
            finally
            {
                release();
            }
        }
    }

    /**
     * Throws exception if this transaction was marked as successful but failure flag has also been set to true.
     * <p>
     * This could happen when:
     * <ul>
     * <li>caller explicitly calls both {@link #success()} and {@link #failure()}</li>
     * <li>caller explicitly calls {@link #success()} but transaction execution fails</li>
     * <li>caller explicitly calls {@link #success()} but transaction is terminated</li>
     * </ul>
     * <p>
     *
     * @throws TransactionFailureException when execution failed
     * @throws TransactionTerminatedException when transaction was terminated
     */
    private void failOnNonExplicitRollbackIfNeeded() throws TransactionFailureException
    {
        if ( success && isTerminated() )
        {
            throw new TransactionTerminatedException( terminationReason );
        }
        if ( success )
        {
            // Success was called, but also failure which means that the client code using this
            // transaction passed through a happy path, but the transaction was still marked as
            // failed for one or more reasons. Tell the user that although it looked happy it
            // wasn't committed, but was instead rolled back.
            throw new TransactionFailureException( Status.Transaction.TransactionMarkedAsFailed,
                    "Transaction rolled back even if marked as successful" );
        }
    }

    private long commit() throws TransactionFailureException
    {
        boolean success = false;
        long txId = READ_ONLY;

        try ( CommitEvent commitEvent = transactionEvent.beginCommitEvent() )
        {
            // Trigger transaction "before" hooks.
            if ( hasDataChanges() )
            {
                try
                {
                    hooksState = hooks.beforeCommit( txState, this, storageEngine.storeReadLayer(), storageStatement );
                    if ( hooksState != null && hooksState.failed() )
                    {
                        TransactionHookException cause = hooksState.failure();
                        throw new TransactionFailureException( Status.Transaction.TransactionHookFailed, cause, "" );
                    }
                }
                finally
                {
                    beforeHookInvoked = true;
                }
            }

            // Convert changes into commands and commit
            if ( hasChanges() )
            {
                // Gather up commands from the various sources
                Collection<StorageCommand> extractedCommands = new ArrayList<>();
                storageEngine.createCommands(
                        extractedCommands,
                        txState,
                        storageStatement,
                        locks,
                        lastTransactionIdWhenStarted );
                if ( hasLegacyIndexChanges() )
                {
                    legacyIndexTransactionState.extractCommands( extractedCommands );
                }

                /* Here's the deal: we track a quick-to-access hasChanges in transaction state which is true
                 * if there are any changes imposed by this transaction. Some changes made inside a transaction undo
                 * previously made changes in that same transaction, and so at some point a transaction may have
                 * changes and at another point, after more changes seemingly,
                 * the transaction may not have any changes.
                 * However, to track that "undoing" of the changes is a bit tedious, intrusive and hard to maintain
                 * and get right.... So to really make sure the transaction has changes we re-check by looking if we
                 * have produced any commands to add to the logical log.
                 */
                if ( !extractedCommands.isEmpty() )
                {
                    // Finish up the whole transaction representation
                    PhysicalTransactionRepresentation transactionRepresentation =
                            new PhysicalTransactionRepresentation( extractedCommands );
                    TransactionHeaderInformation headerInformation = headerInformationFactory.create();
                    transactionRepresentation.setHeader( headerInformation.getAdditionalHeader(),
                            headerInformation.getMasterId(),
                            headerInformation.getAuthorId(),
                            startTimeMillis, lastTransactionIdWhenStarted, clock.currentTimeMillis(),
                            locks.getLockSessionId() );

                    // Commit the transaction
                    success = true;
                    TransactionToApply batch = new TransactionToApply( transactionRepresentation );
                    txId = commitProcess.commit( batch, commitEvent, INTERNAL );
                }
            }
            success = true;
            return txId;
        }
        catch ( ConstraintValidationKernelException | CreateConstraintFailureException e )
        {
            throw new ConstraintViolationTransactionFailureException(
                    e.getUserMessage( new KeyReadTokenNameLookup( operations.keyReadOperations() ) ), e );
        }
        finally
        {
            if ( !success )
            {
                rollback();
            }
            else
            {
                afterCommit( txId );
            }
        }
    }

    private void rollback() throws TransactionFailureException
    {
        try
        {
            try
            {
                dropCreatedConstraintIndexes();
            }
            catch ( IllegalStateException | SecurityException e )
            {
                throw new TransactionFailureException( Status.Transaction.TransactionRollbackFailed, e,
                        "Could not drop created constraint indexes" );
            }

            // Free any acquired id's
            if ( txState != null )
            {
                try
                {
                    txState.accept( new TxStateVisitor.Adapter()
                    {
                        @Override
                        public void visitCreatedNode( long id )
                        {
                            storeLayer.releaseNode( id );
                        }

                        @Override
                        public void visitCreatedRelationship( long id, int type, long startNode, long endNode )
                        {
                            storeLayer.releaseRelationship( id );
                        }
                    } );
                }
                catch ( ConstraintValidationKernelException | CreateConstraintFailureException e )
                {
                    throw new IllegalStateException(
                            "Releasing locks during rollback should perform no constraints checking.", e );
                }
            }
        }
        finally
        {
            afterRollback();
        }
    }

    private void afterCommit( long txId )
    {
        try
        {
            markAsClosed( txId );
            if ( beforeHookInvoked )
            {
                hooks.afterCommit( txState, this, hooksState );
            }
        }
        finally
        {
            transactionMonitor.transactionFinished( true, hasTxStateWithChanges() );
        }
    }

    private void afterRollback()
    {
        try
        {
            markAsClosed( ROLLBACK );
            if ( beforeHookInvoked )
            {
                hooks.afterRollback( txState, this, hooksState );
            }
        }
        finally
        {
            transactionMonitor.transactionFinished( false, hasTxStateWithChanges() );
        }
    }

    /**
     * Release resources held up by this transaction & return it to the transaction pool.
     * This method is guarded by {@link #terminationReleaseLock} to coordinate concurrent
     * {@link #markForTermination(Status)} calls.
     */
    private void release()
    {
        terminationReleaseLock.lock();
        try
        {
            locks.close();
            locks = null;
            terminationReason = null;
            type = null;
            accessMode = null;
            transactionEvent = null;
            legacyIndexTransactionState = null;
            txState = null;
            hooksState = null;
            closeListeners.clear();
            reuseCount++;
            pool.release( this );
        }
        finally
        {
            terminationReleaseLock.unlock();
        }
    }

    /**
     * Transaction can be terminated only when it is not closed and not already terminated.
     * Otherwise termination does not make sense.
     */
    private boolean canBeTerminated()
    {
        return !closed && !isTerminated();
    }

    private boolean isTerminated()
    {
        return terminationReason != null;
    }

    @Override
    public long lastTransactionTimestampWhenStarted()
    {
        return lastTransactionTimestampWhenStarted;
    }

    @Override
    public void registerCloseListener( CloseListener listener )
    {
        assert listener != null;
        closeListeners.add( listener );
    }

    @Override
    public Type transactionType()
    {
        return type;
    }

    @Override
    public Revertable restrict( AccessMode mode )
    {
        AccessMode oldMode = this.accessMode;
        this.accessMode = new RestrictedAccessMode( oldMode, mode );
        return () -> this.accessMode = oldMode;
    }

    @Override
    public String toString()
    {
        String lockSessionId = locks == null ? "locks == null" : String.valueOf( locks.getLockSessionId() );
        return "KernelTransaction[" + lockSessionId + "]";
    }

    public void dispose()
    {
        storageStatement.close();
    }
}<|MERGE_RESOLUTION|>--- conflicted
+++ resolved
@@ -281,24 +281,7 @@
         terminationReleaseLock.lock();
         try
         {
-<<<<<<< HEAD
-            // this instance could have been reused, make sure we are trying to terminate the right transaction
-            // without this check there exists a possibility to terminate lock client that has just been returned to
-            // the pool or a transaction that was reused and represents a completely different logical transaction
-            boolean stillSameTransaction = initialReuseCount == reuseCount;
-            if ( stillSameTransaction && canBeTerminated() )
-            {
-                failure = true;
-                terminationReason = reason;
-                if ( locks != null )
-                {
-                    locks.stop();
-                }
-                transactionMonitor.transactionTerminated( hasTxStateWithChanges() );
-            }
-=======
             markForTerminationIfPossible( reason );
->>>>>>> ed0e5100
         }
         finally
         {
@@ -312,7 +295,7 @@
         {
             failure = true;
             terminationReason = reason;
-            if ( txTerminationAwareLocks && locks != null )
+            if ( locks != null )
             {
                 locks.stop();
             }
