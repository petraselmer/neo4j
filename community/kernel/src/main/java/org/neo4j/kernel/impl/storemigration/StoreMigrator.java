/**
 * Copyright (c) 2002-2014 "Neo Technology,"
 * Network Engine for Objects in Lund AB [http://neotechnology.com]
 *
 * This file is part of Neo4j.
 *
 * Neo4j is free software: you can redistribute it and/or modify
 * it under the terms of the GNU General Public License as published by
 * the Free Software Foundation, either version 3 of the License, or
 * (at your option) any later version.
 *
 * This program is distributed in the hope that it will be useful,
 * but WITHOUT ANY WARRANTY; without even the implied warranty of
 * MERCHANTABILITY or FITNESS FOR A PARTICULAR PURPOSE.  See the
 * GNU General Public License for more details.
 *
 * You should have received a copy of the GNU General Public License
 * along with this program.  If not, see <http://www.gnu.org/licenses/>.
 */
package org.neo4j.kernel.impl.storemigration;

import java.io.IOException;
import java.util.ArrayList;
import java.util.Collection;
import java.util.HashMap;
import java.util.List;
import java.util.Map;

<<<<<<< HEAD
import org.neo4j.graphdb.Direction;
import org.neo4j.kernel.impl.nioneo.store.InvalidRecordException;
=======
import org.neo4j.kernel.impl.core.Token;
import org.neo4j.kernel.impl.nioneo.store.CommonAbstractStore;
import org.neo4j.kernel.impl.nioneo.store.DynamicRecord;
>>>>>>> d12378dc
import org.neo4j.kernel.impl.nioneo.store.NeoStore;
import org.neo4j.kernel.impl.nioneo.store.NodeRecord;
import org.neo4j.kernel.impl.nioneo.store.NodeStore;
import org.neo4j.kernel.impl.nioneo.store.Record;
import org.neo4j.kernel.impl.nioneo.store.RelationshipGroupRecord;
import org.neo4j.kernel.impl.nioneo.store.RelationshipGroupStore;
import org.neo4j.kernel.impl.nioneo.store.RelationshipRecord;
import org.neo4j.kernel.impl.nioneo.store.RelationshipStore;
import org.neo4j.kernel.impl.storemigration.legacystore.LegacyNodeStoreReader;
import org.neo4j.kernel.impl.storemigration.legacystore.LegacyRelationshipStoreReader;
import org.neo4j.kernel.impl.storemigration.legacystore.LegacyStore;
import org.neo4j.kernel.impl.storemigration.monitoring.MigrationProgressMonitor;

import static org.neo4j.helpers.collection.IteratorUtil.first;
import static org.neo4j.helpers.collection.IteratorUtil.loop;

/**
 * Migrates a neo4j database from one version to the next. Instantiated with a {@link LegacyStore}
 * representing the old version and a {@link NeoStore} representing the new version.
 *
 * Since only one store migration is supported at any given version (migration from the previous store version)
 * the migration code is specific for the current upgrade and changes with each store format version.
 */
public class StoreMigrator
{
    private final MigrationProgressMonitor progressMonitor;

    public StoreMigrator( MigrationProgressMonitor progressMonitor )
    {
        this.progressMonitor = progressMonitor;
    }

    public void migrate( LegacyStore legacyStore, NeoStore neoStore ) throws IOException
    {
        progressMonitor.started();
        new Migration( legacyStore, neoStore ).migrate();
        progressMonitor.finished();
    }

    protected class Migration
    {
        private final LegacyStore legacyStore;
        private final NeoStore neoStore;
        private final long totalEntities;
        private int percentComplete;

        public Migration( LegacyStore legacyStore, NeoStore neoStore )
        {
            this.legacyStore = legacyStore;
            this.neoStore = neoStore;
            totalEntities = legacyStore.getNodeStoreReader().getMaxId();
        }

        private void migrate() throws IOException
        {
            // Migrate
            migrateNodesAndRelationships();

            // Close
            neoStore.close();
            legacyStore.close();

            // Just copy unchanged stores that doesn't need migration
            legacyStore.copyNeoStore( neoStore );
            legacyStore.copyRelationshipTypeTokenStore( neoStore );
            legacyStore.copyRelationshipTypeTokenNameStore( neoStore );
            legacyStore.copyDynamicStringPropertyStore( neoStore );
            legacyStore.copyDynamicArrayPropertyStore( neoStore );
<<<<<<< HEAD
            legacyStore.copyPropertyStore( neoStore );
            legacyStore.copyPropertyKeyTokenStore( neoStore );
            legacyStore.copyPropertyKeyTokenNameStore( neoStore );
            legacyStore.copyLabelTokenStore( neoStore );
            legacyStore.copyLabelTokenNameStore( neoStore );
            legacyStore.copyNodeLabelStore( neoStore );
            legacyStore.copySchemaStore( neoStore );
=======
            legacyStore.copyLegacyIndexStoreFile( neoStore.getStorageFileName().getParentFile() );
>>>>>>> d12378dc
        }

        private void migrateNodesAndRelationships() throws IOException
        {
<<<<<<< HEAD
            /* For each node
             *   load the full relationship chain into memory
             *   if ( more than THRESHOLD relationships )
             *      store in dense node way
             *   else
             *      store in normal way
             *
             * Keep ids */

            NodeStore nodeStore = neoStore.getNodeStore();
            RelationshipStore relationshipStore = neoStore.getRelationshipStore();
            RelationshipGroupStore relGroupStore = neoStore.getRelationshipGroupStore();
            LegacyNodeStoreReader nodeReader = legacyStore.getNodeStoreReader();
            LegacyRelationshipStoreReader relReader = legacyStore.getRelStoreReader();
            nodeStore.setHighId( nodeReader.getMaxId() );
            int denseNodeThreshold = neoStore.getDenseNodeThreshold();
            relationshipStore.setHighId( relReader.getMaxId() );
            try
            {
                for ( NodeRecord node : loop( nodeReader.readNodeStore() ) )
                {
                    reportProgress( node.getId() );
                    Collection<RelationshipRecord> relationships = loadRelationships( node, relReader );
                    if ( relationships.size() >= denseNodeThreshold )
                    {
                        migrateDenseNode( nodeStore, relationshipStore, relGroupStore, node, relationships );
                    }
                    else
                    {
                        migrateNormalNode( nodeStore, relationshipStore, node, relationships );
                    }
                }
                legacyStore.copyNodeStoreIdFile( neoStore );
                legacyStore.copyRelationshipStoreIdFile( neoStore );
            }
            finally
            {
                nodeReader.close();
                relReader.close();
            }
=======
            Token[] tokens = legacyStore.getPropertyIndexReader().readTokens();

            // dedup and write new property key token store (incl. names)
            Map<Integer, Integer> propertyKeyTranslation =
                    dedupAndWritePropertyKeyTokenStore( propertyStore, tokens );

            // read property store, replace property key ids
            migratePropertyStore( propertyKeyTranslation, propertyStore );
>>>>>>> d12378dc
        }

        private void migrateNormalNode( NodeStore nodeStore, RelationshipStore relationshipStore,
                NodeRecord node, Collection<RelationshipRecord> relationships )
        {
<<<<<<< HEAD
            /* Add node record
             * Add/update all relationship records */
            nodeStore.forceUpdateRecord( node );
            int i = 0;
            for ( RelationshipRecord record : relationships )
            {
                if ( i == 0 )
                {
                    setDegree( node.getId(), record, relationships.size() );
                }
                applyChangesToRecord( node.getId(), record, relationshipStore );
                relationshipStore.forceUpdateRecord( record );
                i++;
            }
=======
            legacyStore.copyNeoStore( neoStore );
            neoStore.setStoreVersion( NeoStore.versionStringToLong( CommonAbstractStore.ALL_STORES_VERSION ) );
>>>>>>> d12378dc
        }

        private void migrateDenseNode( NodeStore nodeStore, RelationshipStore relationshipStore,
                RelationshipGroupStore relGroupStore, NodeRecord node, Collection<RelationshipRecord> records )
        {
            Map<Integer, Relationships> byType = splitUp( node.getId(), records );
            List<RelationshipGroupRecord> groupRecords = new ArrayList<>();
            for ( Map.Entry<Integer, Relationships> entry : byType.entrySet() )
            {
                Relationships relationships = entry.getValue();
                applyLinks( node.getId(), relationships.out, relationshipStore, Direction.OUTGOING );
                applyLinks( node.getId(), relationships.in, relationshipStore, Direction.INCOMING );
                applyLinks( node.getId(), relationships.loop, relationshipStore, Direction.BOTH );
                RelationshipGroupRecord groupRecord = new RelationshipGroupRecord( relGroupStore.nextId(), entry.getKey() );
                groupRecords.add( groupRecord );
                groupRecord.setInUse( true );
                if ( !relationships.out.isEmpty() )
                {
                    groupRecord.setFirstOut( first( relationships.out ).getId() );
                }
                if ( !relationships.in.isEmpty() )
                {
                    groupRecord.setFirstIn( first( relationships.in ).getId() );
                }
                if ( !relationships.loop.isEmpty() )
                {
                    groupRecord.setFirstLoop( first( relationships.loop ).getId() );
                }
            }

            RelationshipGroupRecord previousGroup = null;
            for ( int i = 0; i < groupRecords.size(); i++ )
            {
                RelationshipGroupRecord groupRecord = groupRecords.get( i );
                if ( i+1 < groupRecords.size() )
                {
                    RelationshipGroupRecord nextRecord = groupRecords.get( i+1 );
                    groupRecord.setNext( nextRecord.getId() );
                }
                if ( previousGroup != null )
                {
                    groupRecord.setPrev( previousGroup.getId() );
                }
                previousGroup = groupRecord;
            }
            for ( RelationshipGroupRecord groupRecord : groupRecords )
            {
                relGroupStore.forceUpdateRecord( groupRecord );
            }

            node.setNextRel( groupRecords.get( 0 ).getId() );
            node.setDense( true );
            nodeStore.forceUpdateRecord( node );
        }

<<<<<<< HEAD
        private void applyLinks( long nodeId, List<RelationshipRecord> records, RelationshipStore relationshipStore, Direction dir )
=======
        private void migratePropertyStore( Map<Integer, Integer> propertyKeyTranslation,
                PropertyStore propertyStore ) throws IOException
>>>>>>> d12378dc
        {
            for ( int i = 0; i < records.size(); i++ )
            {
                RelationshipRecord record = records.get( i );
                if ( i > 0 )
                {   // link previous
                    long previous = records.get( i-1 ).getId();
                    if ( record.getFirstNode() == nodeId )
                    {
                        record.setFirstPrevRel( previous );
                    }
                    if ( record.getSecondNode() == nodeId )
                    {
                        record.setSecondPrevRel( previous );
                    }
                }
                else
                {
                    setDegree( nodeId, record, records.size() );
                }

                if ( i < records.size()-1 )
                {   // link next
                    long next = records.get( i+1 ).getId();
                    if ( record.getFirstNode() == nodeId )
                    {
                        record.setFirstNextRel( next );
                    }
                    if ( record.getSecondNode() == nodeId )
                    {
                        record.setSecondNextRel( next );
                    }
                }
                else
                {   // end of chain
                    if ( record.getFirstNode() == nodeId )
                    {
                        record.setFirstNextRel( Record.NO_NEXT_RELATIONSHIP.intValue() );
                    }
                    if ( record.getSecondNode() == nodeId )
                    {
                        record.setSecondNextRel( Record.NO_NEXT_RELATIONSHIP.intValue() );
                    }
                }
                applyChangesToRecord( nodeId, record, relationshipStore );
                relationshipStore.forceUpdateRecord( record );
            }
        }

<<<<<<< HEAD
        private void setDegree( long nodeId, RelationshipRecord record, int size )
=======
        private void migrateNodes( NodeStore nodeStore ) throws IOException
>>>>>>> d12378dc
        {
            if ( nodeId == record.getFirstNode() )
            {
                record.setFirstInFirstChain( true );
                record.setFirstPrevRel( size );
            }
            if ( nodeId == record.getSecondNode() )
            {
                record.setFirstInSecondChain( true );
                record.setSecondPrevRel( size );
            }
        }

        private void applyChangesToRecord( long nodeId, RelationshipRecord record, RelationshipStore relationshipStore )
        {
            try
            {
                RelationshipRecord existingRecord = relationshipStore.getRecord( record.getId() );
                // Not necessary for loops since those records will just be copied.
                if ( nodeId == record.getFirstNode() )
                {   // Copy end node stuff from the existing record
                    record.setFirstInSecondChain( existingRecord.isFirstInSecondChain() );
                    record.setSecondPrevRel( existingRecord.getSecondPrevRel() );
                    record.setSecondNextRel( existingRecord.getSecondNextRel() );
                }
                else
                {   // Copy start node stuff from the existing record
                    record.setFirstInFirstChain( existingRecord.isFirstInFirstChain() );
                    record.setFirstPrevRel( existingRecord.getFirstPrevRel() );
                    record.setFirstNextRel( existingRecord.getFirstNextRel() );
                }
            }
            catch ( InvalidRecordException e )
            {   // No need to apply changes, doesn't exist
            }
        }

        private Collection<RelationshipRecord> loadRelationships( NodeRecord nodeRecord,
                LegacyRelationshipStoreReader relReader )
        {
            Collection<RelationshipRecord> records = new ArrayList<>();
            long rel = nodeRecord.getNextRel();
            long node = nodeRecord.getId();
            while ( rel != Record.NO_NEXT_RELATIONSHIP.intValue() )
            {
                RelationshipRecord record = relReader.getRecord( rel );
                records.add( record );
                rel = record.getFirstNode() == node ?
                        record.getFirstNextRel() : record.getSecondNextRel();
            }
            return records;
        }

        private Map<Integer, Relationships> splitUp( long nodeId, Collection<RelationshipRecord> records )
        {
            Map<Integer, Relationships> result = new HashMap<>();
            for ( RelationshipRecord record : records )
            {
                Integer type = record.getType();
                Relationships relationships = result.get( type );
                if ( relationships == null )
                {
                    relationships = new Relationships( nodeId );
                    result.put( type, relationships );
                }
                relationships.add( record );
            }
            return result;
        }

        private void reportProgress( long id )
        {
            int newPercent = totalEntities == 0 ? 100 : (int) ((id+1) * 100 / totalEntities);
            if ( newPercent > percentComplete )
            {
                percentComplete = newPercent;
                progressMonitor.percentComplete( percentComplete );
            }
        }
    }

    private static class Relationships
    {
        private final long nodeId;
        final List<RelationshipRecord> out = new ArrayList<>();
        final List<RelationshipRecord> in = new ArrayList<>();
        final List<RelationshipRecord> loop = new ArrayList<>();

        Relationships( long nodeId )
        {
            this.nodeId = nodeId;
        }

        void add( RelationshipRecord record )
        {
            if ( record.getFirstNode() == nodeId )
            {
                if ( record.getSecondNode() == nodeId )
                {   // Loop
                    loop.add( record );
                }
                else
                {   // Out
                    out.add( record );
                }
            }
            else
            {   // In
                in.add( record );
            }
        }

        @Override
        public String toString()
        {
            return "Relationships[" + nodeId + ",out:" + out.size() + ", in:" + in.size() + ", loop:" + loop.size() + "]";
        }
    }
}<|MERGE_RESOLUTION|>--- conflicted
+++ resolved
@@ -26,14 +26,8 @@
 import java.util.List;
 import java.util.Map;
 
-<<<<<<< HEAD
 import org.neo4j.graphdb.Direction;
 import org.neo4j.kernel.impl.nioneo.store.InvalidRecordException;
-=======
-import org.neo4j.kernel.impl.core.Token;
-import org.neo4j.kernel.impl.nioneo.store.CommonAbstractStore;
-import org.neo4j.kernel.impl.nioneo.store.DynamicRecord;
->>>>>>> d12378dc
 import org.neo4j.kernel.impl.nioneo.store.NeoStore;
 import org.neo4j.kernel.impl.nioneo.store.NodeRecord;
 import org.neo4j.kernel.impl.nioneo.store.NodeStore;
@@ -102,7 +96,6 @@
             legacyStore.copyRelationshipTypeTokenNameStore( neoStore );
             legacyStore.copyDynamicStringPropertyStore( neoStore );
             legacyStore.copyDynamicArrayPropertyStore( neoStore );
-<<<<<<< HEAD
             legacyStore.copyPropertyStore( neoStore );
             legacyStore.copyPropertyKeyTokenStore( neoStore );
             legacyStore.copyPropertyKeyTokenNameStore( neoStore );
@@ -110,14 +103,11 @@
             legacyStore.copyLabelTokenNameStore( neoStore );
             legacyStore.copyNodeLabelStore( neoStore );
             legacyStore.copySchemaStore( neoStore );
-=======
             legacyStore.copyLegacyIndexStoreFile( neoStore.getStorageFileName().getParentFile() );
->>>>>>> d12378dc
         }
 
         private void migrateNodesAndRelationships() throws IOException
         {
-<<<<<<< HEAD
             /* For each node
              *   load the full relationship chain into memory
              *   if ( more than THRESHOLD relationships )
@@ -158,22 +148,11 @@
                 nodeReader.close();
                 relReader.close();
             }
-=======
-            Token[] tokens = legacyStore.getPropertyIndexReader().readTokens();
-
-            // dedup and write new property key token store (incl. names)
-            Map<Integer, Integer> propertyKeyTranslation =
-                    dedupAndWritePropertyKeyTokenStore( propertyStore, tokens );
-
-            // read property store, replace property key ids
-            migratePropertyStore( propertyKeyTranslation, propertyStore );
->>>>>>> d12378dc
         }
 
         private void migrateNormalNode( NodeStore nodeStore, RelationshipStore relationshipStore,
                 NodeRecord node, Collection<RelationshipRecord> relationships )
         {
-<<<<<<< HEAD
             /* Add node record
              * Add/update all relationship records */
             nodeStore.forceUpdateRecord( node );
@@ -188,10 +167,6 @@
                 relationshipStore.forceUpdateRecord( record );
                 i++;
             }
-=======
-            legacyStore.copyNeoStore( neoStore );
-            neoStore.setStoreVersion( NeoStore.versionStringToLong( CommonAbstractStore.ALL_STORES_VERSION ) );
->>>>>>> d12378dc
         }
 
         private void migrateDenseNode( NodeStore nodeStore, RelationshipStore relationshipStore,
@@ -247,12 +222,7 @@
             nodeStore.forceUpdateRecord( node );
         }
 
-<<<<<<< HEAD
         private void applyLinks( long nodeId, List<RelationshipRecord> records, RelationshipStore relationshipStore, Direction dir )
-=======
-        private void migratePropertyStore( Map<Integer, Integer> propertyKeyTranslation,
-                PropertyStore propertyStore ) throws IOException
->>>>>>> d12378dc
         {
             for ( int i = 0; i < records.size(); i++ )
             {
@@ -302,11 +272,7 @@
             }
         }
 
-<<<<<<< HEAD
         private void setDegree( long nodeId, RelationshipRecord record, int size )
-=======
-        private void migrateNodes( NodeStore nodeStore ) throws IOException
->>>>>>> d12378dc
         {
             if ( nodeId == record.getFirstNode() )
             {
