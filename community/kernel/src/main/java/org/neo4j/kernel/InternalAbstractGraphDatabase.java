--- conflicted
+++ resolved
@@ -119,13 +119,10 @@
 import org.neo4j.kernel.impl.coreapi.schema.SchemaImpl;
 import org.neo4j.kernel.impl.index.IndexStore;
 import org.neo4j.kernel.impl.locking.LockService;
-<<<<<<< HEAD
 import org.neo4j.kernel.impl.locking.Locks;
 import org.neo4j.kernel.impl.locking.ResourceTypes;
 import org.neo4j.kernel.impl.locking.community.CommunityLockManger;
-=======
 import org.neo4j.kernel.impl.locking.ReentrantLockService;
->>>>>>> 6a9c273b
 import org.neo4j.kernel.impl.nioneo.store.DefaultWindowPoolFactory;
 import org.neo4j.kernel.impl.nioneo.store.FileSystemAbstraction;
 import org.neo4j.kernel.impl.nioneo.store.NeoStore;
@@ -985,12 +982,7 @@
     protected void createNeoDataSource( LockService locks )
     {
         // Create DataSource
-<<<<<<< HEAD
-
-        neoDataSource = new NeoStoreXaDataSource( config,
-=======
         neoDataSource = new NeoStoreXaDataSource( config, locks,
->>>>>>> 6a9c273b
                 storeFactory, logging.getMessagesLog( NeoStoreXaDataSource.class ),
                 xaFactory, stateFactory, transactionInterceptorProviders, jobScheduler, logging,
                 updateableSchemaState, new NonTransactionalTokenNameLookup( labelTokenHolder, propertyKeyTokenHolder ),
