--- conflicted
+++ resolved
@@ -26,7 +26,6 @@
 import java.util.Map;
 import java.util.concurrent.Executor;
 import java.util.concurrent.Executors;
-
 import javax.transaction.NotSupportedException;
 import javax.transaction.SystemException;
 import javax.transaction.TransactionManager;
@@ -152,6 +151,7 @@
 import org.neo4j.tooling.GlobalGraphOperations;
 
 import static java.lang.String.format;
+
 import static org.neo4j.helpers.Settings.setting;
 import static org.neo4j.helpers.collection.Iterables.map;
 import static org.neo4j.kernel.logging.LogbackWeakDependency.DEFAULT_TO_CLASSIC;
@@ -734,11 +734,7 @@
         }
         catch ( LifecycleException throwable )
         {
-<<<<<<< HEAD
-            msgLog.error( "Shutdown failed", throwable );
-=======
             msgLog.warn( "Shutdown failed", throwable );
->>>>>>> 614c00ea
         }
     }
 
