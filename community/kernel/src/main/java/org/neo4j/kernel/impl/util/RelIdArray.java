/**
 * Copyright (c) 2002-2013 "Neo Technology,"
 * Network Engine for Objects in Lund AB [http://neotechnology.com]
 *
 * This file is part of Neo4j.
 *
 * Neo4j is free software: you can redistribute it and/or modify
 * it under the terms of the GNU General Public License as published by
 * the Free Software Foundation, either version 3 of the License, or
 * (at your option) any later version.
 *
 * This program is distributed in the hope that it will be useful,
 * but WITHOUT ANY WARRANTY; without even the implied warranty of
 * MERCHANTABILITY or FITNESS FOR A PARTICULAR PURPOSE.  See the
 * GNU General Public License for more details.
 *
 * You should have received a copy of the GNU General Public License
 * along with this program.  If not, see <http://www.gnu.org/licenses/>.
 */
package org.neo4j.kernel.impl.util;

<<<<<<< HEAD
=======
import static java.lang.System.arraycopy;
import static org.neo4j.kernel.impl.cache.SizeOfs.withArrayOverhead;
import static org.neo4j.kernel.impl.cache.SizeOfs.withObjectOverhead;
import static org.neo4j.kernel.impl.cache.SizeOfs.withReference;

import java.util.Arrays;
>>>>>>> 614c00ea
import java.util.Collection;
import java.util.NoSuchElementException;

import org.neo4j.graphdb.Direction;
import org.neo4j.kernel.impl.cache.SizeOfObject;
<<<<<<< HEAD
import org.neo4j.kernel.impl.cache.SizeOfs;

import static org.neo4j.kernel.impl.cache.SizeOfs.withArrayOverhead;
import static org.neo4j.kernel.impl.cache.SizeOfs.withObjectOverhead;
import static org.neo4j.kernel.impl.cache.SizeOfs.withReference;
=======
>>>>>>> 614c00ea

public class RelIdArray implements SizeOfObject
{
    private static final DirectionWrapper[] DIRECTIONS_FOR_OUTGOING =
            new DirectionWrapper[] { DirectionWrapper.OUTGOING, DirectionWrapper.BOTH };
    private static final DirectionWrapper[] DIRECTIONS_FOR_INCOMING =
            new DirectionWrapper[] { DirectionWrapper.INCOMING, DirectionWrapper.BOTH };
    private static final DirectionWrapper[] DIRECTIONS_FOR_BOTH =
            new DirectionWrapper[] { DirectionWrapper.OUTGOING, DirectionWrapper.INCOMING, DirectionWrapper.BOTH };
    
    public static class EmptyRelIdArray extends RelIdArray
    {
        private static final DirectionWrapper[] EMPTY_DIRECTION_ARRAY = new DirectionWrapper[0];
        private final RelIdIterator EMPTY_ITERATOR = new RelIdIteratorImpl( this, EMPTY_DIRECTION_ARRAY )
        {
            @Override
            public boolean hasNext()
            {
                return false;
            }

            @Override
            protected boolean nextBlock()
            {
                return false;
            }
            
            public void doAnotherRound()
            {
            }
            
            public RelIdIterator updateSource( RelIdArray newSource, DirectionWrapper direction )
            {
                return direction.iterator( newSource );
            }
        };
        
        private EmptyRelIdArray( int type )
        {
            super( type );
        }

        @Override
        public RelIdIterator iterator( final DirectionWrapper direction )
        {
            return EMPTY_ITERATOR;
        }
    };
    
    public static RelIdArray empty( int type )
    {
        return new EmptyRelIdArray( type );
    }
    
    public static final RelIdArray EMPTY = new EmptyRelIdArray( -1 );
    
    private final int type;
    private IdBlock lastOutBlock;
    private IdBlock lastInBlock;
    
    public RelIdArray( int type )
    {
        this.type = type;
    }
    
    public int sizeOfObjectInBytesIncludingOverhead()
    {
<<<<<<< HEAD
        return withObjectOverhead( 8 /*type (padded)*/ + sizeOfBlockWithReference( lastOutBlock ) + sizeOfBlockWithReference( lastInBlock ) ); 
=======
        return withObjectOverhead( 8 /*type (padded)*/ + sizeOfBlockWithReference( outBlock ) + sizeOfBlockWithReference( inBlock ) );
>>>>>>> 614c00ea
    }
    
    static int sizeOfBlockWithReference( IdBlock block )
    {
        return withReference( block != null ? block.sizeOfObjectInBytesIncludingOverhead() : 0 );
    }

    public int getType()
    {
        return type;
    }
    
    protected RelIdArray( RelIdArray from )
    {
        this( from.type );
        this.lastOutBlock = from.lastOutBlock;
        this.lastInBlock = from.lastInBlock;
    }
    
    protected RelIdArray( int type, IdBlock out, IdBlock in )
    {
        this( type );
        this.lastOutBlock = out;
        this.lastInBlock = in;
    }
    
    /*
     * Adding an id with direction BOTH means that it's a loop
     */
    public void add( long id, DirectionWrapper direction )
    {
        IdBlock lastBlock = direction.getLastBlock( this );
        long highBits = id&0xFFFFFFFF00000000L;
        if ( lastBlock == null || lastBlock.getHighBits() != highBits )
        {
            IdBlock newLastBlock = null;
            if ( highBits == 0 && lastBlock == null )
            {
                newLastBlock = new LowIdBlock();
            }
            else
            {
                // TODO: instead of always creating a new id block when high bits change
                // traverse back and try find a fit
                newLastBlock = new HighIdBlock( highBits );
                if ( lastBlock != null )
                {
                    lastBlock = lastBlock.upgradeIfNeeded();
                    newLastBlock.setPrev( lastBlock );
                }
            }
            direction.setLastBlock( this, newLastBlock );
            lastBlock = newLastBlock;
        }
        lastBlock.add( (int) id );
    }
    
    public RelIdArray addAll( RelIdArray source )
    {
        if ( source == null )
        {
            return this;
        }
        
        if ( source.getLastLoopBlock() != null )
        {
            return upgradeIfNeeded( source ).addAll( source );
        }
        
        append( source, DirectionWrapper.OUTGOING );
        append( source, DirectionWrapper.INCOMING );
        append( source, DirectionWrapper.BOTH );
        return this;
    }
    
    protected IdBlock getLastLoopBlock()
    {
        return null;
    }
    
    public RelIdArray shrink()
    {
        IdBlock shrunkOut = lastOutBlock != null ? lastOutBlock.shrink() : null;
        IdBlock shrunkIn = lastInBlock != null ? lastInBlock.shrink() : null;
        return shrunkOut == lastOutBlock && shrunkIn == lastInBlock ? this : 
                new RelIdArray( type, shrunkOut, shrunkIn );
    }
    
    protected void setLastLoopBlock( IdBlock block )
    {
        throw new UnsupportedOperationException( "Should've upgraded to RelIdArrayWithLoops before this" );
    }
    
    public RelIdArray upgradeIfNeeded( RelIdArray capabilitiesToMatch )
    {
        return capabilitiesToMatch.getLastLoopBlock() != null ? new RelIdArrayWithLoops( this ) : this;
    }
    
    public RelIdArray downgradeIfPossible()
    {
        return this;
    }
    
    protected void append( RelIdArray source, DirectionWrapper direction )
    {
        IdBlock toBlock = direction.getLastBlock( this );
        IdBlock fromBlock = direction.getLastBlock( source );
        if ( fromBlock != null )
        {
            if ( toBlock == null )
            {
                direction.setLastBlock( this, fromBlock.copy() );
            }
            else if ( toBlock.getHighBits() == fromBlock.getHighBits() )
            {
                toBlock.addAll( fromBlock );
                if ( fromBlock.getPrev() != null )
                {
                    boolean isTheOnlyOne = toBlock.getPrev() == null;
                    IdBlock last = last( toBlock );
                    last.setPrev( fromBlock.getPrev().copy() );
                    if ( isTheOnlyOne )
                    {
                        direction.setLastBlock( this, last );
                    }
                }
            }
            else
            {
                boolean isTheOnlyOne = toBlock.getPrev() == null;
                IdBlock last = last( toBlock );
                last.setPrev( fromBlock.copy() );
                if ( isTheOnlyOne )
                {
                    direction.setLastBlock( this, last );
                }
            }
        }
    }
    
    /**
     * Also upgrade along the way if necessary
     */
    private static IdBlock last( IdBlock block )
    {
        IdBlock previousInLoop = null;
        while ( true )
        {
            block = block.upgradeIfNeeded();
            if ( previousInLoop != null )
            {
                previousInLoop.setPrev( block );
            }
            IdBlock prev = block.getPrev();
            if ( prev == null )
            {
                return block;
            }
            previousInLoop = block;
            block = prev;
        }
    }
    
    public boolean isEmpty()
    {
        return lastOutBlock == null && lastInBlock == null && getLastLoopBlock() == null ;
    }
    
    public RelIdIterator iterator( DirectionWrapper direction )
    {
        return direction.iterator( this );
    }
    
    public RelIdArray newSimilarInstance()
    {
        return new RelIdArray( type );
    }
    
    public static final IdBlock EMPTY_BLOCK = new LowIdBlock();
    
    public static enum DirectionWrapper
    {
        OUTGOING( Direction.OUTGOING )
        {
            @Override
            RelIdIterator iterator( RelIdArray ids )
            {
                return new RelIdIteratorImpl( ids, DIRECTIONS_FOR_OUTGOING );
            }

            @Override
            IdBlock getLastBlock( RelIdArray ids )
            {
                return ids.lastOutBlock;
            }

            @Override
            void setLastBlock( RelIdArray ids, IdBlock block )
            {
                ids.lastOutBlock = block;
            }
        },
        INCOMING( Direction.INCOMING )
        {
            @Override
            RelIdIterator iterator( RelIdArray ids )
            {
                return new RelIdIteratorImpl( ids, DIRECTIONS_FOR_INCOMING );
            }

            @Override
            IdBlock getLastBlock( RelIdArray ids )
            {
                return ids.lastInBlock;
            }

            @Override
            void setLastBlock( RelIdArray ids, IdBlock block )
            {
                ids.lastInBlock = block;
            }
        },
        BOTH( Direction.BOTH )
        {
            @Override
            RelIdIterator iterator( RelIdArray ids )
            {
                return new RelIdIteratorImpl( ids, DIRECTIONS_FOR_BOTH );
            }

            @Override
            IdBlock getLastBlock( RelIdArray ids )
            {
                return ids.getLastLoopBlock();
            }

            @Override
            void setLastBlock( RelIdArray ids, IdBlock block )
            {
                ids.setLastLoopBlock( block );
            }
        };
        
        private final Direction direction;

        private DirectionWrapper( Direction direction )
        {
            this.direction = direction;
        }
        
        abstract RelIdIterator iterator( RelIdArray ids );
        
        /*
         * Only used during add
         */
        abstract IdBlock getLastBlock( RelIdArray ids );
        
        /*
         * Only used during add
         */
        abstract void setLastBlock( RelIdArray ids, IdBlock block );
        
        public Direction direction()
        {
            return this.direction;
        }
    }
    
    public static DirectionWrapper wrap( Direction direction )
    {
        switch ( direction )
        {
        case OUTGOING: return DirectionWrapper.OUTGOING;
        case INCOMING: return DirectionWrapper.INCOMING;
        case BOTH: return DirectionWrapper.BOTH;
        default: throw new IllegalArgumentException( "" + direction );
        }
    }
    
    public static abstract class IdBlock implements SizeOfObject
    {
        // First element is the actual length w/o the slack
        private int[] ids = new int[3];
        
        /**
         * @return a copy of itself. The copy is also shrunk so that there's no
         * slack in the id array.
         */
        IdBlock copy()
        {
            IdBlock copy = copyInstance();
            int length = length();
            copy.ids = new int[length+1];
            System.arraycopy( ids, 0, copy.ids, 0, length+1 );
            return copy;
        }
        
        public int sizeOfObjectInBytesIncludingOverhead()
        {
            return withObjectOverhead( withReference( withArrayOverhead( 4*ids.length ) ) );
        }
        
        /**
         * @return a shrunk version of itself. It returns itself if there is
         * no need to shrink it or a {@link #copy()} if there is slack in the array.
         */
        IdBlock shrink()
        {
            return length() == ids.length-1 ? this : copy();
        }
        
        /**
         * Upgrades to a {@link HighIdBlock} if this is a {@link LowIdBlock}.
         */
        abstract IdBlock upgradeIfNeeded();
        
        int length()
        {
            return ids[0];
        }

        IdBlock getPrev()
        {
            return null;
        }
        
        abstract void setPrev( IdBlock prev );
        
        protected abstract IdBlock copyInstance();

        // Assume id has same high bits
        void add( int id )
        {
            int length = ensureSpace( 1 );
            ids[length+1] = id;
            ids[0] = length+1;
        }
        
        int ensureSpace( int delta )
        {
            int length = length();
            int newLength = length+delta;
            if ( newLength >= ids.length-1 )
            {
                int calculatedLength = ids.length*2;
                if ( newLength > calculatedLength )
                {
                    calculatedLength = newLength*2;
                }
                int[] newIds = new int[calculatedLength];
                System.arraycopy( ids, 0, newIds, 0, length+1 );
                ids = newIds;
            }
            return length;
        }
        
        void addAll( IdBlock block )
        {
            int otherBlockLength = block.length();
            int length = ensureSpace( otherBlockLength+1 );
            System.arraycopy( block.ids, 1, ids, length+1, otherBlockLength );
            ids[0] = otherBlockLength+length;
        }
        
        long get( int index )
        {
            assert index >= 0 && index < length();
            return transform( ids[index+1] );
        }
        
<<<<<<< HEAD
        abstract long transform( int id );
        
        void set( long id, int index )
        {
            // Assume same high bits
            ids[index+1] = (int) id;
=======
        @Override
        protected void extendArrayTo( int length, int newCapacity )
        {
            int finalSize = newCapacity + 1; // for storing length as ids[0]
            int[] newIds = new int[finalSize];
            arraycopy( ids, 0, newIds, 0, length+1 );
            ids = newIds;
>>>>>>> 614c00ea
        }
        
        abstract long getHighBits();
    }
    
    private static class LowIdBlock extends IdBlock
    {
        @Override
        void setPrev( IdBlock prev )
        {
            throw new UnsupportedOperationException();
        }
        
        @Override
        IdBlock upgradeIfNeeded()
        {
            IdBlock highBlock = new HighIdBlock( 0 );
            highBlock.ids = ((IdBlock)this).ids;
            return highBlock;
        }

        @Override
        long transform( int id )
        {
            return (long)(id&0xFFFFFFFFL);
        }
        
        @Override
        protected IdBlock copyInstance()
        {
            return new LowIdBlock();
        }
        
        @Override
        long getHighBits()
        {
            return 0;
        }
    }
    
    private static class HighIdBlock extends IdBlock
    {
        private final long highBits;
        private IdBlock prev;

        HighIdBlock( long highBits )
        {
            this.highBits = highBits;
        }
        
        public int sizeOfObjectInBytesIncludingOverhead()
        {
            int size = super.sizeOfObjectInBytesIncludingOverhead() + 8 + SizeOfs.REFERENCE_SIZE;
            if ( prev != null )
            {
                size += prev.sizeOfObjectInBytesIncludingOverhead();
            }
            return size;
        }
        
        @Override
        IdBlock upgradeIfNeeded()
        {
            return this;
        }
        
        @Override
        IdBlock copy()
        {
            IdBlock copy = super.copy();
            if ( prev != null )
            {
                copy.setPrev( prev.copy() );
            }
            return copy;
        }

        @Override
<<<<<<< HEAD
        IdBlock getPrev()
        {
            return prev;
=======
        protected void extendArrayTo( int length, int newCapacity )
        {
            int finalSize = newCapacity + 1; // to keep the length info as ids[0]
            int[] newIds = new int[finalSize];
            byte[] newHighBits = new byte[finalSize];
            arraycopy( ids, 0, newIds, 0, length+1 );
            arraycopy( highBits, 0, newHighBits, 0, length+1 );
            ids = newIds;
            highBits = newHighBits;
>>>>>>> 614c00ea
        }

        @Override
        void setPrev( IdBlock prev )
        {
            this.prev = prev;
        }

        @Override
        long transform( int id )
        {
            return (id&0xFFFFFFFFL)|highBits;
        }
        
        @Override
        protected IdBlock copyInstance()
        {
            return new HighIdBlock( highBits );
        }
        
        @Override
        long getHighBits()
        {
            return highBits;
        }
    }
    
    private static class IteratorState
    {
        private int blockIndex;
        private IdBlock block;
        private int relativePosition;
        
        public IteratorState( IdBlock block, int relativePosition )
        {
            this.block = block;
            this.relativePosition = relativePosition;
        }
        
        boolean nextBlock()
        {
            if ( block.getPrev() != null )
            {
                block = block.getPrev();
                relativePosition = 0;
                blockIndex++;
                return true;
            }
            return false;
        }
        
        boolean hasNext()
        {
            return relativePosition < block.length();
        }
        
        /*
         * Only called if hasNext returns true
         */
        long next()
        {
            return block.get( relativePosition++ );
        }

        public void update( IdBlock lastBlock )
        {
            for ( int i = 0; i < blockIndex; i++ )
            {
                lastBlock = lastBlock.getPrev();
            }
            this.block = lastBlock;
        }
    }
    
    public static class RelIdIteratorImpl implements RelIdIterator
    {
        private final DirectionWrapper[] directions;
        private int directionPosition = -1;
        private DirectionWrapper currentDirection;
        private IteratorState currentState;
        private final IteratorState[] states;
        
        private long nextElement;
        private boolean nextElementDetermined;
        private RelIdArray ids;
        
        RelIdIteratorImpl( RelIdArray ids, DirectionWrapper[] directions )
        {
            this.ids = ids;
            this.directions = directions;
            this.states = new IteratorState[directions.length];
            
            // Find the initial block which isn't null. There can be directions
            // which have a null block currently, but could potentially be set
            // after the next getMoreRelationships.
            IdBlock block = null;
            while ( block == null && directionPosition+1 < directions.length )
            {
                currentDirection = directions[++directionPosition];
                block = currentDirection.getLastBlock( ids );
            }
            
            if ( block != null )
            {
                currentState = new IteratorState( block, 0 );
                states[directionPosition] = currentState;
            }
        }
        
        @Override
        public int getType()
        {
            return ids.getType();
        }
        
        @Override
        public RelIdIterator updateSource( RelIdArray newSource, DirectionWrapper direction )
        {
            if ( ids != newSource || newSource.couldBeNeedingUpdate() )
            {
                ids = newSource;
                
                // Blocks may have gotten upgraded to support a linked list
                // of blocks, so reestablish those references.
                for ( int i = 0; i < states.length; i++ )
                {
                    if ( states[i] != null )
                    {
                        states[i].update( directions[i].getLastBlock( ids ) );
                    }
                }
            }
            return this;
        }
        
        @Override
        public boolean hasNext()
        {
            if ( nextElementDetermined )
            {
                return nextElement != -1;
            }
            
            while ( true )
            {
                if ( currentState != null && currentState.hasNext() )
                {
                    nextElement = currentState.next();
                    nextElementDetermined = true;
                    return true;
                }
                else
                {
                    if ( !nextBlock() )
                    {
                        break;
                    }
                }
            }
            
            // Keep this false since the next call could come after we've loaded
            // some more relationships
            nextElementDetermined = false;
            nextElement = -1;
            return false;
        }

        protected boolean nextBlock()
        {
            // Try next block in the chain
            if ( currentState != null && currentState.nextBlock() )
            {
                return true;
            }
            
            // It's ok to return null here... which will result in hasNext
            // returning false. IntArrayIterator will try to get more relationships
            // and call hasNext again.
            return findNextBlock();
        }
        
        /* (non-Javadoc)
         * @see org.neo4j.kernel.impl.util.RelIdIterator#doAnotherRound()
         */
        @Override
        public void doAnotherRound()
        {
            directionPosition = -1;
            findNextBlock();
        }

        protected boolean findNextBlock()
        {
            while ( directionPosition+1 < directions.length )
            {
                currentDirection = directions[++directionPosition];
                IteratorState nextState = states[directionPosition];
                if ( nextState != null )
                {
                    currentState = nextState;
                    return true;
                }
                IdBlock block = currentDirection.getLastBlock( ids );
                if ( block != null )
                {
                    currentState = new IteratorState( block, 0 );
                    states[directionPosition] = currentState;
                    return true;
                }
            }
            return false;
        }
        
        /* (non-Javadoc)
         * @see org.neo4j.kernel.impl.util.RelIdIterator#next()
         */
        @Override
        public long next()
        {
            if ( !hasNext() )
            {
                throw new NoSuchElementException();
            }
            nextElementDetermined = false;
            return nextElement;
        }
    }
    
    public static RelIdArray from( RelIdArray src, RelIdArray add, Collection<Long> remove )
    {
        if ( remove == null )
        {
            if ( src == null )
            {
                return add.downgradeIfPossible();
            }
            if ( add != null )
            {
                src = src.addAll( add );
                return src.downgradeIfPossible();
            }
            return src;
        }
        else
        {
            if ( src == null && add == null )
            {
                return null;
            }
            RelIdArray newArray = null;
            if ( src != null )
            {
                newArray = src.newSimilarInstance();
                newArray.addAll( src );
                evictExcluded( newArray, remove );
            }
            else
            {
                newArray = add.newSimilarInstance();
            }
            if ( add != null )
            {
                newArray = newArray.upgradeIfNeeded( add );
                for ( RelIdIteratorImpl fromIterator = (RelIdIteratorImpl) add.iterator( DirectionWrapper.BOTH ); fromIterator.hasNext();)
                {
                    long value = fromIterator.next();
                    if ( !remove.contains( value ) )
                    {
                        newArray.add( value, fromIterator.currentDirection );
                    }
                }
            }
            return newArray;
        }
    }

    private static void evictExcluded( RelIdArray ids, Collection<Long> excluded )
    {
        for ( RelIdIteratorImpl iterator = (RelIdIteratorImpl) DirectionWrapper.BOTH.iterator( ids ); iterator.hasNext(); )
        {
            long value = iterator.next();
            if ( excluded.contains( value ) )
            {
                boolean swapSuccessful = false;
                IteratorState state = iterator.currentState;
                IdBlock block = state.block;
                for ( int j = block.length() - 1; j >= state.relativePosition; j--)
                {
                    long backValue = block.get( j );
                    block.ids[0] = block.ids[0]-1;
                    if ( !excluded.contains( backValue) )
                    {
                        block.set( backValue, state.relativePosition-1 );
                        swapSuccessful = true;
                        break;
                    }
                }
                if ( !swapSuccessful ) // all elements from pos in remove
                {
                    block.ids[0] = block.ids[0]-1;
                }
            }
        }
    }

    /**
     * Optimization in the lazy loading of relationships for a node.
     * {@link RelIdIterator#updateSource(RelIdArray, org.neo4j.kernel.impl.util.RelIdArray.DirectionWrapper)}
     * is only called if this returns true, i.e if a {@link RelIdArray} or {@link IdBlock} might have
     * gotten upgraded to handle f.ex loops or high id ranges so that the
     * {@link RelIdIterator} gets updated accordingly.
     */
    public boolean couldBeNeedingUpdate()
    {
        return (lastOutBlock != null && lastOutBlock.getPrev() != null) ||
                (lastInBlock != null && lastInBlock.getPrev() != null);
    }
}<|MERGE_RESOLUTION|>--- conflicted
+++ resolved
@@ -19,28 +19,16 @@
  */
 package org.neo4j.kernel.impl.util;
 
-<<<<<<< HEAD
-=======
-import static java.lang.System.arraycopy;
+import java.util.Collection;
+import java.util.NoSuchElementException;
+
+import org.neo4j.graphdb.Direction;
+import org.neo4j.kernel.impl.cache.SizeOfObject;
+import org.neo4j.kernel.impl.cache.SizeOfs;
+
 import static org.neo4j.kernel.impl.cache.SizeOfs.withArrayOverhead;
 import static org.neo4j.kernel.impl.cache.SizeOfs.withObjectOverhead;
 import static org.neo4j.kernel.impl.cache.SizeOfs.withReference;
-
-import java.util.Arrays;
->>>>>>> 614c00ea
-import java.util.Collection;
-import java.util.NoSuchElementException;
-
-import org.neo4j.graphdb.Direction;
-import org.neo4j.kernel.impl.cache.SizeOfObject;
-<<<<<<< HEAD
-import org.neo4j.kernel.impl.cache.SizeOfs;
-
-import static org.neo4j.kernel.impl.cache.SizeOfs.withArrayOverhead;
-import static org.neo4j.kernel.impl.cache.SizeOfs.withObjectOverhead;
-import static org.neo4j.kernel.impl.cache.SizeOfs.withReference;
-=======
->>>>>>> 614c00ea
 
 public class RelIdArray implements SizeOfObject
 {
@@ -98,8 +86,8 @@
     public static final RelIdArray EMPTY = new EmptyRelIdArray( -1 );
     
     private final int type;
-    private IdBlock lastOutBlock;
-    private IdBlock lastInBlock;
+    private IdBlock outBlock;
+    private IdBlock inBlock;
     
     public RelIdArray( int type )
     {
@@ -108,11 +96,7 @@
     
     public int sizeOfObjectInBytesIncludingOverhead()
     {
-<<<<<<< HEAD
-        return withObjectOverhead( 8 /*type (padded)*/ + sizeOfBlockWithReference( lastOutBlock ) + sizeOfBlockWithReference( lastInBlock ) ); 
-=======
         return withObjectOverhead( 8 /*type (padded)*/ + sizeOfBlockWithReference( outBlock ) + sizeOfBlockWithReference( inBlock ) );
->>>>>>> 614c00ea
     }
     
     static int sizeOfBlockWithReference( IdBlock block )
@@ -128,15 +112,15 @@
     protected RelIdArray( RelIdArray from )
     {
         this( from.type );
-        this.lastOutBlock = from.lastOutBlock;
-        this.lastInBlock = from.lastInBlock;
+        this.outBlock = from.outBlock;
+        this.inBlock = from.inBlock;
     }
     
     protected RelIdArray( int type, IdBlock out, IdBlock in )
     {
         this( type );
-        this.lastOutBlock = out;
-        this.lastInBlock = in;
+        this.outBlock = out;
+        this.inBlock = in;
     }
     
     /*
@@ -148,7 +132,7 @@
         long highBits = id&0xFFFFFFFF00000000L;
         if ( lastBlock == null || lastBlock.getHighBits() != highBits )
         {
-            IdBlock newLastBlock = null;
+            IdBlock newLastBlock;
             if ( highBits == 0 && lastBlock == null )
             {
                 newLastBlock = new LowIdBlock();
@@ -195,9 +179,9 @@
     
     public RelIdArray shrink()
     {
-        IdBlock shrunkOut = lastOutBlock != null ? lastOutBlock.shrink() : null;
-        IdBlock shrunkIn = lastInBlock != null ? lastInBlock.shrink() : null;
-        return shrunkOut == lastOutBlock && shrunkIn == lastInBlock ? this : 
+        IdBlock shrunkOut = outBlock != null ? outBlock.shrink() : null;
+        IdBlock shrunkIn = inBlock != null ? inBlock.shrink() : null;
+        return shrunkOut == outBlock && shrunkIn == inBlock ? this :
                 new RelIdArray( type, shrunkOut, shrunkIn );
     }
     
@@ -278,7 +262,7 @@
     
     public boolean isEmpty()
     {
-        return lastOutBlock == null && lastInBlock == null && getLastLoopBlock() == null ;
+        return outBlock == null && inBlock == null && getLastLoopBlock() == null ;
     }
     
     public RelIdIterator iterator( DirectionWrapper direction )
@@ -306,13 +290,13 @@
             @Override
             IdBlock getLastBlock( RelIdArray ids )
             {
-                return ids.lastOutBlock;
+                return ids.outBlock;
             }
 
             @Override
             void setLastBlock( RelIdArray ids, IdBlock block )
             {
-                ids.lastOutBlock = block;
+                ids.outBlock = block;
             }
         },
         INCOMING( Direction.INCOMING )
@@ -326,13 +310,13 @@
             @Override
             IdBlock getLastBlock( RelIdArray ids )
             {
-                return ids.lastInBlock;
+                return ids.inBlock;
             }
 
             @Override
             void setLastBlock( RelIdArray ids, IdBlock block )
             {
-                ids.lastInBlock = block;
+                ids.inBlock = block;
             }
         },
         BOTH( Direction.BOTH )
@@ -483,22 +467,12 @@
             return transform( ids[index+1] );
         }
         
-<<<<<<< HEAD
         abstract long transform( int id );
         
         void set( long id, int index )
         {
             // Assume same high bits
             ids[index+1] = (int) id;
-=======
-        @Override
-        protected void extendArrayTo( int length, int newCapacity )
-        {
-            int finalSize = newCapacity + 1; // for storing length as ids[0]
-            int[] newIds = new int[finalSize];
-            arraycopy( ids, 0, newIds, 0, length+1 );
-            ids = newIds;
->>>>>>> 614c00ea
         }
         
         abstract long getHighBits();
@@ -523,7 +497,7 @@
         @Override
         long transform( int id )
         {
-            return (long)(id&0xFFFFFFFFL);
+            return id & 0xFFFFFFFFL;
         }
         
         @Override
@@ -577,21 +551,9 @@
         }
 
         @Override
-<<<<<<< HEAD
         IdBlock getPrev()
         {
             return prev;
-=======
-        protected void extendArrayTo( int length, int newCapacity )
-        {
-            int finalSize = newCapacity + 1; // to keep the length info as ids[0]
-            int[] newIds = new int[finalSize];
-            byte[] newHighBits = new byte[finalSize];
-            arraycopy( ids, 0, newIds, 0, length+1 );
-            arraycopy( highBits, 0, newHighBits, 0, length+1 );
-            ids = newIds;
-            highBits = newHighBits;
->>>>>>> 614c00ea
         }
 
         @Override
@@ -841,7 +803,7 @@
             {
                 return null;
             }
-            RelIdArray newArray = null;
+            RelIdArray newArray;
             if ( src != null )
             {
                 newArray = src.newSimilarInstance();
@@ -906,7 +868,7 @@
      */
     public boolean couldBeNeedingUpdate()
     {
-        return (lastOutBlock != null && lastOutBlock.getPrev() != null) ||
-                (lastInBlock != null && lastInBlock.getPrev() != null);
+        return (outBlock != null && outBlock.getPrev() != null) ||
+                (inBlock != null && inBlock.getPrev() != null);
     }
 }