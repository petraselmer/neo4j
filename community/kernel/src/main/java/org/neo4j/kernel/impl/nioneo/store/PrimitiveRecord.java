--- conflicted
+++ resolved
@@ -22,10 +22,6 @@
 public abstract class PrimitiveRecord extends Abstract64BitRecord
 {
     private long nextProp;
-<<<<<<< HEAD
-    private long committedNextProp;
-=======
->>>>>>> 77a2cef0
 
     public PrimitiveRecord()
     {
