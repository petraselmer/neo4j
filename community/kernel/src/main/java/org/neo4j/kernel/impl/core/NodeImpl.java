/**
 * Copyright (c) 2002-2013 "Neo Technology,"
 * Network Engine for Objects in Lund AB [http://neotechnology.com]
 *
 * This file is part of Neo4j.
 *
 * Neo4j is free software: you can redistribute it and/or modify
 * it under the terms of the GNU General Public License as published by
 * the Free Software Foundation, either version 3 of the License, or
 * (at your option) any later version.
 *
 * This program is distributed in the hope that it will be useful,
 * but WITHOUT ANY WARRANTY; without even the implied warranty of
 * MERCHANTABILITY or FITNESS FOR A PARTICULAR PURPOSE.  See the
 * GNU General Public License for more details.
 *
 * You should have received a copy of the GNU General Public License
 * along with this program.  If not, see <http://www.gnu.org/licenses/>.
 */
package org.neo4j.kernel.impl.core;

import java.util.Arrays;
import java.util.Collection;
import java.util.Collections;
import java.util.Comparator;
import java.util.HashSet;
import java.util.Iterator;
import java.util.List;
import java.util.Set;

import org.neo4j.graphdb.Direction;
import org.neo4j.graphdb.Node;
import org.neo4j.graphdb.NotFoundException;
import org.neo4j.graphdb.PropertyContainer;
import org.neo4j.graphdb.Relationship;
import org.neo4j.graphdb.RelationshipType;
import org.neo4j.helpers.Triplet;
import org.neo4j.kernel.api.exceptions.EntityNotFoundException;
import org.neo4j.kernel.impl.api.CacheLoader;
import org.neo4j.kernel.impl.cache.SizeOfs;
import org.neo4j.kernel.impl.core.WritableTransactionState.CowEntityElement;
import org.neo4j.kernel.impl.core.WritableTransactionState.PrimitiveElement;
import org.neo4j.kernel.impl.nioneo.store.InvalidRecordException;
import org.neo4j.kernel.impl.nioneo.store.PropertyData;
import org.neo4j.kernel.impl.nioneo.store.Record;
import org.neo4j.kernel.impl.util.ArrayMap;
import org.neo4j.kernel.impl.util.CombinedRelIdIterator;
import org.neo4j.kernel.impl.util.RelIdArray;
import org.neo4j.kernel.impl.util.RelIdArray.DirectionWrapper;
import org.neo4j.kernel.impl.util.RelIdIterator;

import static java.lang.System.arraycopy;

import static org.neo4j.kernel.impl.cache.SizeOfs.withArrayOverheadIncludingReferences;
import static org.neo4j.kernel.impl.util.RelIdArray.empty;
import static org.neo4j.kernel.impl.util.RelIdArray.wrap;

/**
 * This class currently has multiple responsibilities, and a very complex set of interrelationships with the world
 * around it. It is being refactored, such that this will become a pure cache object, and be renamed eg. CachedNode.
 *
 * Responsibilities inside this class are slowly being moved over to {@link org.neo4j.kernel.impl.api.Kernel} and its
 * friends.
 */
public class NodeImpl extends ArrayBasedPrimitive
{
    private static final RelIdArray[] NO_RELATIONSHIPS = new RelIdArray[0];

    private volatile RelIdArray[] relationships;
    private volatile Set<Long> labels; // TODO do this more efficiently

    /*
     * This is the id of the next relationship to load from disk.
     */
    private volatile long relChainPosition = Record.NO_NEXT_RELATIONSHIP.intValue();
    private final long id;

<<<<<<< HEAD
    public NodeImpl( long id, long firstRel, long firstProp )
=======
    NodeImpl( long id )
>>>>>>> b01dd313
    {
        this( id, false );
    }

    // newNode will only be true for NodeManager.createNode
<<<<<<< HEAD
    NodeImpl( long id, @SuppressWarnings("unused") long firstRel, @SuppressWarnings("unused")long firstProp, boolean newNode )
=======
    NodeImpl( long id, boolean newNode )
>>>>>>> b01dd313
    {
        /* TODO firstRel/firstProp isn't used yet due to some unresolved issue with clearing
         * of cache and keeping those first ids in the node instead of loading on demand.
         */
        super( newNode );
        this.id = id;
        if ( newNode )
        {
            relationships = NO_RELATIONSHIPS;
        }
<<<<<<< HEAD
    }
    
    @Override
    protected ArrayMap<Integer, PropertyData> loadProperties( NodeManager nodeManager )
    {
        return nodeManager.loadProperties( this, false );
    }
    
    @Override
    protected Object loadPropertyValue( NodeManager nodeManager, int propertyKey )
    {
        return nodeManager.nodeLoadPropertyValue( id, propertyKey );
=======
>>>>>>> b01dd313
    }

    @Override
    public long getId()
    {
        return id;
    }

    @Override
    public int sizeOfObjectInBytesIncludingOverhead()
    {
<<<<<<< HEAD
        int size = super.sizeOfObjectInBytesIncludingOverhead() + SizeOfs.REFERENCE_SIZE/*relationships reference*/ + 8/*relChainPosition*/ + 8/*id*/;
=======
        int size = super.sizeOfObjectInBytesIncludingOverhead() + SizeOfs.REFERENCE_SIZE/*relationships reference*/ +
                8/*relChainPosition*/ + 8/*id*/;
>>>>>>> b01dd313
        if ( relationships != null )
        {
            size = withArrayOverheadIncludingReferences( size, relationships.length );
            for ( RelIdArray array : relationships )
            {
                size += array.sizeOfObjectInBytesIncludingOverhead();
            }
        }
        return size;
    }

    @Override
    public int hashCode()
    {
        long id = getId();
        return (int) ((id >>> 32) ^ id);
    }

    @Override
    public boolean equals( Object obj )
    {
<<<<<<< HEAD
        return this == obj || obj instanceof NodeImpl && ((NodeImpl) obj).getId() == getId();
=======
        return this == obj || (obj instanceof NodeImpl && ((NodeImpl) obj).getId() == getId());
    }

    @Override
    protected PropertyData changeProperty( NodeManager nodeManager,
                                           PropertyData property, Object value, TransactionState tx )
    {
        return nodeManager.nodeChangeProperty( this, property, value, tx );
    }

    @Override
    protected PropertyData addProperty( NodeManager nodeManager, PropertyIndex index, Object value )
    {
        return nodeManager.nodeAddProperty( this, index, value );
    }

    @Override
    protected void removeProperty( NodeManager nodeManager,
                                   PropertyData property, TransactionState tx )
    {
        nodeManager.nodeRemoveProperty( this, property, tx );
    }

    @Override
    protected ArrayMap<Integer, PropertyData> loadProperties(
            NodeManager nodeManager, boolean light )
    {
        return nodeManager.loadProperties( this, light );
>>>>>>> b01dd313
    }

    Iterable<Relationship> getAllRelationships( NodeManager nodeManager, DirectionWrapper direction )
    {
        ensureRelationshipMapNotNull( nodeManager );

        // We need to check if there are more relationships to load before grabbing
        // the references to the RelIdArrays since otherwise there could be
        // another concurrent thread exhausting the chain position in between the point
        // where we got an empty iterator for a type that the other thread loaded and
        // the point where we check whether or not there are more relationships to load.
        boolean hasMore = hasMoreRelationshipsToLoad();

        RelIdArray[] localRelationships = relationships;
        RelIdIterator[] result = new RelIdIterator[localRelationships.length];
        TransactionState tx = nodeManager.getTransactionState();
        ArrayMap<Integer, RelIdArray> addMap = null;
        ArrayMap<Integer, Collection<Long>> skipMap = null;
        if ( tx.hasChanges() )
        {
            addMap = tx.getCowRelationshipAddMap( this );
            skipMap = tx.getCowRelationshipRemoveMap( this );
        }

        for ( int i = 0; i < localRelationships.length; i++ )
        {
            RelIdArray src = localRelationships[i];
            int type = src.getType();
            RelIdIterator iterator;
            if ( addMap != null || skipMap != null )
            {
                iterator = new CombinedRelIdIterator( type, direction, src,
                        addMap != null ? addMap.get( type ) : null,
                        skipMap != null ? skipMap.get( type ) : null );
            }
            else
            {
                iterator = src.iterator( direction );
            }
            result[i] = iterator;
        }

        // New relationship types for this node which hasn't been committed yet,
        // but exists only as transactional state.
        if ( addMap != null )
        {
            RelIdIterator[] additional = new RelIdIterator[addMap.size() /*worst case size*/];
            int additionalSize = 0;
            for ( int type : addMap.keySet() )
            {
                if ( getRelIdArray( type ) == null )
                {
                    RelIdArray add = addMap.get( type );
                    additional[additionalSize++] = new CombinedRelIdIterator( type, direction, null, add,
                            skipMap != null ? skipMap.get( type ) : null );
                }
            }
            RelIdIterator[] newResult = new RelIdIterator[result.length + additionalSize];
            arraycopy( result, 0, newResult, 0, result.length );
            arraycopy( additional, 0, newResult, result.length, additionalSize );
            result = newResult;
        }
        if ( result.length == 0 )
        {
            return Collections.emptyList();
        }
        return new RelationshipIterator( result, this, direction, nodeManager, hasMore, true );
    }

    Iterable<Relationship> getAllRelationshipsOfType( NodeManager nodeManager,
                                                      DirectionWrapper direction, RelationshipType... types )
    {
        ensureRelationshipMapNotNull( nodeManager );

        // We need to check if there are more relationships to load before grabbing
        // the references to the RelIdArrays. Otherwise there could be
        // another concurrent thread exhausting the chain position in between the point
        // where we got an empty iterator for a type that the other thread loaded and
        // the point where we check if there are more relationships to load.
        boolean hasMore = hasMoreRelationshipsToLoad();

        RelIdIterator[] result = new RelIdIterator[types.length];
        TransactionState tx = nodeManager.getTransactionState();
        ArrayMap<Integer, RelIdArray> addMap = null;
        ArrayMap<Integer, Collection<Long>> skipMap = null;
        if ( tx.hasChanges() )
        {
            addMap = tx.getCowRelationshipAddMap( this );
            skipMap = tx.getCowRelationshipRemoveMap( this );
        }
        int actualLength = 0;
        for ( RelationshipType type : types )
        {
<<<<<<< HEAD
            int typeId;
            try
            {
                typeId = nodeManager.getRelationshipTypeIdFor( type );
            }
            catch ( TokenNotFoundException e )
            {
                // This relationship type doesn't even exist in this database
                continue;
            }

            result[actualLength++] = getRelationshipsIterator( direction,
                                                               addMap != null ? addMap.get( typeId ) : null,
                                                               skipMap != null ? skipMap.get( typeId ) : null, typeId );
        }

        if ( actualLength < result.length )
        {
            RelIdIterator[] compacted = new RelIdIterator[actualLength];
            arraycopy( result, 0, compacted, 0, actualLength );
            result = compacted;
        }
        if ( result.length == 0 )
        {
            return Collections.emptyList();
        }
        return new RelationshipIterator( result, this, direction, nodeManager, hasMore, false );
    }

    private RelIdIterator getRelationshipsIterator( DirectionWrapper direction, RelIdArray add,
                                                    Collection<Long> remove, int type )
    {
        RelIdArray src = getRelIdArray( type );
=======
            Integer typeId = nodeManager.getRelationshipTypeIdFor( type );
            if ( typeId == null )
            // This relationship type doesn't even exist in this database
            {
                continue;
            }

                result[actualLength++] = getRelationshipsIterator( direction,
                        addMap != null ? addMap.get( typeId ) : null,
                        skipMap != null ? skipMap.get( typeId ) : null, typeId );
            }

            if ( actualLength < result.length )
            {
                RelIdIterator[] compacted = new RelIdIterator[actualLength];
                arraycopy( result, 0, compacted, 0, actualLength );
                result = compacted;
            }
            if ( result.length == 0 )
            {
                return Collections.emptyList();
            }
            return new RelationshipIterator( result, this, direction, nodeManager, hasMore, false );
        }

    private RelIdIterator getRelationshipsIterator( DirectionWrapper direction,
                                                    RelIdArray add, Collection<Long> remove, int type )
    {
        RelIdArray src = getRelIdArray( type );
        RelIdIterator iterator;
>>>>>>> b01dd313
        if ( add != null || remove != null )
        {
            return new CombinedRelIdIterator( type, direction, src, add, remove );
        }
        else
        {
            return src != null ? src.iterator( direction ) : empty( type ).iterator( direction );
        }
    }

    public Iterable<Relationship> getRelationships( NodeManager nodeManager )
    {
        return getAllRelationships( nodeManager, DirectionWrapper.BOTH );
    }

    public Iterable<Relationship> getRelationships( NodeManager nodeManager, Direction dir )
    {
        return getAllRelationships( nodeManager, wrap( dir ) );
    }

    public Iterable<Relationship> getRelationships( NodeManager nodeManager, RelationshipType type )
    {
        return getAllRelationshipsOfType( nodeManager, DirectionWrapper.BOTH, type );
    }

    public Iterable<Relationship> getRelationships( NodeManager nodeManager,
                                                    RelationshipType... types )
    {
        return getAllRelationshipsOfType( nodeManager, DirectionWrapper.BOTH, types );
    }

    public Iterable<Relationship> getRelationships( NodeManager nodeManager,
                                                    Direction direction, RelationshipType... types )
    {
        return getAllRelationshipsOfType( nodeManager, wrap( direction ), types );
    }

    public Relationship getSingleRelationship( NodeManager nodeManager, RelationshipType type,
                                               Direction dir )
    {
<<<<<<< HEAD
        Iterator<Relationship> rels = getAllRelationshipsOfType( nodeManager, wrap( dir ), type ).iterator();
=======
        Iterator<Relationship> rels = getAllRelationshipsOfType( nodeManager, wrap( dir ),
                new RelationshipType[]{type} ).iterator();
>>>>>>> b01dd313
        if ( !rels.hasNext() )
        {
            return null;
        }
        Relationship rel = rels.next();
        while ( rels.hasNext() )
        {
<<<<<<< HEAD
            throw new NotFoundException( "More than one relationship[" +
                    type + ", " + dir + "] found for " + this );
=======
            Relationship other = rels.next();
            if ( !other.equals( rel ) )
            {
                throw new NotFoundException( "More than one relationship[" +
                        type + ", " + dir + "] found for " + this );
            }
>>>>>>> b01dd313
        }
        return rel;
    }

    public Iterable<Relationship> getRelationships( NodeManager nodeManager, RelationshipType type,
                                                    Direction dir )
    {
        return getAllRelationshipsOfType( nodeManager, wrap( dir ), type );
<<<<<<< HEAD
=======
    }

    public void delete( NodeManager nodeManager, Node proxy )
    {
        boolean success = false;
        TransactionState tx = nodeManager.getTransactionState();
        tx.acquireWriteLock( proxy );
        try
        {
            ArrayMap<Integer, PropertyData> skipMap = tx.getOrCreateCowPropertyRemoveMap( this );
            ArrayMap<Integer, PropertyData> removedProps = nodeManager.deleteNode( this, tx );
            if ( removedProps.size() > 0 )
            {
                for ( Integer index : removedProps.keySet() )
                {
                    skipMap.put( index, removedProps.get( index ) );
                }
            }
            success = true;
        }
        finally
        {
            if ( !success )
            {
                nodeManager.setRollbackOnly();
            }
        }
>>>>>>> b01dd313
    }

    /**
     * Returns this node's string representation.
     *
     * @return the string representation of this node
     */
    @Override
    public String toString()
    {
        return "NodeImpl#" + this.getId();
    }

    private void ensureRelationshipMapNotNull( NodeManager nodeManager )
    {
        if ( relationships == null )
        {
            loadInitialRelationships( nodeManager );
        }
    }

    private void loadInitialRelationships( NodeManager nodeManager )
    {
        Triplet<ArrayMap<Integer, RelIdArray>, List<RelationshipImpl>, Long> rels = null;
        synchronized ( this )
        {
            if ( relationships == null )
            {
                try
                {
                    relChainPosition = nodeManager.getRelationshipChainPosition( this );
                }
                catch ( InvalidRecordException e )
                {
                    throw new NotFoundException( asProxy( nodeManager ) +
                            " concurrently deleted while loading its relationships?", e );
                }

                ArrayMap<Integer, RelIdArray> tmpRelMap = new ArrayMap<Integer, RelIdArray>();
                rels = getMoreRelationships( nodeManager, tmpRelMap );
                this.relationships = toRelIdArray( tmpRelMap );
                if ( rels != null )
                {
                    setRelChainPosition( rels.third() );
                }
                updateSize( nodeManager );
            }
        }
        if ( rels != null )
        {
            nodeManager.putAllInRelCache( rels.second() );
        }
    }

<<<<<<< HEAD
=======
    @Override
    protected void updateSize( NodeManager nodeManager )
    {
        nodeManager.updateCacheSize( this, sizeOfObjectInBytesIncludingOverhead() );
    }

>>>>>>> b01dd313
    private RelIdArray[] toRelIdArray( ArrayMap<Integer, RelIdArray> tmpRelMap )
    {
        RelIdArray[] result = new RelIdArray[tmpRelMap.size()];
        int i = 0;
        for ( RelIdArray array : tmpRelMap.values() )
        {
            result[i++] = array;
        }
        sort( result );
        return result;
    }

    private static final Comparator<RelIdArray> RELATIONSHIP_TYPE_COMPARATOR_FOR_SORTING = new Comparator<RelIdArray>()
    {
        @Override
        public int compare( RelIdArray o1, RelIdArray o2 )
        {
            return o1.getType() - o2.getType();
        }
    };

    /* This is essentially a deliberate misuse of Comparator, knowing details about Arrays#binarySearch.
     * The signature is binarySearch( T[] array, T key, Comparator<T> ), but in this case we're
     * comparing RelIdArray[] to an int as key. To avoid having to create a new object for
     * the key for each call we create a single Comparator taking the RelIdArray as first
     * argument and the key as the second, as #binarySearch does internally. Although the int
     * here will be boxed I imagine it to be slightly better, with Integer caching for low
     * integers. */
    @SuppressWarnings("rawtypes")
    private static final Comparator RELATIONSHIP_TYPE_COMPARATOR_FOR_BINARY_SEARCH = new Comparator()
    {
        @Override
        public int compare( Object o1, Object o2 )
        {
            return ((RelIdArray) o1).getType() - (Integer) o2;
        }
    };

    private static void sort( RelIdArray[] array )
    {
        Arrays.sort( array, RELATIONSHIP_TYPE_COMPARATOR_FOR_SORTING );
    }

    private Triplet<ArrayMap<Integer, RelIdArray>, List<RelationshipImpl>, Long> getMoreRelationships(
            NodeManager nodeManager, ArrayMap<Integer, RelIdArray> tmpRelMap )
    {
        if ( !hasMoreRelationshipsToLoad() )
        {
            return null;
        }
        Triplet<ArrayMap<Integer, RelIdArray>, List<RelationshipImpl>, Long> rels;

        rels = loadMoreRelationshipsFromNodeManager( nodeManager );

        ArrayMap<Integer, RelIdArray> addMap = rels.first();
        if ( addMap.size() == 0 )
        {
            return null;
        }
        for ( Integer type : addMap.keySet() )
        {
            RelIdArray addRels = addMap.get( type );
            RelIdArray srcRels = tmpRelMap.get( type );
            if ( srcRels == null )
            {
                tmpRelMap.put( type, addRels );
            }
            else
            {
                RelIdArray newSrcRels = srcRels.addAll( addRels );
                // This can happen if srcRels gets upgraded to a RelIdArrayWithLoops
                if ( newSrcRels != srcRels )
                {
                    tmpRelMap.put( type, newSrcRels );
                }
            }
        }

        return rels;
    }

    boolean hasMoreRelationshipsToLoad()
    {
        return getRelChainPosition() != Record.NO_NEXT_RELATIONSHIP.intValue();
    }

    static enum LoadStatus
    {
        NOTHING( false, false ),
        LOADED_END( true, false ),
        LOADED_MORE( true, true );

        private final boolean loaded;
        private final boolean more;

        private LoadStatus( boolean loaded, boolean more )
        {
            this.loaded = loaded;
            this.more = more;
        }

        public boolean loaded()
        {
            return this.loaded;
        }

        public boolean hasMoreToLoad()
        {
            return this.more;
        }
    }

    LoadStatus getMoreRelationships( NodeManager nodeManager )
    {
        Triplet<ArrayMap<Integer, RelIdArray>, List<RelationshipImpl>, Long> rels;
        if ( !hasMoreRelationshipsToLoad() )
        {
            return LoadStatus.NOTHING;
        }
        boolean more;
        synchronized ( this )
        {
            if ( !hasMoreRelationshipsToLoad() )
            {
                return LoadStatus.NOTHING;
            }
            rels = loadMoreRelationshipsFromNodeManager( nodeManager );
            ArrayMap<Integer, RelIdArray> addMap = rels.first();
            if ( addMap.size() == 0 )
            {
                return LoadStatus.NOTHING;
            }
            for ( int type : addMap.keySet() )
            {
                RelIdArray addRels = addMap.get( type );
                RelIdArray srcRels = getRelIdArray( type );
                if ( srcRels == null )
                {
                    putRelIdArray( addRels );
                }
                else
                {
                    RelIdArray newSrcRels = srcRels.addAll( addRels );
                    // This can happen if srcRels gets upgraded to a RelIdArrayWithLoops
                    if ( newSrcRels != srcRels )
                    {
                        putRelIdArray( newSrcRels );
                    }
                }
            }
            setRelChainPosition( rels.third() );
            more = hasMoreRelationshipsToLoad();
            updateSize( nodeManager );
        }
        nodeManager.putAllInRelCache( rels.second() );
        return more ? LoadStatus.LOADED_MORE : LoadStatus.LOADED_END;
    }

    protected void updateSize( NodeManager nodeManager )
    {
        nodeManager.updateCacheSize( this, sizeOfObjectInBytesIncludingOverhead() );
    }

    private Triplet<ArrayMap<Integer, RelIdArray>, List<RelationshipImpl>, Long>
    loadMoreRelationshipsFromNodeManager( NodeManager nodeManager )
    {
        try
        {
            return nodeManager.getMoreRelationships( this );
        }
        catch ( InvalidRecordException e )
        {
            throw new NotFoundException( "Unable to load one or more relationships from " + asProxy( nodeManager ) +
                    ". This usually happens when relationships are deleted by someone else just as we are about to " +
                    "load them. Please try again.", e );
        }
    }

    @SuppressWarnings("unchecked")
    private RelIdArray getRelIdArray( int type )
    {
        RelIdArray[] localRelationships = relationships;
        int index = Arrays.binarySearch( localRelationships, type, RELATIONSHIP_TYPE_COMPARATOR_FOR_BINARY_SEARCH );
        return index < 0 ? null : localRelationships[index];
    }

    private void putRelIdArray( RelIdArray addRels )
    {
        // we don't do size update here, instead performed 
        // when calling commitRelationshipMaps and in getMoreRelationships

        // precondition: called under synchronization

        // make a local reference to the array to avoid multiple read barrier hits
        RelIdArray[] array = relationships;
        // Try to overwrite it if it's already set
        int expectedType = addRels.getType();
        for ( int i = 0; i < array.length; i++ )
        {
            if ( array[i].getType() == expectedType )
            {
                array[i] = addRels;
                return;
            }
        }
        // no previous entry of the given type - extend the array
        array = Arrays.copyOf( array, array.length + 1 );
        array[array.length - 1] = addRels;
        sort( array );
        relationships = array;
    }

    public Relationship createRelationshipTo( NodeManager nodeManager, Node thisProxy,
                                              Node otherNode, RelationshipType type )
    {
        return nodeManager.createRelationship( thisProxy, this, otherNode, type );
    }

    public boolean hasRelationship( NodeManager nodeManager )
    {
        return getRelationships( nodeManager ).iterator().hasNext();
    }

    public boolean hasRelationship( NodeManager nodeManager, RelationshipType... types )
    {
        return getRelationships( nodeManager, types ).iterator().hasNext();
    }

    public boolean hasRelationship( NodeManager nodeManager, Direction direction,
                                    RelationshipType... types )
    {
        return getRelationships( nodeManager, direction, types ).iterator().hasNext();
    }

    public boolean hasRelationship( NodeManager nodeManager, Direction dir )
    {
        return getRelationships( nodeManager, dir ).iterator().hasNext();
    }

    public boolean hasRelationship( NodeManager nodeManager, RelationshipType type, Direction dir )
    {
        return getRelationships( nodeManager, type, dir ).iterator().hasNext();
    }

    protected void commitRelationshipMaps(
            ArrayMap<Integer, RelIdArray> cowRelationshipAddMap,
<<<<<<< HEAD
            ArrayMap<Integer, Collection<Long>> cowRelationshipRemoveMap, long firstRel, NodeManager nodeManager )
=======
            ArrayMap<Integer, Collection<Long>> cowRelationshipRemoveMap, NodeManager nodeManager )
>>>>>>> b01dd313
    {
        if ( relationships == null )
        {
            // we will load full in some other tx
            return;
        }

        synchronized ( this )
        {
            if ( cowRelationshipAddMap != null )
            {
                for ( int type : cowRelationshipAddMap.keySet() )
                {
                    RelIdArray add = cowRelationshipAddMap.get( type );
                    Collection<Long> remove = null;
                    if ( cowRelationshipRemoveMap != null )
                    {
                        remove = cowRelationshipRemoveMap.get( type );
                    }
                    RelIdArray src = getRelIdArray( type );
                    putRelIdArray( RelIdArray.from( src, add, remove ) );
                }
            }
            if ( cowRelationshipRemoveMap != null )
            {
                for ( int type : cowRelationshipRemoveMap.keySet() )
                {
                    if ( cowRelationshipAddMap != null &&
                            cowRelationshipAddMap.get( type ) != null )
                    {
                        continue;
                    }
                    RelIdArray src = getRelIdArray( type );
                    if ( src != null )
                    {
                        Collection<Long> remove = cowRelationshipRemoveMap.get( type );
                        putRelIdArray( RelIdArray.from( src, null, remove ) );
                    }
                }
            }
        }
    }

    long getRelChainPosition()
    {
        return relChainPosition;
    }

    void setRelChainPosition( long position )
    { // precondition: must be called under synchronization
        relChainPosition = position;
        // use local reference to avoid multiple read barriers
        RelIdArray[] array = relationships;
        if ( !hasMoreRelationshipsToLoad() && array != null )
        {
            // Done loading - Shrink arrays
            for ( int i = 0; i < array.length; i++ )
            {
                array[i] = array[i].shrink();
            }
        }
    }

    RelIdArray getRelationshipIds( int type )
    {
        return getRelIdArray( type );
    }

    RelIdArray[] getRelationshipIds()
    {
        return relationships;
    }

    @Override
    public CowEntityElement getEntityElement( PrimitiveElement element, boolean create )
    {
        return element.nodeElement( getId(), create );
    }

    @Override
    PropertyContainer asProxy( NodeManager nm )
    {
        return nm.newNodeProxyById( getId() );
<<<<<<< HEAD
    }

    public Set<Long> getLabels( CacheLoader<Set<Long>> loader ) throws EntityNotFoundException
    {
        if ( labels == null )
        {
            synchronized ( this )
            {
                if ( labels == null )
                {
                    labels = loader.load( getId() );
                }
            }
        }
        return labels;
    }

    public synchronized void commitLabels( Set<Long> added, Set<Long> removed )
    {
        if ( labels != null )
        {
            HashSet<Long> newLabels = new HashSet<Long>( labels );
            if ( added != null )
            {
                newLabels.addAll( added );
            }
            if ( removed != null )
            {
                newLabels.removeAll( removed );
            }
            labels = newLabels;
        }
=======
>>>>>>> b01dd313
    }
}<|MERGE_RESOLUTION|>--- conflicted
+++ resolved
@@ -75,21 +75,13 @@
     private volatile long relChainPosition = Record.NO_NEXT_RELATIONSHIP.intValue();
     private final long id;
 
-<<<<<<< HEAD
-    public NodeImpl( long id, long firstRel, long firstProp )
-=======
-    NodeImpl( long id )
->>>>>>> b01dd313
+    public NodeImpl( long id )
     {
         this( id, false );
     }
 
     // newNode will only be true for NodeManager.createNode
-<<<<<<< HEAD
-    NodeImpl( long id, @SuppressWarnings("unused") long firstRel, @SuppressWarnings("unused")long firstProp, boolean newNode )
-=======
-    NodeImpl( long id, boolean newNode )
->>>>>>> b01dd313
+    public NodeImpl( long id, boolean newNode )
     {
         /* TODO firstRel/firstProp isn't used yet due to some unresolved issue with clearing
          * of cache and keeping those first ids in the node instead of loading on demand.
@@ -100,7 +92,6 @@
         {
             relationships = NO_RELATIONSHIPS;
         }
-<<<<<<< HEAD
     }
     
     @Override
@@ -113,8 +104,6 @@
     protected Object loadPropertyValue( NodeManager nodeManager, int propertyKey )
     {
         return nodeManager.nodeLoadPropertyValue( id, propertyKey );
-=======
->>>>>>> b01dd313
     }
 
     @Override
@@ -126,12 +115,7 @@
     @Override
     public int sizeOfObjectInBytesIncludingOverhead()
     {
-<<<<<<< HEAD
         int size = super.sizeOfObjectInBytesIncludingOverhead() + SizeOfs.REFERENCE_SIZE/*relationships reference*/ + 8/*relChainPosition*/ + 8/*id*/;
-=======
-        int size = super.sizeOfObjectInBytesIncludingOverhead() + SizeOfs.REFERENCE_SIZE/*relationships reference*/ +
-                8/*relChainPosition*/ + 8/*id*/;
->>>>>>> b01dd313
         if ( relationships != null )
         {
             size = withArrayOverheadIncludingReferences( size, relationships.length );
@@ -153,38 +137,7 @@
     @Override
     public boolean equals( Object obj )
     {
-<<<<<<< HEAD
-        return this == obj || obj instanceof NodeImpl && ((NodeImpl) obj).getId() == getId();
-=======
         return this == obj || (obj instanceof NodeImpl && ((NodeImpl) obj).getId() == getId());
-    }
-
-    @Override
-    protected PropertyData changeProperty( NodeManager nodeManager,
-                                           PropertyData property, Object value, TransactionState tx )
-    {
-        return nodeManager.nodeChangeProperty( this, property, value, tx );
-    }
-
-    @Override
-    protected PropertyData addProperty( NodeManager nodeManager, PropertyIndex index, Object value )
-    {
-        return nodeManager.nodeAddProperty( this, index, value );
-    }
-
-    @Override
-    protected void removeProperty( NodeManager nodeManager,
-                                   PropertyData property, TransactionState tx )
-    {
-        nodeManager.nodeRemoveProperty( this, property, tx );
-    }
-
-    @Override
-    protected ArrayMap<Integer, PropertyData> loadProperties(
-            NodeManager nodeManager, boolean light )
-    {
-        return nodeManager.loadProperties( this, light );
->>>>>>> b01dd313
     }
 
     Iterable<Relationship> getAllRelationships( NodeManager nodeManager, DirectionWrapper direction )
@@ -278,7 +231,6 @@
         int actualLength = 0;
         for ( RelationshipType type : types )
         {
-<<<<<<< HEAD
             int typeId;
             try
             {
@@ -312,38 +264,6 @@
                                                     Collection<Long> remove, int type )
     {
         RelIdArray src = getRelIdArray( type );
-=======
-            Integer typeId = nodeManager.getRelationshipTypeIdFor( type );
-            if ( typeId == null )
-            // This relationship type doesn't even exist in this database
-            {
-                continue;
-            }
-
-                result[actualLength++] = getRelationshipsIterator( direction,
-                        addMap != null ? addMap.get( typeId ) : null,
-                        skipMap != null ? skipMap.get( typeId ) : null, typeId );
-            }
-
-            if ( actualLength < result.length )
-            {
-                RelIdIterator[] compacted = new RelIdIterator[actualLength];
-                arraycopy( result, 0, compacted, 0, actualLength );
-                result = compacted;
-            }
-            if ( result.length == 0 )
-            {
-                return Collections.emptyList();
-            }
-            return new RelationshipIterator( result, this, direction, nodeManager, hasMore, false );
-        }
-
-    private RelIdIterator getRelationshipsIterator( DirectionWrapper direction,
-                                                    RelIdArray add, Collection<Long> remove, int type )
-    {
-        RelIdArray src = getRelIdArray( type );
-        RelIdIterator iterator;
->>>>>>> b01dd313
         if ( add != null || remove != null )
         {
             return new CombinedRelIdIterator( type, direction, src, add, remove );
@@ -384,12 +304,9 @@
     public Relationship getSingleRelationship( NodeManager nodeManager, RelationshipType type,
                                                Direction dir )
     {
-<<<<<<< HEAD
-        Iterator<Relationship> rels = getAllRelationshipsOfType( nodeManager, wrap( dir ), type ).iterator();
-=======
         Iterator<Relationship> rels = getAllRelationshipsOfType( nodeManager, wrap( dir ),
                 new RelationshipType[]{type} ).iterator();
->>>>>>> b01dd313
+
         if ( !rels.hasNext() )
         {
             return null;
@@ -397,17 +314,12 @@
         Relationship rel = rels.next();
         while ( rels.hasNext() )
         {
-<<<<<<< HEAD
-            throw new NotFoundException( "More than one relationship[" +
-                    type + ", " + dir + "] found for " + this );
-=======
             Relationship other = rels.next();
             if ( !other.equals( rel ) )
             {
                 throw new NotFoundException( "More than one relationship[" +
                         type + ", " + dir + "] found for " + this );
             }
->>>>>>> b01dd313
         }
         return rel;
     }
@@ -416,36 +328,6 @@
                                                     Direction dir )
     {
         return getAllRelationshipsOfType( nodeManager, wrap( dir ), type );
-<<<<<<< HEAD
-=======
-    }
-
-    public void delete( NodeManager nodeManager, Node proxy )
-    {
-        boolean success = false;
-        TransactionState tx = nodeManager.getTransactionState();
-        tx.acquireWriteLock( proxy );
-        try
-        {
-            ArrayMap<Integer, PropertyData> skipMap = tx.getOrCreateCowPropertyRemoveMap( this );
-            ArrayMap<Integer, PropertyData> removedProps = nodeManager.deleteNode( this, tx );
-            if ( removedProps.size() > 0 )
-            {
-                for ( Integer index : removedProps.keySet() )
-                {
-                    skipMap.put( index, removedProps.get( index ) );
-                }
-            }
-            success = true;
-        }
-        finally
-        {
-            if ( !success )
-            {
-                nodeManager.setRollbackOnly();
-            }
-        }
->>>>>>> b01dd313
     }
 
     /**
@@ -500,15 +382,11 @@
         }
     }
 
-<<<<<<< HEAD
-=======
-    @Override
     protected void updateSize( NodeManager nodeManager )
     {
         nodeManager.updateCacheSize( this, sizeOfObjectInBytesIncludingOverhead() );
     }
 
->>>>>>> b01dd313
     private RelIdArray[] toRelIdArray( ArrayMap<Integer, RelIdArray> tmpRelMap )
     {
         RelIdArray[] result = new RelIdArray[tmpRelMap.size()];
@@ -667,11 +545,6 @@
         return more ? LoadStatus.LOADED_MORE : LoadStatus.LOADED_END;
     }
 
-    protected void updateSize( NodeManager nodeManager )
-    {
-        nodeManager.updateCacheSize( this, sizeOfObjectInBytesIncludingOverhead() );
-    }
-
     private Triplet<ArrayMap<Integer, RelIdArray>, List<RelationshipImpl>, Long>
     loadMoreRelationshipsFromNodeManager( NodeManager nodeManager )
     {
@@ -755,11 +628,7 @@
 
     protected void commitRelationshipMaps(
             ArrayMap<Integer, RelIdArray> cowRelationshipAddMap,
-<<<<<<< HEAD
-            ArrayMap<Integer, Collection<Long>> cowRelationshipRemoveMap, long firstRel, NodeManager nodeManager )
-=======
-            ArrayMap<Integer, Collection<Long>> cowRelationshipRemoveMap, NodeManager nodeManager )
->>>>>>> b01dd313
+            ArrayMap<Integer, Collection<Long>> cowRelationshipRemoveMap )
     {
         if ( relationships == null )
         {
@@ -843,7 +712,6 @@
     PropertyContainer asProxy( NodeManager nm )
     {
         return nm.newNodeProxyById( getId() );
-<<<<<<< HEAD
     }
 
     public Set<Long> getLabels( CacheLoader<Set<Long>> loader ) throws EntityNotFoundException
@@ -876,7 +744,5 @@
             }
             labels = newLabels;
         }
-=======
->>>>>>> b01dd313
     }
 }