--- conflicted
+++ resolved
@@ -39,12 +39,12 @@
 import org.neo4j.kernel.impl.api.DegreeVisitor;
 import org.neo4j.kernel.impl.api.state.RelationshipChangesForNode;
 import org.neo4j.kernel.impl.cache.AutoLoadingCache;
-import org.neo4j.kernel.impl.core.DenseNodeImpl;
 import org.neo4j.kernel.impl.core.EntityFactory;
 import org.neo4j.kernel.impl.core.GraphPropertiesImpl;
 import org.neo4j.kernel.impl.core.LabelTokenHolder;
 import org.neo4j.kernel.impl.core.NodeImpl;
 import org.neo4j.kernel.impl.core.NodeImplReservation;
+import org.neo4j.kernel.impl.core.NodeManager;
 import org.neo4j.kernel.impl.core.Primitive;
 import org.neo4j.kernel.impl.core.PropertyKeyTokenHolder;
 import org.neo4j.kernel.impl.core.RelationshipImpl;
@@ -96,23 +96,21 @@
     private final RelationshipTypeTokenHolder relationshipTypeTokenHolder;
     private final LabelTokenHolder labelTokenHolder;
     private final EntityFactory entityFactory;
+    private final NodeManager nodeManager;
 
     public PersistenceCache(
             AutoLoadingCache<NodeImpl> nodeCache,
             AutoLoadingCache<RelationshipImpl> relationshipCache,
-<<<<<<< HEAD
             EntityFactory entityFactory, RelationshipLoader relationshipLoader,
             PropertyKeyTokenHolder propertyKeyTokenHolder,
             RelationshipTypeTokenHolder relationshipTypeTokenHolder,
-            LabelTokenHolder labelTokenHolder )
-=======
-            Thunk<GraphPropertiesImpl> graphProperties,
-            NodeManager nodeManager )
->>>>>>> 7445fc7e
+            LabelTokenHolder labelTokenHolder,
+            NodeManager nodeManager)
     {
         this.nodeCache = nodeCache;
         this.relationshipCache = relationshipCache;
         this.entityFactory = entityFactory;
+        this.nodeManager = nodeManager;
         this.graphProperties = entityFactory.newGraphProperties();
         this.relationshipLoader = relationshipLoader;
         this.propertyKeyTokenHolder = propertyKeyTokenHolder;
@@ -178,7 +176,7 @@
                     nodeCache.put( node = new NodeImpl( id ), true );
                 }
             }
-            
+
             @Override
             public void visitNodePropertyChanges( long id, Iterator<DefinedProperty> added,
                     Iterator<DefinedProperty> changed, Iterator<Integer> removed )
@@ -406,27 +404,18 @@
 
     public Iterator<DefinedProperty> graphGetProperties( CacheLoader<Iterator<DefinedProperty>> cacheLoader )
     {
-<<<<<<< HEAD
-        return graphProperties.getProperties( cacheLoader, NO_UPDATES );
-=======
-        return graphProperties.evaluate().getProperties( cacheLoader, NO_UPDATES, nodeManager.getPropertyChainVerifier() );
->>>>>>> 7445fc7e
+        return graphProperties.getProperties( cacheLoader, NO_UPDATES, nodeManager.getPropertyChainVerifier() );
     }
 
     public PrimitiveLongIterator graphGetPropertyKeys( CacheLoader<Iterator<DefinedProperty>> cacheLoader )
     {
-<<<<<<< HEAD
-        return graphProperties.getPropertyKeys( cacheLoader, NO_UPDATES );
-=======
-        return graphProperties.evaluate().getPropertyKeys( cacheLoader, NO_UPDATES, nodeManager.getPropertyChainVerifier() );
->>>>>>> 7445fc7e
+        return graphProperties.getPropertyKeys( cacheLoader, NO_UPDATES, nodeManager.getPropertyChainVerifier() );
     }
 
     public Property graphGetProperty( CacheLoader<Iterator<DefinedProperty>> cacheLoader,
                                       int propertyKeyId )
     {
-<<<<<<< HEAD
-        return graphProperties.getProperty( cacheLoader, NO_UPDATES, propertyKeyId );
+        return graphProperties.getProperty( cacheLoader, NO_UPDATES, propertyKeyId, nodeManager.getPropertyChainVerifier() );
     }
 
     public PrimitiveLongIterator nodeGetRelationships( long node,
@@ -434,9 +423,6 @@
     {
         return getNode( node ).getRelationships( relationshipLoader, direction, relTypes,
                 NODE_CACHE_SIZE_LISTENER );
-=======
-        return graphProperties.evaluate().getProperty( cacheLoader, NO_UPDATES, propertyKeyId, nodeManager.getPropertyChainVerifier() );
->>>>>>> 7445fc7e
     }
 
     public PrimitiveLongIterator nodeGetRelationships( long nodeId, Direction direction )
