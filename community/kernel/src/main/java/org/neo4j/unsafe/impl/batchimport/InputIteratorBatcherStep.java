--- conflicted
+++ resolved
@@ -32,12 +32,8 @@
 {
     private final InputIterator<T> data;
 
-<<<<<<< HEAD
-    InputIteratorBatcherStep( StageControl control, Configuration config, InputIterator<T> data, Class<T> itemClass )
-=======
     InputIteratorBatcherStep( StageControl control, Configuration config, InputIterator<T> data, Class<T> itemClass,
             Predicate<T> filter )
->>>>>>> 4eb3e9ec
     {
         super( control, config, data, itemClass, filter );
         this.data = data;
