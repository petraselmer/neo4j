/*
 * Copyright (c) 2002-2015 "Neo Technology,"
 * Network Engine for Objects in Lund AB [http://neotechnology.com]
 *
 * This file is part of Neo4j.
 *
 * Neo4j is free software: you can redistribute it and/or modify
 * it under the terms of the GNU General Public License as published by
 * the Free Software Foundation, either version 3 of the License, or
 * (at your option) any later version.
 *
 * This program is distributed in the hope that it will be useful,
 * but WITHOUT ANY WARRANTY; without even the implied warranty of
 * MERCHANTABILITY or FITNESS FOR A PARTICULAR PURPOSE.  See the
 * GNU General Public License for more details.
 *
 * You should have received a copy of the GNU General Public License
 * along with this program.  If not, see <http://www.gnu.org/licenses/>.
 */
package org.neo4j.helpers;

/**
 * Similar to a {@link Factory factory}, but with a different contract. Implementors of this interface do not have to
 * create a new instance for every invocation, but are free to return the same instance as they please. How the
 * the specific semantics work is up to the implementor.
 *
<<<<<<< HEAD
 * @param <TYPE>
 * @deprecated Use {@link org.neo4j.function.Supplier} instead
=======
 * @param <TYPE> the type of the provider
>>>>>>> cc4024a3
 */
@Deprecated
public interface Provider<TYPE>
{
    TYPE instance();
}<|MERGE_RESOLUTION|>--- conflicted
+++ resolved
@@ -24,12 +24,8 @@
  * create a new instance for every invocation, but are free to return the same instance as they please. How the
  * the specific semantics work is up to the implementor.
  *
-<<<<<<< HEAD
- * @param <TYPE>
+ * @param <TYPE> the type of the provider
  * @deprecated Use {@link org.neo4j.function.Supplier} instead
-=======
- * @param <TYPE> the type of the provider
->>>>>>> cc4024a3
  */
 @Deprecated
 public interface Provider<TYPE>
