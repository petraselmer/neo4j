/*
 * Copyright (c) 2002-2016 "Neo Technology,"
 * Network Engine for Objects in Lund AB [http://neotechnology.com]
 *
 * This file is part of Neo4j.
 *
 * Neo4j is free software: you can redistribute it and/or modify
 * it under the terms of the GNU General Public License as published by
 * the Free Software Foundation, either version 3 of the License, or
 * (at your option) any later version.
 *
 * This program is distributed in the hope that it will be useful,
 * but WITHOUT ANY WARRANTY; without even the implied warranty of
 * MERCHANTABILITY or FITNESS FOR A PARTICULAR PURPOSE.  See the
 * GNU General Public License for more details.
 *
 * You should have received a copy of the GNU General Public License
 * along with this program.  If not, see <http://www.gnu.org/licenses/>.
 */
package org.neo4j.unsafe.impl.batchimport.store;

import org.junit.Rule;
import org.junit.Test;
import org.junit.rules.RuleChain;

import java.io.File;

import org.neo4j.graphdb.GraphDatabaseService;
import org.neo4j.graphdb.Transaction;
import org.neo4j.graphdb.factory.GraphDatabaseSettings;
import org.neo4j.kernel.configuration.Config;
import org.neo4j.kernel.impl.MyRelTypes;
import org.neo4j.kernel.impl.logging.NullLogService;
import org.neo4j.kernel.impl.store.format.RecordFormatSelector;
import org.neo4j.kernel.impl.store.format.RecordFormats;
import org.neo4j.kernel.impl.store.format.standard.StandardV3_0;
<<<<<<< HEAD
=======
import org.neo4j.logging.NullLogProvider;
import org.neo4j.test.EphemeralFileSystemRule;
import org.neo4j.test.PageCacheRule;
>>>>>>> 2edf1d01
import org.neo4j.test.TestGraphDatabaseFactory;
import org.neo4j.test.rule.PageCacheRule;
import org.neo4j.test.rule.fs.EphemeralFileSystemRule;

import static org.hamcrest.CoreMatchers.containsString;
import static org.junit.Assert.assertEquals;
import static org.junit.Assert.assertThat;
import static org.junit.Assert.fail;
import static org.neo4j.helpers.collection.MapUtil.stringMap;
import static org.neo4j.io.ByteUnit.kibiBytes;
import static org.neo4j.io.ByteUnit.mebiBytes;
import static org.neo4j.unsafe.impl.batchimport.AdditionalInitialIds.EMPTY;
import static org.neo4j.unsafe.impl.batchimport.Configuration.DEFAULT;
import static org.neo4j.unsafe.impl.batchimport.store.BatchingNeoStores.calculateOptimalPageSize;

public class BatchingNeoStoresTest
{

    private final EphemeralFileSystemRule fsr = new EphemeralFileSystemRule();
    private final PageCacheRule pageCacheRule = new PageCacheRule();

    @Rule
    public final RuleChain ruleChain = RuleChain.outerRule( fsr ).around( pageCacheRule );

    private final File storeDir = new File( "dir" ).getAbsoluteFile();

    @Test
    public void shouldNotOpenStoreWithNodesOrRelationshipsInIt() throws Exception
    {
        // GIVEN
        someDataInTheDatabase();

        // WHEN
        try
        {
            RecordFormats recordFormats = RecordFormatSelector.selectForConfig( Config.empty(),
                    NullLogProvider.getInstance() );
            new BatchingNeoStores( fsr.get(), storeDir, recordFormats, DEFAULT, NullLogService.getInstance(), EMPTY,
                    Config.empty() );
            fail( "Should fail on existing data" );
        }
        catch ( IllegalStateException e )
        {
            // THEN
            assertThat( e.getMessage(), containsString( "already contains" ) );
        }
    }

    @Test
    public void shouldRespectDbConfig() throws Exception
    {
        // GIVEN
        int size = 10;
        Config config = new Config( stringMap(
                GraphDatabaseSettings.array_block_size.name(), String.valueOf( size ),
                GraphDatabaseSettings.string_block_size.name(), String.valueOf( size ) ) );

        // WHEN
        RecordFormats recordFormats = StandardV3_0.RECORD_FORMATS;
        int headerSize = recordFormats.dynamic().getRecordHeaderSize();
        try ( BatchingNeoStores store = new BatchingNeoStores( fsr.get(), storeDir, recordFormats, DEFAULT,
                NullLogService.getInstance(), EMPTY, config ) )
        {
            // THEN
            assertEquals( size + headerSize, store.getPropertyStore().getArrayStore().getRecordSize() );
            assertEquals( size + headerSize, store.getPropertyStore().getStringStore().getRecordSize() );
        }
    }

    @Test
    public void shouldCalculateBigPageSizeForBiggerMemory() throws Exception
    {
        // GIVEN
        long memorySize = mebiBytes( 240 );

        // WHEN
        int pageSize = calculateOptimalPageSize( memorySize, 60 );

        // THEN
        assertEquals( mebiBytes( 4 ), pageSize );
    }

    @Test
    public void shouldCalculateSmallPageSizeForSmallerMemory() throws Exception
    {
        // GIVEN
        long memorySize = mebiBytes( 100 );

        // WHEN
        int pageSize = calculateOptimalPageSize( memorySize, 60 );

        // THEN
        assertEquals( mebiBytes( 1 ), pageSize );
    }

    @Test
    public void shouldNotGoLowerThan8kPageSizeForSmallMemory() throws Exception
    {
        // GIVEN
        long memorySize = kibiBytes( 8*30 );

        // WHEN
        int pageSize = calculateOptimalPageSize( memorySize, 60 );

        // THEN
        assertEquals( kibiBytes( 8 ), pageSize );
    }

    @Test
    public void shouldNotGoHigherThan8mPageSizeForBigMemory() throws Exception
    {
        // GIVEN
        long memorySize = mebiBytes( 700 );

        // WHEN
        int pageSize = calculateOptimalPageSize( memorySize, 60 );

        // THEN
        assertEquals( mebiBytes( 8 ), pageSize );
    }

    private void someDataInTheDatabase()
    {
        GraphDatabaseService db = new TestGraphDatabaseFactory().setFileSystem( fsr.get() )
                .newImpermanentDatabase( storeDir );
        try ( Transaction tx = db.beginTx() )
        {
            db.createNode().createRelationshipTo( db.createNode(), MyRelTypes.TEST );
            tx.success();
        }
        finally
        {
            db.shutdown();
        }
    }
<<<<<<< HEAD

    @Rule
    public final EphemeralFileSystemRule fsr = new EphemeralFileSystemRule();
    @Rule
    public final PageCacheRule pageCacheRule = new PageCacheRule();
    private final File storeDir = new File( "dir" ).getAbsoluteFile();
=======
>>>>>>> 2edf1d01
}<|MERGE_RESOLUTION|>--- conflicted
+++ resolved
@@ -34,12 +34,7 @@
 import org.neo4j.kernel.impl.store.format.RecordFormatSelector;
 import org.neo4j.kernel.impl.store.format.RecordFormats;
 import org.neo4j.kernel.impl.store.format.standard.StandardV3_0;
-<<<<<<< HEAD
-=======
 import org.neo4j.logging.NullLogProvider;
-import org.neo4j.test.EphemeralFileSystemRule;
-import org.neo4j.test.PageCacheRule;
->>>>>>> 2edf1d01
 import org.neo4j.test.TestGraphDatabaseFactory;
 import org.neo4j.test.rule.PageCacheRule;
 import org.neo4j.test.rule.fs.EphemeralFileSystemRule;
@@ -57,7 +52,6 @@
 
 public class BatchingNeoStoresTest
 {
-
     private final EphemeralFileSystemRule fsr = new EphemeralFileSystemRule();
     private final PageCacheRule pageCacheRule = new PageCacheRule();
 
@@ -175,13 +169,4 @@
             db.shutdown();
         }
     }
-<<<<<<< HEAD
-
-    @Rule
-    public final EphemeralFileSystemRule fsr = new EphemeralFileSystemRule();
-    @Rule
-    public final PageCacheRule pageCacheRule = new PageCacheRule();
-    private final File storeDir = new File( "dir" ).getAbsoluteFile();
-=======
->>>>>>> 2edf1d01
 }