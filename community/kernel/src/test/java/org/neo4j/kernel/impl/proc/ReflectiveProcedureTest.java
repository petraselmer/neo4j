/*
 * Copyright (c) 2002-2018 "Neo Technology,"
 * Network Engine for Objects in Lund AB [http://neotechnology.com]
 *
 * This file is part of Neo4j.
 *
 * Neo4j is free software: you can redistribute it and/or modify
 * it under the terms of the GNU General Public License as published by
 * the Free Software Foundation, either version 3 of the License, or
 * (at your option) any later version.
 *
 * This program is distributed in the hope that it will be useful,
 * but WITHOUT ANY WARRANTY; without even the implied warranty of
 * MERCHANTABILITY or FITNESS FOR A PARTICULAR PURPOSE.  See the
 * GNU General Public License for more details.
 *
 * You should have received a copy of the GNU General Public License
 * along with this program.  If not, see <http://www.gnu.org/licenses/>.
 */
package org.neo4j.kernel.impl.proc;

import org.hamcrest.BaseMatcher;
import org.hamcrest.Description;
import org.hamcrest.Matchers;
import org.junit.Before;
import org.junit.Rule;
import org.junit.Test;
import org.junit.rules.ExpectedException;

import java.util.List;
import java.util.Optional;
import java.util.stream.Stream;

import org.neo4j.collection.RawIterator;
import org.neo4j.graphdb.GraphDatabaseService;
import org.neo4j.kernel.api.ResourceTracker;
import org.neo4j.kernel.api.StubResourceManager;
import org.neo4j.kernel.api.exceptions.KernelException;
import org.neo4j.kernel.api.exceptions.ProcedureException;
import org.neo4j.kernel.api.exceptions.ResourceCloseFailureException;
import org.neo4j.kernel.api.proc.BasicContext;
import org.neo4j.kernel.api.proc.CallableProcedure;
import org.neo4j.kernel.api.proc.Neo4jTypes;
import org.neo4j.kernel.configuration.Config;
import org.neo4j.logging.Log;
import org.neo4j.logging.NullLog;
import org.neo4j.procedure.Context;
import org.neo4j.procedure.Procedure;

import static junit.framework.TestCase.assertEquals;
import static org.hamcrest.CoreMatchers.equalTo;
import static org.hamcrest.Matchers.contains;
import static org.hamcrest.core.Is.is;
import static org.junit.Assert.assertFalse;
import static org.junit.Assert.assertThat;
import static org.junit.Assert.assertTrue;
import static org.junit.Assert.fail;
import static org.mockito.Mockito.mock;
import static org.mockito.Mockito.spy;
import static org.mockito.Mockito.verify;
import static org.mockito.Mockito.verifyNoMoreInteractions;
import static org.neo4j.graphdb.factory.GraphDatabaseSettings.procedure_whitelist;
import static org.neo4j.helpers.collection.Iterators.asList;
import static org.neo4j.helpers.collection.MapUtil.genericMap;
import static org.neo4j.kernel.api.proc.ProcedureSignature.procedureSignature;

@SuppressWarnings( "WeakerAccess" )
public class ReflectiveProcedureTest
{
    @Rule
    public ExpectedException exception = ExpectedException.none();

    private ReflectiveProcedureCompiler procedureCompiler;
    private ComponentRegistry components;
    private final ResourceTracker resourceTracker = new StubResourceManager();

    @Before
    public void setUp() throws Exception
    {
        components = new ComponentRegistry();
        procedureCompiler = new ReflectiveProcedureCompiler( new TypeMappers(), components, components,
                NullLog.getInstance(), ProcedureConfig.DEFAULT );
    }

    @Test
    public void shouldInjectLogging() throws KernelException
    {
        // Given
        Log log = spy( Log.class );
        components.register( Log.class, (ctx) -> log );
        CallableProcedure procedure =
                procedureCompiler.compileProcedure( LoggingProcedure.class, Optional.empty(), true ).get( 0 );

        // When
        procedure.apply( new BasicContext(), new Object[0], resourceTracker );

        // Then
        verify( log ).debug( "1" );
        verify( log ).info( "2" );
        verify( log ).warn( "3" );
        verify( log ).error( "4" );
    }

    @Test
    public void shouldCompileProcedure() throws Throwable
    {
        // When
        List<CallableProcedure> procedures = compile( SingleReadOnlyProcedure.class );

        // Then
        assertEquals( 1, procedures.size() );
        assertThat( procedures.get( 0 ).signature(), Matchers.equalTo(
                procedureSignature( "org", "neo4j", "kernel", "impl", "proc", "listCoolPeople" )
                        .out( "name", Neo4jTypes.NTString )
                        .build() ) );
    }

    @Test
    public void shouldRunSimpleReadOnlyProcedure() throws Throwable
    {
        // Given
        CallableProcedure proc = compile( SingleReadOnlyProcedure.class ).get( 0 );

        // When
        RawIterator<Object[],ProcedureException> out = proc.apply( new BasicContext(), new Object[0], resourceTracker );

        // Then
        assertThat( asList( out ), contains(
                new Object[]{"Bonnie"},
                new Object[]{"Clyde"}
        ) );
    }

    @Test
    public void shouldIgnoreClassesWithNoProcedures() throws Throwable
    {
        // When
        List<CallableProcedure> procedures = compile( PrivateConstructorButNoProcedures.class );

        // Then
        assertEquals( 0, procedures.size() );
    }

    @Test
    public void shouldRunClassWithMultipleProceduresDeclared() throws Throwable
    {
        // Given
        List<CallableProcedure> compiled = compile( MultiProcedureProcedure.class );
        CallableProcedure bananaPeople = compiled.get( 0 );
        CallableProcedure coolPeople = compiled.get( 1 );

        // When
        RawIterator<Object[],ProcedureException> coolOut = coolPeople.apply( new BasicContext(), new Object[0], resourceTracker );
        RawIterator<Object[],ProcedureException> bananaOut = bananaPeople.apply( new BasicContext(), new Object[0], resourceTracker );

        // Then
        assertThat( asList( coolOut ), contains(
                new Object[]{"Bonnie"},
                new Object[]{"Clyde"}
        ) );

        assertThat( asList( bananaOut ), contains(
                new Object[]{"Jake", 18L},
                new Object[]{"Pontus", 2L}
        ) );
    }

    @Test
    public void shouldGiveHelpfulErrorOnConstructorThatRequiresArgument() throws Throwable
    {
        // Expect
        exception.expect( ProcedureException.class );
        exception.expectMessage( "Unable to find a usable public no-argument constructor " +
                                 "in the class `WierdConstructorProcedure`. Please add a " +
                                 "valid, public constructor, recompile the class and try again." );

        // When
        compile( WierdConstructorProcedure.class );
    }

    @Test
    public void shouldGiveHelpfulErrorOnNoPublicConstructor() throws Throwable
    {
        // Expect
        exception.expect( ProcedureException.class );
        exception.expectMessage( "Unable to find a usable public no-argument constructor " +
                                 "in the class `PrivateConstructorProcedure`. Please add " +
                                 "a valid, public constructor, recompile the class and try again." );

        // When
        compile( PrivateConstructorProcedure.class );
    }

    @Test
    public void shouldAllowVoidOutput() throws Throwable
    {
        // When
        CallableProcedure proc = compile( ProcedureWithVoidOutput.class ).get( 0 );

        // Then
        assertEquals( 0, proc.signature().outputSignature().size() );
        assertFalse( proc.apply( null, new Object[0], resourceTracker ).hasNext() );
    }

    @Test
    public void shouldGiveHelpfulErrorOnProcedureReturningInvalidRecordType() throws Throwable
    {
        // Expect
        exception.expect( ProcedureException.class );
        exception.expectMessage( String.format("Procedures must return a Stream of records, where a record is a concrete class%n" +
                                 "that you define, with public non-final fields defining the fields in the record.%n" +
                                 "If you''d like your procedure to return `String`, you could define a record class " +
                                 "like:%n" +
                                 "public class Output '{'%n" +
                                 "    public String out;%n" +
                                 "'}'%n" +
                                 "%n" +
                                 "And then define your procedure as returning `Stream<Output>`." ));

        // When
        compile( ProcedureWithInvalidRecordOutput.class ).get( 0 );
    }

    @Test
    public void shouldGiveHelpfulErrorOnContextAnnotatedStaticField() throws Throwable
    {
        // Expect
        exception.expect( ProcedureException.class );
        exception.expectMessage( String.format("The field `gdb` in the class named `ProcedureWithStaticContextAnnotatedField` is " +
                                 "annotated as a @Context field,%n" +
                                 "but it is static. @Context fields must be public, non-final and non-static,%n" +
                                 "because they are reset each time a procedure is invoked." ));

        // When
        compile( ProcedureWithStaticContextAnnotatedField.class ).get( 0 );
    }

    @Test
    public void shouldAllowNonStaticOutput() throws Throwable
    {
        // When
        CallableProcedure proc = compile( ProcedureWithNonStaticOutputRecord.class ).get( 0 );

        // Then
        assertEquals( 1, proc.signature().outputSignature().size() );
    }

    @Test
    public void shouldAllowOverridingProcedureName() throws Throwable
    {
        // When
        CallableProcedure proc = compile( ProcedureWithOverriddenName.class ).get( 0 );

        // Then
        assertEquals("org.mystuff.thisisActuallyTheName", proc.signature().name().toString() );
    }

    @Test
    public void shouldAllowOverridingProcedureNameWithoutNamespace() throws Throwable
    {
        // When
        CallableProcedure proc = compile( ProcedureWithSingleName.class ).get( 0 );

        // Then
        assertEquals("singleName", proc.signature().name().toString() );
    }

    @Test
    public void shouldGiveHelpfulErrorOnNullMessageException() throws Throwable
    {
        // Given
        CallableProcedure proc = compile( ProcedureThatThrowsNullMsgExceptionAtInvocation.class ).get( 0 );

        // Expect
        exception.expect( ProcedureException.class );
        exception.expectMessage( "Failed to invoke procedure `org.neo4j.kernel.impl.proc.throwsAtInvocation`: " +
                                 "Caused by: java.lang.IndexOutOfBoundsException" );

        // When
        proc.apply( new BasicContext(), new Object[0], resourceTracker );
    }

    @Test
    public void shouldCloseResourcesAndGiveHelpfulErrorOnMidStreamException() throws Throwable
    {
        // Given
        CallableProcedure proc = compile( ProcedureThatThrowsNullMsgExceptionMidStream.class ).get( 0 );

        // Expect
        exception.expect( ProcedureException.class );
        exception.expectMessage( "Failed to invoke procedure `org.neo4j.kernel.impl.proc.throwsInStream`: " +
                                 "Caused by: java.lang.IndexOutOfBoundsException" );

        // Expect that we get a suppressed exception from Stream.onClose (which also verifies that we actually call
        // onClose on the first exception)
        exception.expect( new BaseMatcher<Exception>()
        {
            @Override
            public void describeTo( Description description )
            {
                description.appendText( "a suppressed exception with cause ExceptionDuringClose" );
            }

            @Override
            public boolean matches( Object item )
            {
                Exception e = (Exception) item;
                for ( Throwable suppressed : e.getSuppressed() )
                {
                    if ( suppressed instanceof ResourceCloseFailureException )
                    {
                        if ( suppressed.getCause() instanceof ExceptionDuringClose )
                        {
                            return true;
                        }
                    }
                }
                return false;
            }
        } );

        // When
        RawIterator<Object[],ProcedureException> stream =
                proc.apply( new BasicContext(), new Object[0], resourceTracker );
        if ( stream.hasNext() )
        {
            stream.next();
        }
    }

    @Test
    public void shouldSupportProcedureDeprecation() throws Throwable
    {
        // Given
        Log log = mock(Log.class);
        ReflectiveProcedureCompiler procedureCompiler = new ReflectiveProcedureCompiler( new TypeMappers(), components,
                components, log, ProcedureConfig.DEFAULT );

        // When
        List<CallableProcedure> procs =
                procedureCompiler.compileProcedure( ProcedureWithDeprecation.class, Optional.empty(), true );

        // Then
        verify( log ).warn( "Use of @Procedure(deprecatedBy) without @Deprecated in badProc" );
        verifyNoMoreInteractions( log );
        for ( CallableProcedure proc : procs )
        {
            String name = proc.signature().name().name();
            proc.apply( new BasicContext(), new Object[0], resourceTracker );
            switch ( name )
            {
            case "newProc":
                assertFalse( "Should not be deprecated", proc.signature().deprecated().isPresent() );
                break;
            case "oldProc":
            case "badProc":
                assertTrue( "Should be deprecated", proc.signature().deprecated().isPresent() );
                assertThat( proc.signature().deprecated().get(), equalTo( "newProc" ) );
                break;
            default:
                fail( "Unexpected procedure: " + name );
            }
        }
    }

    @Test
    public void shouldLoadWhiteListedProcedure() throws Throwable
    {
        // Given
        ProcedureConfig config = new ProcedureConfig( Config.defaults().with(
                genericMap( procedure_whitelist.name(), "org.neo4j.kernel.impl.proc.listCoolPeople") ) );

        Log log = mock(Log.class);
        ReflectiveProcedureCompiler procedureCompiler = new ReflectiveProcedureCompiler( new TypeMappers(), components,
                components, log, config );

        // When
        CallableProcedure proc =
                procedureCompiler.compileProcedure( SingleReadOnlyProcedure.class, Optional.empty(), false ).get( 0 );
        // When
        RawIterator<Object[],ProcedureException> result = proc.apply( new BasicContext(), new Object[0] );

        // Then
        assertEquals( result.next()[0], "Bonnie" );
    }

    @Test
    public void shouldNotLoadNoneWhiteListedProcedure() throws Throwable
    {
        // Given
        ProcedureConfig config = new ProcedureConfig( Config.defaults().with(
                genericMap( procedure_whitelist.name(), "org.neo4j.kernel.impl.proc.NOTlistCoolPeople") ) );

        Log log = mock(Log.class);
        ReflectiveProcedureCompiler procedureCompiler = new ReflectiveProcedureCompiler( new TypeMappers(), components,
                components, log, config );

        // When
        List<CallableProcedure> proc =
                procedureCompiler.compileProcedure( SingleReadOnlyProcedure.class, Optional.empty(), false );
        // Then
        verify( log )
                .warn( "The procedure 'org.neo4j.kernel.impl.proc.listCoolPeople' is not on the whitelist and won't be loaded." );
        assertThat( proc.isEmpty(), is(true) );
    }

    @Test
    public void shouldIgnoreWhiteListingIfFullAccess() throws Throwable
    {
        // Given
        ProcedureConfig config = new ProcedureConfig( Config.defaults().with(
                genericMap( procedure_whitelist.name(), "empty") ) );
        Log log = mock(Log.class);
        ReflectiveProcedureCompiler procedureCompiler = new ReflectiveProcedureCompiler( new TypeMappers(), components,
                components, log, config );

        // When
        CallableProcedure proc =
                procedureCompiler.compileProcedure( SingleReadOnlyProcedure.class, Optional.empty(), true ).get( 0 );
        // Then
        RawIterator<Object[],ProcedureException> result = proc.apply( new BasicContext(), new Object[0] );
        assertEquals( result.next()[0], "Bonnie" );
    }

    @Test
    public void shouldNotLoadAnyProcedureIfConfigIsEmpty() throws Throwable
    {
        // Given
        ProcedureConfig config = new ProcedureConfig( Config.defaults().with(
                genericMap( procedure_whitelist.name(), "") ) );
        Log log = mock(Log.class);
        ReflectiveProcedureCompiler procedureCompiler = new ReflectiveProcedureCompiler( new TypeMappers(), components,
                components, log, config );

        // When
        List<CallableProcedure> proc =
                procedureCompiler.compileProcedure( SingleReadOnlyProcedure.class, Optional.empty(), false );
        // Then
        verify( log )
                .warn( "The procedure 'org.neo4j.kernel.impl.proc.listCoolPeople' is not on the whitelist and won't be loaded." );
        assertThat( proc.isEmpty(), is(true) );
    }

    public static class MyOutputRecord
    {
        public String name;

        public MyOutputRecord( String name )
        {
            this.name = name;
        }
    }

    public static class SomeOtherOutputRecord
    {
        public String name;
        public long bananas;

        public SomeOtherOutputRecord( String name, long bananas )
        {
            this.name = name;
            this.bananas = bananas;
        }
    }

    public static class LoggingProcedure
    {
        @Context
        public Log log;

        @Procedure
        public Stream<MyOutputRecord> logAround()
        {
            log.debug( "1" );
            log.info( "2" );
            log.warn( "3" );
            log.error( "4" );
            return Stream.empty();
        }
    }

    public static class SingleReadOnlyProcedure
    {
        @Procedure
        public Stream<MyOutputRecord> listCoolPeople()
        {
            return Stream.of(
                    new MyOutputRecord( "Bonnie" ),
                    new MyOutputRecord( "Clyde" ) );
        }
    }

    public static class ProcedureWithVoidOutput
    {
        @Procedure
        public void voidOutput()
        {
        }
    }

    public static class ProcedureWithNonStaticOutputRecord
    {
        @Procedure
        public Stream<NonStatic> voidOutput()
        {
            return Stream.of(new NonStatic());
        }

        public class NonStatic
        {
            public String field = "hello, rodl!";
        }
    }

    public static class MultiProcedureProcedure
    {
        @Procedure
        public Stream<MyOutputRecord> listCoolPeople()
        {
            return Stream.of(
                    new MyOutputRecord( "Bonnie" ),
                    new MyOutputRecord( "Clyde" ) );
        }

        @Procedure
        public Stream<SomeOtherOutputRecord> listBananaOwningPeople()
        {
            return Stream.of(
                    new SomeOtherOutputRecord( "Jake", 18 ),
                    new SomeOtherOutputRecord( "Pontus", 2 ) );
        }
    }

    public static class WierdConstructorProcedure
    {
        public WierdConstructorProcedure( WierdConstructorProcedure wat )
        {

        }

        @Procedure
        public Stream<MyOutputRecord> listCoolPeople()
        {
            return Stream.of(
                    new MyOutputRecord( "Bonnie" ),
                    new MyOutputRecord( "Clyde" ) );
        }
    }

    public static class ProcedureWithInvalidRecordOutput
    {
        @Procedure
        public String test( )
        {
            return "Testing";
        }
    }

    public static class ProcedureWithStaticContextAnnotatedField
    {
        @Context
        public static GraphDatabaseService gdb;

        @Procedure
        public Stream<MyOutputRecord> test( )
        {
            return null;
        }
    }

    public static class ProcedureThatThrowsNullMsgExceptionAtInvocation
    {
        @Procedure
        public Stream<MyOutputRecord> throwsAtInvocation( )
        {
            throw new IndexOutOfBoundsException();
        }
    }

    public static class ProcedureThatThrowsNullMsgExceptionMidStream
    {
        @Procedure
        public Stream<MyOutputRecord> throwsInStream( )
        {
<<<<<<< HEAD
            return Stream.generate( () ->
            {
                throw new IndexOutOfBoundsException();
=======
            return Stream.<MyOutputRecord>generate( () -> {
                throw new IndexOutOfBoundsException();
            }).onClose( () ->
            {
                throw new ExceptionDuringClose();
>>>>>>> 1ac6b026
            } );
        }
    }

    public static class PrivateConstructorProcedure
    {
        private PrivateConstructorProcedure()
        {

        }

        @Procedure
        public Stream<MyOutputRecord> listCoolPeople()
        {
            return Stream.of(
                    new MyOutputRecord( "Bonnie" ),
                    new MyOutputRecord( "Clyde" ) );
        }
    }

    public static class PrivateConstructorButNoProcedures
    {
        private PrivateConstructorButNoProcedures()
        {

        }

        public Stream<MyOutputRecord> thisIsNotAProcedure()
        {
            return null;
        }
    }

    public static class ProcedureWithOverriddenName
    {
        @Procedure("org.mystuff.thisisActuallyTheName")
        public void somethingThatShouldntMatter()
        {

        }

        @Procedure("singleName")
        public void blahDoesntMatterEither()
        {

        }
    }

    public static class ProcedureWithSingleName
    {
        @Procedure("singleName")
        public void blahDoesntMatterEither()
        {

        }
    }

    public static class ProcedureWithDeprecation
    {
        @Procedure("newProc")
        public void newProc()
        {
        }

        @Deprecated
        @Procedure(value = "oldProc", deprecatedBy = "newProc")
        public void oldProc()
        {
        }

        @Procedure(value = "badProc", deprecatedBy = "newProc")
        public void badProc()
        {
        }
    }

    private List<CallableProcedure> compile( Class<?> clazz ) throws KernelException
    {
        return procedureCompiler.compileProcedure( clazz, Optional.empty(), true );
    }

    private static class ExceptionDuringClose extends RuntimeException
    {
    }
}<|MERGE_RESOLUTION|>--- conflicted
+++ resolved
@@ -378,7 +378,7 @@
         CallableProcedure proc =
                 procedureCompiler.compileProcedure( SingleReadOnlyProcedure.class, Optional.empty(), false ).get( 0 );
         // When
-        RawIterator<Object[],ProcedureException> result = proc.apply( new BasicContext(), new Object[0] );
+        RawIterator<Object[],ProcedureException> result = proc.apply( new BasicContext(), new Object[0], resourceTracker );
 
         // Then
         assertEquals( result.next()[0], "Bonnie" );
@@ -418,7 +418,7 @@
         CallableProcedure proc =
                 procedureCompiler.compileProcedure( SingleReadOnlyProcedure.class, Optional.empty(), true ).get( 0 );
         // Then
-        RawIterator<Object[],ProcedureException> result = proc.apply( new BasicContext(), new Object[0] );
+        RawIterator<Object[],ProcedureException> result = proc.apply( new BasicContext(), new Object[0], resourceTracker );
         assertEquals( result.next()[0], "Bonnie" );
     }
 
@@ -582,17 +582,12 @@
         @Procedure
         public Stream<MyOutputRecord> throwsInStream( )
         {
-<<<<<<< HEAD
-            return Stream.generate( () ->
+            return Stream.<MyOutputRecord>generate( () ->
             {
-                throw new IndexOutOfBoundsException();
-=======
-            return Stream.<MyOutputRecord>generate( () -> {
                 throw new IndexOutOfBoundsException();
             }).onClose( () ->
             {
                 throw new ExceptionDuringClose();
->>>>>>> 1ac6b026
             } );
         }
     }
