--- conflicted
+++ resolved
@@ -64,7 +64,6 @@
 
 public class ConfigTest
 {
-
     private static final String ORIGIN = "test";
 
     public static class MyMigratingSettings implements LoadableConfig
@@ -385,15 +384,9 @@
         config.updateDynamicSetting( settingName, "", ORIGIN );
 
         InOrder order = inOrder( log );
-<<<<<<< HEAD
         order.verify( log ).info( changedMessage, settingName, "default (true)", "false", "test" );
         order.verify( log ).info( changedMessage, settingName, "false", "true", "test" );
         order.verify( log ).info( changedMessage, settingName, "true", "default (true)", "test" );
-=======
-        order.verify( log ).info( changedMessage, settingName, "default (true)", "false" );
-        order.verify( log ).info( changedMessage, settingName, "false", "true" );
-        order.verify( log ).info( changedMessage, settingName, "true", "default (true)" );
->>>>>>> 7e70e286
         verifyNoMoreInteractions( log );
     }
 
