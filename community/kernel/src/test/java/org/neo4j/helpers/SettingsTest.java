/**
 * Copyright (c) 2002-2014 "Neo Technology,"
 * Network Engine for Objects in Lund AB [http://neotechnology.com]
 *
 * This file is part of Neo4j.
 *
 * Neo4j is free software: you can redistribute it and/or modify
 * it under the terms of the GNU General Public License as published by
 * the Free Software Foundation, either version 3 of the License, or
 * (at your option) any later version.
 *
 * This program is distributed in the hope that it will be useful,
 * but WITHOUT ANY WARRANTY; without even the implied warranty of
 * MERCHANTABILITY or FITNESS FOR A PARTICULAR PURPOSE.  See the
 * GNU General Public License for more details.
 *
 * You should have received a copy of the GNU General Public License
 * along with this program.  If not, see <http://www.gnu.org/licenses/>.
 */
package org.neo4j.helpers;

import java.io.File;
import java.util.List;

import org.junit.Test;
<<<<<<< HEAD
=======

import org.neo4j.graphdb.config.InvalidSettingException;
>>>>>>> a166638f
import org.neo4j.graphdb.config.Setting;
import org.neo4j.graphdb.factory.GraphDatabaseSettings;

import static org.hamcrest.CoreMatchers.equalTo;
import static org.hamcrest.Matchers.greaterThan;
import static org.junit.Assert.*;
import static org.neo4j.helpers.Functions.map;
import static org.neo4j.helpers.Settings.DURATION;
import static org.neo4j.helpers.Settings.INTEGER;
import static org.neo4j.helpers.Settings.MANDATORY;
import static org.neo4j.helpers.Settings.NO_DEFAULT;
import static org.neo4j.helpers.Settings.PATH;
import static org.neo4j.helpers.Settings.STRING;
import static org.neo4j.helpers.Settings.basePath;
import static org.neo4j.helpers.Settings.isFile;
import static org.neo4j.helpers.Settings.list;
import static org.neo4j.helpers.Settings.matches;
import static org.neo4j.helpers.Settings.max;
import static org.neo4j.helpers.Settings.min;
import static org.neo4j.helpers.Settings.range;
import static org.neo4j.helpers.Settings.setting;
import static org.neo4j.helpers.collection.MapUtil.stringMap;

public class SettingsTest
{
    @Test
    public void testInteger()
    {
        Setting<Integer> setting = setting( "foo", INTEGER, "3" );

        // Ok
        assertThat( setting.apply( map( stringMap( "foo", "4" ) ) ), equalTo( 4 ) );

        // Bad
        try
        {
            setting.apply( map( stringMap( "foo", "bar" ) ) );
            fail();
        }
        catch ( InvalidSettingException e )
        {
            // Ok
        }
    }

    @Test
    public void testList()
    {
        Setting<List<Integer>> setting = setting( "foo", list( ",", INTEGER ), "1,2,3,4" );
        assertThat( setting.apply( map( stringMap() ) ).toString(), equalTo( "[1, 2, 3, 4]" ) );

        Setting<List<Integer>> setting2 = setting( "foo", list( ",", INTEGER ), "1,2,3,4," );
        assertThat( setting2.apply( map( stringMap() ) ).toString(), equalTo( "[1, 2, 3, 4]" ) );

        Setting<List<Integer>> setting3 = setting( "foo", list( ",", INTEGER ), "" );
        assertThat( setting3.apply( map( stringMap() ) ).toString(), equalTo( "[]" ) );
    }

    @Test
    public void testMin()
    {
        Setting<Integer> setting = setting( "foo", INTEGER, "3", min( 2 ) );

        // Ok
        assertThat( setting.apply( map( stringMap( "foo", "4" ) ) ), equalTo( 4 ) );

        // Bad
        try
        {
            setting.apply( map( stringMap( "foo", "1" ) ) );
            fail();
        }
        catch ( InvalidSettingException e )
        {
            // Ok
        }

    }

    @Test
    public void testMax()
    {
        Setting<Integer> setting = setting( "foo", INTEGER, "3", max( 5 ) );

        // Ok
        assertThat( setting.apply( map( stringMap( "foo", "4" ) ) ), equalTo( 4 ) );

        // Bad
        try
        {
            setting.apply( map( stringMap( "foo", "7" ) ) );
            fail();
        }
        catch ( InvalidSettingException e )
        {
            // Ok
        }
    }

    @Test
    public void testRange()
    {
        Setting<Integer> setting = setting( "foo", INTEGER, "3", range( 2, 5 ) );

        // Ok
        assertThat( setting.apply( map( stringMap( "foo", "4" ) ) ), equalTo( 4 ) );

        // Bad
        try
        {
            setting.apply( map( stringMap( "foo", "1" ) ) );
            fail();
        }
        catch ( InvalidSettingException e )
        {
            // Ok
        }

        try
        {
            setting.apply( map( stringMap( "foo", "6" ) ) );
            fail();
        }
        catch ( InvalidSettingException e )
        {
            // Ok
        }
    }

    @Test
    public void testMatches()
    {
        Setting<String> setting = setting( "foo", STRING, "abc", matches( "a*b*c*" ) );

        // Ok
        assertThat( setting.apply( map( stringMap( "foo", "aaabbbccc" ) ) ), equalTo( "aaabbbccc" ) );

        // Bad
        try
        {
            setting.apply( map( stringMap( "foo", "cba" ) ) );
            fail();
        }
        catch ( InvalidSettingException e )
        {
            // Ok
        }
    }

    @Test( expected = InvalidSettingException.class )
    public void testDurationWithBrokenDefault()
    {
        // Notice that the default value is less that the minimum
        Setting<Long> setting = setting( "foo.bar", DURATION, "1s", min( DURATION.apply( "3s" ) ) );
        setting.apply( map( stringMap() ) );
    }

    @Test( expected = InvalidSettingException.class )
    public void testDurationWithValueNotWithinConstraint()
    {
        Setting<Long> setting = setting( "foo.bar", DURATION, "3s", min( DURATION.apply( "3s" ) ) );
        setting.apply( map( stringMap( "foo.bar", "2s" ) ) );
    }

    @Test
    public void testDuration()
    {
        Setting<Long> setting = setting( "foo.bar", DURATION, "3s", min( DURATION.apply( "3s" ) ) );
        assertThat( setting.apply( map( stringMap( "foo.bar", "4s" ) ) ), equalTo( 4000L ) );
    }

    @Test
    public void testDefault()
    {
        Setting<Integer> setting = setting( "foo", INTEGER, "3" );

        // Ok
        assertThat( setting.apply( map( stringMap() ) ), equalTo( 3 ) );
    }

    @Test
    public void testMandatory()
    {
        Setting<Integer> setting = setting( "foo", INTEGER, MANDATORY );

        // Check that missing mandatory setting throws exception
        try
        {
            setting.apply( map( stringMap() ) );
            fail();
        }
        catch ( Exception e )
        {
            // Ok
        }
    }

    @Test
    public void testPaths()
    {
        Setting<File> home = setting( "home", PATH, "." );
        Setting<File> config = setting( "config", PATH, "config.properties", basePath( home ), isFile );
        assertThat( config.apply( map( stringMap() ) ).getAbsolutePath(),
            equalTo( new File( ".", "config.properties" ).getAbsolutePath() ) );
    }

    @Test
    public void testInheritOneLevel()
    {
        Setting<Integer> root = setting( "root", INTEGER, "4" );
        Setting<Integer> setting = setting( "foo", INTEGER, root );

        // Ok
        assertThat( setting.apply( map( stringMap( "foo", "1" ) ) ), equalTo( 1 ) );
        assertThat( setting.apply( map( stringMap() ) ), equalTo( 4 ) );
    }

    @Test
    public void testInheritHierarchy()
    {
        // Test hierarchies
        Setting<String> a = setting( "A", STRING, "A" ); // A defaults to A
        Setting<String> b = setting( "B", STRING, "B", a ); // B defaults to B unless A is defined
        Setting<String> c = setting( "C", STRING, "C", b ); // C defaults to C unless B is defined
        Setting<String> d = setting( "D", STRING, b ); // D defaults to B
        Setting<String> e = setting( "E", STRING, d ); // E defaults to D (hence B)

        assertThat( c.apply( map( stringMap( "C", "X" ) ) ), equalTo( "X" ) );
        assertThat( c.apply( map( stringMap( "B", "X" ) ) ), equalTo( "X" ) );
        assertThat( c.apply( map( stringMap( "A", "X" ) ) ), equalTo( "X" ) );
        assertThat( c.apply( map( stringMap( "A", "Y", "B", "X" ) ) ), equalTo( "X" ) );

        assertThat( d.apply( map( stringMap() ) ), equalTo( "B" ) );
        assertThat( e.apply( map( stringMap() ) ), equalTo( "B" ) );

    }

    @Test( expected = IllegalArgumentException.class )
    public void testMandatoryApplyToInherited()
    {
        // Check that mandatory settings fail even in inherited cases
        Setting<String> x = setting( "X", STRING, NO_DEFAULT );
        Setting<String> y = setting( "Y", STRING, MANDATORY, x );

        y.apply( Functions.<String, String>nullFunction() );
    }
    
    @Test
    public void testLogicalLogRotationThreshold() throws Exception
    {
        // WHEN
        Setting<Long> setting = GraphDatabaseSettings.logical_log_rotation_threshold;
        long defaultValue = setting.apply( map( stringMap() ) );
        long kiloValue = setting.apply( map( stringMap( setting.name(), "10k" ) ) );
        long megaValue = setting.apply( map( stringMap( setting.name(), "10M" ) ) );
        long gigaValue = setting.apply( map( stringMap( setting.name(), "10g" ) ) );
        
        // THEN
        assertThat( defaultValue, greaterThan( 0L ) );
        assertEquals( 10 * 1024, kiloValue );
        assertEquals( 10 * 1024 * 1024, megaValue );
        assertEquals( 10L * 1024 * 1024 * 1024, gigaValue );
    }

    @Test
    public void testMemoryUse() throws Exception
    {
        // Given
        Setting<Long> memUse = setting("mySetting", new Settings.DirectMemoryUsage( 1024, 100 ), "5%");

        // When && Then
        assertThat(memUse.apply( Functions.<String, String>constant( null )),  equalTo(51l));
        assertThat(memUse.apply( Functions.<String, String>constant( "35M" )), equalTo(95l));
        assertThat(memUse.apply( Functions.<String, String>constant( "85%" )), equalTo(95l));

        try
        {
            memUse.apply( Functions.<String, String>constant( "bala%" ) );
            fail("Should've thrown.");
        }
        catch(IllegalArgumentException e)
        {
            assertThat(e.getMessage(), equalTo("Bad value 'bala%' for setting 'mySetting': Invalid memory fraction, expected a value between 0.0% and 100.0%." ));
        }

        try
        {
            memUse.apply( Functions.<String, String>constant( "110.14%" ) );
            fail("Should've thrown.");
        }
        catch(IllegalArgumentException e)
        {
            assertThat(e.getMessage(), equalTo("Bad value '110.14%' for setting 'mySetting': Invalid memory fraction, expected a value between 0.0% and 100.0%." ));
        }
    }

    @Test
    public void testMemoryUsageConfigFromSystemMemory() throws Exception
    {
        // Given
        Setting<Long> memUse = setting("mySetting", Settings.DirectMemoryUsage.directMemoryUsage(), "100%");

        // When && then
        assertThat(memUse.apply( Functions.<String,String>constant( null ) ), greaterThan( 0l ));
    }
}<|MERGE_RESOLUTION|>--- conflicted
+++ resolved
@@ -23,17 +23,17 @@
 import java.util.List;
 
 import org.junit.Test;
-<<<<<<< HEAD
-=======
 
 import org.neo4j.graphdb.config.InvalidSettingException;
->>>>>>> a166638f
 import org.neo4j.graphdb.config.Setting;
 import org.neo4j.graphdb.factory.GraphDatabaseSettings;
 
 import static org.hamcrest.CoreMatchers.equalTo;
 import static org.hamcrest.Matchers.greaterThan;
-import static org.junit.Assert.*;
+import static org.junit.Assert.assertEquals;
+import static org.junit.Assert.assertThat;
+import static org.junit.Assert.fail;
+
 import static org.neo4j.helpers.Functions.map;
 import static org.neo4j.helpers.Settings.DURATION;
 import static org.neo4j.helpers.Settings.INTEGER;
@@ -274,7 +274,7 @@
 
         y.apply( Functions.<String, String>nullFunction() );
     }
-    
+
     @Test
     public void testLogicalLogRotationThreshold() throws Exception
     {
@@ -284,7 +284,7 @@
         long kiloValue = setting.apply( map( stringMap( setting.name(), "10k" ) ) );
         long megaValue = setting.apply( map( stringMap( setting.name(), "10M" ) ) );
         long gigaValue = setting.apply( map( stringMap( setting.name(), "10g" ) ) );
-        
+
         // THEN
         assertThat( defaultValue, greaterThan( 0L ) );
         assertEquals( 10 * 1024, kiloValue );
