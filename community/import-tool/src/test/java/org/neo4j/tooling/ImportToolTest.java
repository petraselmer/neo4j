/*
 * Copyright (c) 2002-2015 "Neo Technology,"
 * Network Engine for Objects in Lund AB [http://neotechnology.com]
 *
 * This file is part of Neo4j.
 *
 * Neo4j is free software: you can redistribute it and/or modify
 * it under the terms of the GNU General Public License as published by
 * the Free Software Foundation, either version 3 of the License, or
 * (at your option) any later version.
 *
 * This program is distributed in the hope that it will be useful,
 * but WITHOUT ANY WARRANTY; without even the implied warranty of
 * MERCHANTABILITY or FITNESS FOR A PARTICULAR PURPOSE.  See the
 * GNU General Public License for more details.
 *
 * You should have received a copy of the GNU General Public License
 * along with this program.  If not, see <http://www.gnu.org/licenses/>.
 */
package org.neo4j.tooling;

import org.junit.Rule;
import org.junit.Test;

import java.io.File;
import java.io.IOException;
import java.io.PrintStream;
import java.nio.charset.Charset;
import java.util.ArrayList;
import java.util.Arrays;
import java.util.HashMap;
import java.util.Iterator;
import java.util.List;
import java.util.Map;
import java.util.UUID;

import org.neo4j.csv.reader.IllegalMultilineFieldException;
import org.neo4j.function.IntPredicate;
import org.neo4j.function.Predicate;
import org.neo4j.graphdb.DynamicLabel;
import org.neo4j.graphdb.GraphDatabaseService;
import org.neo4j.graphdb.Label;
import org.neo4j.graphdb.Node;
import org.neo4j.graphdb.Relationship;
import org.neo4j.graphdb.ResourceIterator;
import org.neo4j.graphdb.Transaction;
import org.neo4j.helpers.collection.FilteringIterator;
import org.neo4j.helpers.collection.IteratorUtil;
import org.neo4j.helpers.collection.PrefetchingIterator;
import org.neo4j.io.fs.FileUtils;
import org.neo4j.kernel.Version;
import org.neo4j.kernel.impl.util.Validator;
import org.neo4j.kernel.impl.util.Validators;
import org.neo4j.test.EmbeddedDatabaseRule;
import org.neo4j.test.RandomRule;
import org.neo4j.test.SuppressOutput;
import org.neo4j.unsafe.impl.batchimport.cache.idmapping.string.DuplicateInputIdException;
import org.neo4j.unsafe.impl.batchimport.input.InputException;
import org.neo4j.unsafe.impl.batchimport.input.csv.Configuration;
import org.neo4j.unsafe.impl.batchimport.input.csv.Type;

import static java.lang.String.format;
import static java.lang.System.currentTimeMillis;
import static java.util.Arrays.asList;
import static org.hamcrest.CoreMatchers.containsString;
import static org.junit.Assert.assertEquals;
import static org.junit.Assert.assertFalse;
import static org.junit.Assert.assertNotNull;
import static org.junit.Assert.assertThat;
import static org.junit.Assert.assertTrue;
import static org.junit.Assert.fail;

import static org.neo4j.function.IntPredicates.alwaysTrue;
import static org.neo4j.graphdb.DynamicLabel.label;
import static org.neo4j.graphdb.DynamicRelationshipType.withName;
import static org.neo4j.helpers.ArrayUtil.join;
import static org.neo4j.helpers.Exceptions.contains;
import static org.neo4j.helpers.Exceptions.withMessage;
import static org.neo4j.helpers.collection.Iterables.filter;
import static org.neo4j.helpers.collection.IteratorUtil.count;
import static org.neo4j.helpers.collection.IteratorUtil.single;
import static org.neo4j.helpers.collection.IteratorUtil.singleOrNull;
import static org.neo4j.tooling.ImportTool.MULTI_FILE_DELIMITER;

public class ImportToolTest
{

    private static final int RELATIONSHIP_COUNT = 10_000;
    private static final int NODE_COUNT = 100;

    @Rule
    public final EmbeddedDatabaseRule dbRule = new EmbeddedDatabaseRule( getClass() ).startLazily();
    @Rule
    public final RandomRule random = new RandomRule();
    @Rule
    public final Mute mute = Mute.mute( Mute.System.values() );
    private int dataIndex;

    @Test
    public void shouldImportWithAsManyDefaultsAsAvailable() throws Exception
    {
        // GIVEN
        List<String> nodeIds = nodeIds();
        Configuration config = Configuration.COMMAS;

        // WHEN
        importTool(
                "--into", dbRule.getStoreDirAbsolutePath(),
                "--nodes", nodeData( true, config, nodeIds, alwaysTrue() ).getAbsolutePath(),
                "--relationships", relationshipData( true, config, nodeIds, alwaysTrue(), true ).getAbsolutePath() );

        // THEN
        verifyData();
    }

    @Test
    public void shouldImportWithHeadersBeingInSeparateFiles() throws Exception
    {
        // GIVEN
        List<String> nodeIds = nodeIds();
        Configuration config = Configuration.TABS;

        // WHEN
        importTool(
                "--into", dbRule.getStoreDirAbsolutePath(),
                "--delimiter", "TAB",
                "--array-delimiter", String.valueOf( config.arrayDelimiter() ),
                "--nodes",
                nodeHeader( config ).getAbsolutePath() + MULTI_FILE_DELIMITER +
                nodeData( false, config, nodeIds, alwaysTrue() ).getAbsolutePath(),
                "--relationships",
                relationshipHeader( config ).getAbsolutePath() + MULTI_FILE_DELIMITER +
                relationshipData( false, config, nodeIds, alwaysTrue(), true ).getAbsolutePath() );

        // THEN
        verifyData();
    }

    @Test
    public void shouldImportSplitInputFiles() throws Exception
    {
        // GIVEN
        List<String> nodeIds = nodeIds();
        Configuration config = Configuration.COMMAS;

        // WHEN
        importTool(
                "--into", dbRule.getStoreDirAbsolutePath(),
                "--nodes", // One group with one header file and one data file
                nodeHeader( config ).getAbsolutePath() + MULTI_FILE_DELIMITER +
                nodeData( false, config, nodeIds, lines( 0, NODE_COUNT / 2 ) ).getAbsolutePath(),
                "--nodes", // One group with two data files, where the header sits in the first file
                nodeData( true, config, nodeIds,
                        lines( NODE_COUNT / 2, NODE_COUNT * 3 / 4 ) ).getAbsolutePath() + MULTI_FILE_DELIMITER +
                nodeData( false, config, nodeIds, lines( NODE_COUNT * 3 / 4, NODE_COUNT ) ).getAbsolutePath(),
                "--relationships",
                relationshipHeader( config ).getAbsolutePath() + MULTI_FILE_DELIMITER +
                relationshipData( false, config, nodeIds, alwaysTrue(), true ).getAbsolutePath() );

        // THEN
        verifyData();
    }

    @Test
    public void shouldImportMultipleInputsWithAddedLabelsAndDefaultRelationshipType() throws Exception
    {
        // GIVEN
        List<String> nodeIds = nodeIds();
        Configuration config = Configuration.COMMAS;
        final String[] firstLabels = {"AddedOne", "AddedTwo"};
        final String[] secondLabels = {"AddedThree"};
        final String firstType = "TYPE_1";
        final String secondType = "TYPE_2";

        // WHEN
        importTool(
                "--into", dbRule.getStoreDirAbsolutePath(),
                "--nodes:" + join( firstLabels, ":" ),
                nodeData( true, config, nodeIds, lines( 0, NODE_COUNT / 2 ) ).getAbsolutePath(),
                "--nodes:" + join( secondLabels, ":" ),
                nodeData( true, config, nodeIds, lines( NODE_COUNT / 2, NODE_COUNT ) ).getAbsolutePath(),
                "--relationships:" + firstType,
                relationshipData( true, config, nodeIds, lines( 0, RELATIONSHIP_COUNT / 2 ), false ).getAbsolutePath(),
                "--relationships:" + secondType,
                relationshipData( true, config, nodeIds,
                        lines( RELATIONSHIP_COUNT / 2, RELATIONSHIP_COUNT ), false ).getAbsolutePath() );

        // THEN
        verifyData(
                new Validator<Node>()
                {
                    @Override
                    public void validate( Node node )
                    {
                        if ( node.getId() < NODE_COUNT / 2 )
                        {
                            assertNodeHasLabels( node, firstLabels );
                        }
                        else
                        {
                            assertNodeHasLabels( node, secondLabels );
                        }
                    }
                },
                new Validator<Relationship>()
                {
                    @Override
                    public void validate( Relationship relationship )
                    {
                        if ( relationship.getId() < RELATIONSHIP_COUNT / 2 )
                        {
                            assertEquals( firstType, relationship.getType().name() );
                        }
                        else
                        {
                            assertEquals( secondType, relationship.getType().name() );
                        }
                    }
                } );
    }

    @Test
    public void shouldImportOnlyNodes() throws Exception
    {
        // GIVEN
        List<String> nodeIds = nodeIds();
        Configuration config = Configuration.COMMAS;

        // WHEN
        importTool(
                "--into", dbRule.getStoreDirAbsolutePath(),
                "--nodes", nodeData( true, config, nodeIds, alwaysTrue() ).getAbsolutePath() );
        // no relationships

        // THEN
        GraphDatabaseService db = dbRule.getGraphDatabaseService();
        try ( Transaction tx = db.beginTx() )
        {
            int nodeCount = 0;
            for ( Node node : GlobalGraphOperations.at( db ).getAllNodes() )
            {
                assertTrue( node.hasProperty( "name" ) );
                nodeCount++;
                assertFalse( node.hasRelationship() );
            }
            assertEquals( NODE_COUNT, nodeCount );
            tx.success();
        }
    }

    @Test
    public void shouldImportGroupsOfOverlappingIds() throws Exception
    {
        // GIVEN
        List<String> groupOneNodeIds = asList( "1", "2", "3" );
        List<String> groupTwoNodeIds = asList( "4", "5", "2" );
        List<RelationshipDataLine> rels = asList(
                relationship( "1", "4", "TYPE" ),
                relationship( "2", "5", "TYPE" ),
                relationship( "3", "2", "TYPE" ) );
        Configuration config = Configuration.COMMAS;
        String groupOne = "Actor";
        String groupTwo = "Movie";

        // WHEN
        importTool(
                "--into", dbRule.getStoreDirAbsolutePath(),
                "--nodes", nodeHeader( config, groupOne ) + MULTI_FILE_DELIMITER +
                           nodeData( false, config, groupOneNodeIds, alwaysTrue() ),
                "--nodes", nodeHeader( config, groupTwo ) + MULTI_FILE_DELIMITER +
                           nodeData( false, config, groupTwoNodeIds, alwaysTrue() ),
                "--relationships", relationshipHeader( config, groupOne, groupTwo, true ) + MULTI_FILE_DELIMITER +
                                   relationshipData( false, config, rels.iterator(), alwaysTrue(), true ) );

        // THEN
        GraphDatabaseService db = dbRule.getGraphDatabaseService();
        try ( Transaction tx = db.beginTx() )
        {
            int nodeCount = 0;
            for ( Node node : GlobalGraphOperations.at( db ).getAllNodes() )
            {
                assertTrue( node.hasProperty( "name" ) );
                nodeCount++;
                assertEquals( 1, count( node.getRelationships() ) );
            }
            assertEquals( 6, nodeCount );
            tx.success();
        }
    }

    @Test
    public void shouldNotBeAbleToMixSpecifiedAndUnspecifiedGroups() throws Exception
    {
        // GIVEN
        List<String> groupOneNodeIds = asList( "1", "2", "3" );
        List<String> groupTwoNodeIds = asList( "4", "5", "2" );
        Configuration config = Configuration.COMMAS;

        // WHEN
        try
        {
            importTool(
                    "--into", dbRule.getStoreDirAbsolutePath(),
                    "--nodes", nodeHeader( config, "MyGroup" ).getAbsolutePath() + MULTI_FILE_DELIMITER +
                               nodeData( false, config, groupOneNodeIds, alwaysTrue() ).getAbsolutePath(),
                    "--nodes", nodeHeader( config ).getAbsolutePath() + MULTI_FILE_DELIMITER +
                               nodeData( false, config, groupTwoNodeIds, alwaysTrue() ).getAbsolutePath() );
            fail( "Should have failed" );
        }
        catch ( Exception e )
        {
            assertExceptionContains( e, "Mixing specified", IllegalStateException.class );
        }
    }

    @Test
    public void shouldImportWithoutTypeSpecifiedInRelationshipHeaderbutWithDefaultTypeInArgument() throws Exception
    {
        // GIVEN
        List<String> nodeIds = nodeIds();
        Configuration config = Configuration.COMMAS;
        String type = randomType();

        // WHEN
        importTool(
                "--into", dbRule.getStoreDirAbsolutePath(),
                "--nodes", nodeData( true, config, nodeIds, alwaysTrue() ).getAbsolutePath(),
                // there will be no :TYPE specified in the header of the relationships below
                "--relationships:" + type,
                relationshipData( true, config, nodeIds, alwaysTrue(), false ).getAbsolutePath() );

        // THEN
        verifyData();
    }

    @Test
    public void shouldIncludeSourceInformationInNodeIdCollisionError() throws Exception
    {
        // GIVEN
        List<String> nodeIds = asList( "a", "b", "c", "d", "e", "f", "a", "g" );
        Configuration config = Configuration.COMMAS;
        File nodeHeaderFile = nodeHeader( config );
        File nodeData1 = nodeData( false, config, nodeIds, lines( 0, 4 ) );
        File nodeData2 = nodeData( false, config, nodeIds, lines( 4, nodeIds.size() ) );

        // WHEN
        try
        {
            importTool(
                    "--into", dbRule.getStoreDirAbsolutePath(),
                    "--nodes", nodeHeaderFile.getAbsolutePath() + MULTI_FILE_DELIMITER +
                               nodeData1.getAbsolutePath() + MULTI_FILE_DELIMITER +
                               nodeData2.getAbsolutePath() );
            fail( "Should have failed with duplicate node IDs" );
        }
        catch ( Exception e )
        {
            // THEN
            assertExceptionContains( e, nodeData1.getPath() + ":" + 1, DuplicateInputIdException.class );
            assertExceptionContains( e, nodeData2.getPath() + ":" + 3, DuplicateInputIdException.class );
        }
    }

    @Test
    public void shouldSkipDuplicateNodesIfToldTo() throws Exception
    {
        // GIVEN
        List<String> nodeIds = asList( "a", "b", "c", "d", "e", "f", "a", "g" );
        Configuration config = Configuration.COMMAS;
        File nodeHeaderFile = nodeHeader( config );
        File nodeData1 = nodeData( false, config, nodeIds, lines( 0, 4 ) );
        File nodeData2 = nodeData( false, config, nodeIds, lines( 4, nodeIds.size() ) );

        // WHEN
        importTool(
                "--into", dbRule.getStoreDirAbsolutePath(),
                "--skip-duplicate-nodes",
                "--nodes", nodeHeaderFile.getAbsolutePath() + MULTI_FILE_DELIMITER +
                           nodeData1.getAbsolutePath() + MULTI_FILE_DELIMITER +
                           nodeData2.getAbsolutePath() );

        // THEN
        GraphDatabaseService db = dbRule.getGraphDatabaseService();
        try ( Transaction tx = db.beginTx() )
        {
            Iterator<Node> nodes = GlobalGraphOperations.at( db ).getAllNodes().iterator();
            Iterator<String> expectedIds = FilteringIterator.noDuplicates( nodeIds.iterator() );
            while ( expectedIds.hasNext() )
            {
                assertTrue( nodes.hasNext() );
                assertEquals( expectedIds.next(), nodes.next().getProperty( "id" ) );
            }
            assertFalse( nodes.hasNext() );
            tx.success();
        }
        finally
        {
            db.shutdown();
        }
    }

    @Test
    public void shouldLogRelationshipsReferingToMissingNode() throws Exception
    {
        // GIVEN
        List<String> nodeIds = asList( "a", "b", "c" );
        Configuration config = Configuration.COMMAS;
        File nodeData = nodeData( true, config, nodeIds, alwaysTrue() );
        List<RelationshipDataLine> relationships = Arrays.asList(
                // header                                   line 1 of file1
                relationship( "a", "b", "TYPE", "aa" ), //          line 2 of file1
                relationship( "c", "bogus", "TYPE", "bb" ), //      line 3 of file1
                relationship( "b", "c", "KNOWS", "cc" ), //         line 1 of file2
                relationship( "c", "a", "KNOWS", "dd" ), //         line 2 of file2
                relationship( "missing", "a", "KNOWS", "ee" ) ); // line 3 of file2
        File relationshipData1 = relationshipData( true, config, relationships.iterator(), lines( 0, 2 ), true );
        File relationshipData2 = relationshipData( false, config, relationships.iterator(), lines( 2, 5 ), true );
        File bad = file( "bad.log" );

        // WHEN importing data where some relationships refer to missing nodes
        importTool(
                "--into", dbRule.getStoreDirAbsolutePath(),
                "--nodes", nodeData.getAbsolutePath(),
                "--bad", bad.getAbsolutePath(),
                "--bad-tolerance", "2",
                "--relationships", relationshipData1.getAbsolutePath() + MULTI_FILE_DELIMITER +
                                   relationshipData2.getAbsolutePath() );

        // THEN
        String badContents = FileUtils.readTextFile( bad, Charset.defaultCharset() );
        assertTrue( "Didn't contain first bad relationship",
                badContents.contains( relationshipData1.getAbsolutePath() + ":3" ) );
        assertTrue( "Didn't contain second bad relationship",
                badContents.contains( relationshipData2.getAbsolutePath() + ":3" ) );
        verifyRelationships( relationships );
    }

    @Test
    public void shouldFailIfTooManyBadRelationships() throws Exception
    {
        // GIVEN
        List<String> nodeIds = asList( "a", "b", "c" );
        Configuration config = Configuration.COMMAS;
        File nodeData = nodeData( true, config, nodeIds, alwaysTrue() );
        List<RelationshipDataLine> relationships = Arrays.asList(
                // header                                   line 1 of file1
                relationship( "a", "b", "TYPE" ), //          line 2 of file1
                relationship( "c", "bogus", "TYPE" ), //      line 3 of file1
                relationship( "b", "c", "KNOWS" ), //         line 1 of file2
                relationship( "c", "a", "KNOWS" ), //         line 2 of file2
                relationship( "missing", "a", "KNOWS" ) ); // line 3 of file2
        File relationshipData1 = relationshipData( true, config, relationships.iterator(), lines( 0, 2 ), true );
        File relationshipData2 = relationshipData( false, config, relationships.iterator(), lines( 2, 5 ), true );
        File bad = file( "bad.log" );

        // WHEN importing data where some relationships refer to missing nodes
        try
        {
            importTool(
                    "--into", dbRule.getStoreDirAbsolutePath(),
                    "--nodes", nodeData.getAbsolutePath(),
                    "--bad", bad.getAbsolutePath(),
                    "--bad-tolerance", "1",
                    "--relationships", relationshipData1.getAbsolutePath() + MULTI_FILE_DELIMITER +
                                       relationshipData2.getAbsolutePath() );
        }
        catch ( Exception e )
        {
            // THEN
            assertExceptionContains( e, relationshipData2.getAbsolutePath() + ":3", InputException.class );
        }
    }

    @Test
    public void shouldBeAbleToDisableSkippingOfBadRelationships() throws Exception
    {
        // GIVEN
        List<String> nodeIds = asList( "a", "b", "c" );
        Configuration config = Configuration.COMMAS;
        File nodeData = nodeData( true, config, nodeIds, alwaysTrue() );

        List<RelationshipDataLine> relationships = Arrays.asList(
                // header                                   line 1 of file1
                relationship( "a", "b", "TYPE" ), //          line 2 of file1
                relationship( "c", "bogus", "TYPE" ) ); //    line 3 of file1

        File relationshipData1 = relationshipData( true, config, relationships.iterator(), lines( 0, 2 ), true );
        File relationshipData2 = relationshipData( false, config, relationships.iterator(), lines( 2, 5 ), true );
        File bad = file( "bad.log" );

        // WHEN importing data where some relationships refer to missing nodes
        try
        {
            importTool(
                    "--into", dbRule.getStoreDirAbsolutePath(),
                    "--nodes", nodeData.getAbsolutePath(),
                    "--bad", bad.getAbsolutePath(),
                    "--skip-bad-relationships", "false",
                    "--relationships", relationshipData1.getAbsolutePath() + MULTI_FILE_DELIMITER +
                                       relationshipData2.getAbsolutePath() );
        }
        catch ( Exception e )
        {
            // THEN
            assertExceptionContains( e, relationshipData1.getAbsolutePath() + ":3", InputException.class );
        }
    }

    @Test
    public void shouldHandleAdditiveLabelsWithSpaces() throws Exception
    {
        // GIVEN
        List<String> nodeIds = nodeIds();
        Configuration config = Configuration.COMMAS;
        final Label label1 = DynamicLabel.label( "My First Label" );
        final Label label2 = DynamicLabel.label( "My Other Label" );

        // WHEN
        importTool(
                "--into", dbRule.getStoreDirAbsolutePath(),
                "--nodes:My First Label:My Other Label",
                nodeData( true, config, nodeIds, alwaysTrue() ).getAbsolutePath(),
                "--relationships", relationshipData( true, config, nodeIds, alwaysTrue(), true ).getAbsolutePath() );

        // THEN
        verifyData( new Validator<Node>()
        {
            @Override
            public void validate( Node node )
            {
                assertTrue( node.hasLabel( label1 ) );
                assertTrue( node.hasLabel( label2 ) );
            }
        }, Validators.<Relationship>emptyValidator() );
    }

    @Test
    public void shouldImportFromInputDataEncodedWithSpecificCharset() throws Exception
    {
        // GIVEN
        List<String> nodeIds = nodeIds();
        Configuration config = Configuration.COMMAS;
        Charset charset = Charset.forName( "UTF-16" );

        // WHEN
        importTool(
                "--into", dbRule.getStoreDirAbsolutePath(),
                "--input-encoding", charset.name(),
                "--nodes", nodeData( true, config, nodeIds, alwaysTrue(), charset ).getAbsolutePath(),
                "--relationships", relationshipData( true, config, nodeIds, alwaysTrue(), true, charset )
                        .getAbsolutePath() );

        // THEN
        verifyData();
    }

    @Test
    public void shouldDisallowImportWithoutNodesInput() throws Exception
    {
        // GIVEN
        List<String> nodeIds = nodeIds();
        Configuration config = Configuration.COMMAS;

        // WHEN
        try
        {
            importTool(
                    "--into", dbRule.getStoreDirAbsolutePath(),
                    "--relationships",
                    relationshipData( true, config, nodeIds, alwaysTrue(), true ).getAbsolutePath() );
            fail( "Should have failed" );
        }
        catch ( IllegalArgumentException e )
        {
            // THEN
            assertThat( e.getMessage(), containsString( "No node input" ) );
        }
    }

    @Test
    public void shouldBeAbleToImportAnonymousNodes() throws Exception
    {
        // GIVEN
        List<String> nodeIds = asList( "1", "", "", "", "3", "", "", "", "", "", "5" );
        Configuration config = Configuration.COMMAS;
        List<RelationshipDataLine> relationshipData = asList( relationship( "1", "3", "KNOWS" ) );

        // WHEN
        importTool(
                "--into", dbRule.getStoreDirAbsolutePath(),
                "--nodes", nodeData( true, config, nodeIds, alwaysTrue() ).getAbsolutePath(),
                "--relationships", relationshipData( true, config, relationshipData.iterator(),
                        alwaysTrue(), true ).getAbsolutePath() );

        // THEN
        GraphDatabaseService db = dbRule.getGraphDatabaseService();
        try ( Transaction tx = db.beginTx() )
        {
            Iterable<Node> allNodes = GlobalGraphOperations.at( db ).getAllNodes();
            int anonymousCount = 0;
            for ( final String id : nodeIds )
            {
                if ( id.isEmpty() )
                {
                    anonymousCount++;
                }
                else
                {
                    assertNotNull( single( filter( nodeFilter( id ), allNodes.iterator() ) ) );
                }
            }
            assertEquals( anonymousCount, count( filter( nodeFilter( "" ), allNodes.iterator() ) ) );
            tx.success();
        }
    }

    @Test
    public void shouldDisallowMultilineFieldsByDefault() throws Exception
    {
        // GIVEN
        File data = data( ":ID,name", "1,\"This is a line with\nnewlines in\"" );

        // WHEN
        try
        {
            importTool(
                    "--into", dbRule.getStoreDirAbsolutePath(),
                    "--nodes", data.getAbsolutePath() );
        }
        catch ( Exception e )
        {
            // THEN
            assertExceptionContains( e, "Multi-line", IllegalMultilineFieldException.class );
        }
    }

    @Test
    public void shouldPrintReferenceLinkOnDataImportErrors() throws Exception
    {
        shouldPrintReferenceLinkAsPartOfErrorMessage(nodeIds(),
                IteratorUtil.iterator( new RelationshipDataLine( "1", "", "type", "name" ) ),
                "Relationship missing mandatory field 'END_ID', read more about relationship " +
                "format in the manual:  http://neo4j.com/docs/" + Version.getKernelVersion() +
                "/import-tool-header-format.html#import-tool-header-format-rels" );
        shouldPrintReferenceLinkAsPartOfErrorMessage( nodeIds(),
                IteratorUtil.iterator( new RelationshipDataLine( "", "1", "type", "name" ) ),
                "Relationship missing mandatory field 'START_ID', read more" +
                " about relationship format in the manual:  http://neo4j.com/docs/" + Version.getKernelVersion() +
                "/import-tool-header-format.html#import-tool-header-format-rels" );
        shouldPrintReferenceLinkAsPartOfErrorMessage( nodeIds(),
                IteratorUtil.iterator( new RelationshipDataLine( "1", "2", "", "name" ) ),
                "Relationship missing mandatory field 'TYPE', read more about relationship " +
                "format in the manual:  http://neo4j.com/docs/" + Version.getKernelVersion() +
                "/import-tool-header-format.html#import-tool-header-format-rels" );
        shouldPrintReferenceLinkAsPartOfErrorMessage( Arrays.asList( "1", "1" ),
                IteratorUtil.iterator( new RelationshipDataLine( "1", "2", "type", "name" ) ),
                "Duplicate input ids that would otherwise clash can be put into separate id space, read more " +
                "about how to use id spaces in the manual: http://neo4j.com/docs/" + Version.getKernelVersion() +
                "/import-tool-header-format.html#import-tool-id-spaces" );
    }

    private void shouldPrintReferenceLinkAsPartOfErrorMessage( List<String> nodeIds,
            Iterator<RelationshipDataLine> relationshipDataLines, String message ) throws Exception
    {
        Configuration config = Configuration.COMMAS;
        try
        {
            // WHEN
            importTool(
                    "--into", dbRule.getStoreDirAbsolutePath(),
                    "--nodes", nodeData( true, config, nodeIds, alwaysTrue() ).getAbsolutePath(),
                    "--relationships", relationshipData( true, config, relationshipDataLines,
                            alwaysTrue(), true ).getAbsolutePath() );
            fail( " Should fail during import." );
        }
        catch ( Exception e )
        {
            // EXPECT
            assertTrue( suppressOutput.getErrorVoice().containsMessage( message ) );
        }
    }

    @Test
    public void shouldAllowMultilineFieldsWhenEnabled() throws Exception
    {
        // GIVEN
        File data = data( ":ID,name", "1,\"This is a line with\nnewlines in\"" );

        // WHEN
        importTool(
                "--into", dbRule.getStoreDirAbsolutePath(),
                "--nodes", data.getAbsolutePath(),
                "--multiline-fields", "true" );

        // THEN
        GraphDatabaseService db = dbRule.getGraphDatabaseAPI();
        try ( Transaction tx = db.beginTx() )
        {
            ResourceIterator<Node> allNodes = GlobalGraphOperations.at( db ).getAllNodes().iterator();
            Node node = IteratorUtil.single( allNodes );
            allNodes.close();

            assertEquals( "This is a line with\nnewlines in", node.getProperty( "name" ) );

            tx.success();
        }
    }

    @Test
    public void shouldSkipEmptyFiles() throws Exception
    {
        // GIVEN
        File data = data( "" );

        // WHEN
        importTool( "--into", dbRule.getStoreDirAbsolutePath(),
                "--nodes", data.getAbsolutePath() );

        // THEN
        GraphDatabaseService graphDatabaseService = dbRule.getGraphDatabaseService();
        try ( Transaction tx = graphDatabaseService.beginTx() )
        {
            ResourceIterator<Node> allNodes = GlobalGraphOperations.at( graphDatabaseService ).getAllNodes().iterator();
            assertFalse( "Expected database to be empty", allNodes.hasNext() );
            tx.success();
        }
    }

    private File data( String... lines ) throws Exception
    {
        File file = file( fileName( "data.csv" ) );
        try ( PrintStream writer = writer( file, Charset.defaultCharset() ) )
        {
            for ( String line : lines )
            {
                writer.println( line );
            }
        }
        return file;
    }

    private Predicate<Node> nodeFilter( final String id )
    {
        return new Predicate<Node>()
        {
            @Override
            public boolean test( Node node )
            {
                return node.getProperty( "id", "" ).equals( id );
            }
        };
    }

    protected void assertNodeHasLabels( Node node, String[] names )
    {
        for ( String name : names )
        {
            assertTrue( node + " didn't have label " + name + ", it had labels " + node.getLabels(),
                    node.hasLabel( label( name ) ) );
        }
    }

    private void verifyData()
    {
        verifyData( Validators.<Node>emptyValidator(), Validators.<Relationship>emptyValidator() );
    }

    private void verifyData(
            Validator<Node> nodeAdditionalValidation,
            Validator<Relationship> relationshipAdditionalValidation )
    {
        GraphDatabaseService db = dbRule.getGraphDatabaseService();
        try ( Transaction tx = db.beginTx() )
        {
            int nodeCount = 0, relationshipCount = 0;
            for ( Node node : GlobalGraphOperations.at( db ).getAllNodes() )
            {
                assertTrue( node.hasProperty( "name" ) );
                nodeAdditionalValidation.validate( node );
                nodeCount++;
            }
            assertEquals( NODE_COUNT, nodeCount );
            for ( Relationship relationship : GlobalGraphOperations.at( db ).getAllRelationships() )
            {
                assertTrue( relationship.hasProperty( "created" ) );
                relationshipAdditionalValidation.validate( relationship );
                relationshipCount++;
            }
            assertEquals( RELATIONSHIP_COUNT, relationshipCount );
            tx.success();
        }
    }

    private void verifyRelationships( List<RelationshipDataLine> relationships )
    {
        GraphDatabaseService db = dbRule.getGraphDatabaseService();
        Map<String,Node> nodesById = allNodesById( db );
        try ( Transaction tx = db.beginTx() )
        {
            for ( RelationshipDataLine relationship : relationships )
            {
                Node startNode = nodesById.get( relationship.startNodeId );
                Node endNode = nodesById.get( relationship.endNodeId );
                if ( startNode == null || endNode == null )
                {
                    // OK this is a relationship refering to a missing node, skip it
                    continue;
                }
                assertNotNull( relationship.toString(), findRelationship( startNode, endNode, relationship ) );
            }
            tx.success();
        }
    }

    private Relationship findRelationship( Node startNode, final Node endNode, final RelationshipDataLine relationship )
    {
        return singleOrNull( filter( new Predicate<Relationship>()
        {
            @Override
            public boolean test( Relationship item )
            {
                return item.getEndNode().equals( endNode ) && item.getProperty( "name" ).equals( relationship.name );
            }
        }, startNode.getRelationships( withName( relationship.type ) ).iterator() ) );
    }

    private Map<String,Node> allNodesById( GraphDatabaseService db )
    {
        try ( Transaction tx = db.beginTx() )
        {
            Map<String,Node> nodes = new HashMap<>();
            for ( Node node : GlobalGraphOperations.at( db ).getAllNodes() )
            {
                nodes.put( idOf( node ), node );
            }
            tx.success();
            return nodes;
        }
    }

    private String idOf( Node node )
    {
        return (String) node.getProperty( "id" );
    }

    private List<String> nodeIds()
    {
        return nodeIds( NODE_COUNT );
    }

    private List<String> nodeIds( int count )
    {
        List<String> ids = new ArrayList<>();
        for ( int i = 0; i < count; i++ )
        {
            ids.add( randomNodeId() );
        }
        return ids;
    }

    private String randomNodeId()
    {
        return UUID.randomUUID().toString();
    }

    private File nodeData( boolean includeHeader, Configuration config, List<String> nodeIds,
            IntPredicate linePredicate ) throws Exception
    {
        return nodeData( includeHeader, config, nodeIds, linePredicate, Charset.defaultCharset() );
    }

    private File nodeData( boolean includeHeader, Configuration config, List<String> nodeIds,
            IntPredicate linePredicate, Charset encoding ) throws Exception
    {
        File file = file( fileName( "nodes.csv" ) );
        try ( PrintStream writer = writer( file, encoding ) )
        {
            if ( includeHeader )
            {
                writeNodeHeader( writer, config, null );
            }
            writeNodeData( writer, config, nodeIds, linePredicate );
        }
        return file;
    }

    private PrintStream writer( File file, Charset encoding ) throws Exception
    {
        return new PrintStream( file, encoding.name() );
    }

    private File nodeHeader( Configuration config ) throws Exception
    {
        return nodeHeader( config, null );
    }

    private File nodeHeader( Configuration config, String idGroup ) throws Exception
    {
        return nodeHeader( config, idGroup, Charset.defaultCharset() );
    }

    private File nodeHeader( Configuration config, String idGroup, Charset encoding ) throws Exception
    {
        File file = file( fileName( "nodes-header.csv" ) );
        try ( PrintStream writer = writer( file, encoding ) )
        {
            writeNodeHeader( writer, config, idGroup );
        }
        return file;
    }

    private void writeNodeHeader( PrintStream writer, Configuration config, String idGroup )
    {
        char delimiter = config.delimiter();
        writer.println( idEntry( "id", Type.ID, idGroup ) + delimiter + "name" + delimiter + "labels:LABEL" );
    }

    private String idEntry( String name, Type type, String idGroup )
    {
        return (name != null ? name : "") + ":" + type.name() + (idGroup != null ? "(" + idGroup + ")" : "");
    }

    private void writeNodeData( PrintStream writer, Configuration config, List<String> nodeIds,
            IntPredicate linePredicate )
    {
        char delimiter = config.delimiter();
        char arrayDelimiter = config.arrayDelimiter();
        for ( int i = 0; i < nodeIds.size(); i++ )
        {
            if ( linePredicate.test( i ) )
            {
                writer.println( nodeIds.get( i ) + delimiter + randomName() +
                                delimiter + randomLabels( arrayDelimiter ) );
            }
        }
    }

    private String randomLabels( char arrayDelimiter )
    {
        int length = random.nextInt( 3 );
        StringBuilder builder = new StringBuilder();
        for ( int i = 0; i < length; i++ )
        {
            if ( i > 0 )
            {
                builder.append( arrayDelimiter );
            }
            builder.append( "LABEL_" + random.nextInt( 4 ) );
        }
        return builder.toString();
    }

    private String randomName()
    {
        int length = random.nextInt( 10 )+5;
        StringBuilder builder = new StringBuilder();
        for ( int i = 0; i < length; i++ )
        {
            builder.append( (char) ('a' + random.nextInt( 20 )) );
        }
        return builder.toString();
    }

    private File relationshipData( boolean includeHeader, Configuration config, List<String> nodeIds,
                                   IntPredicate linePredicate, boolean specifyType ) throws Exception
    {
        return relationshipData( includeHeader, config, nodeIds, linePredicate, specifyType, Charset.defaultCharset() );
    }

    private File relationshipData( boolean includeHeader, Configuration config, List<String> nodeIds,
                                   IntPredicate linePredicate, boolean specifyType, Charset encoding ) throws Exception
    {
        return relationshipData( includeHeader, config, randomRelationships( nodeIds ), linePredicate,
                specifyType, encoding );
    }

    private File relationshipData( boolean includeHeader, Configuration config,
            Iterator<RelationshipDataLine> data, IntPredicate linePredicate,
            boolean specifyType ) throws Exception
    {
        return relationshipData( includeHeader, config, data, linePredicate, specifyType, Charset.defaultCharset() );
    }

    private File relationshipData( boolean includeHeader, Configuration config,
            Iterator<RelationshipDataLine> data, IntPredicate linePredicate,
            boolean specifyType, Charset encoding ) throws Exception
    {
        File file = file( fileName( "relationships.csv" ) );
        try ( PrintStream writer = writer( file, encoding ) )
        {
            if ( includeHeader )
            {
                writeRelationshipHeader( writer, config, null, null, specifyType );
            }
            writeRelationshipData( writer, config, data, linePredicate, specifyType );
        }
        return file;
    }

    private File relationshipHeader( Configuration config ) throws Exception
    {
        return relationshipHeader( config, Charset.defaultCharset() );
    }

    private File relationshipHeader( Configuration config, Charset encoding ) throws Exception
    {
        return relationshipHeader( config, null, null, true, encoding );
    }

    private File relationshipHeader( Configuration config, String startIdGroup, String endIdGroup, boolean specifyType )
            throws Exception
    {
        return relationshipHeader( config, startIdGroup, endIdGroup, specifyType, Charset.defaultCharset() );
    }

    private File relationshipHeader( Configuration config, String startIdGroup, String endIdGroup, boolean specifyType,
            Charset encoding ) throws Exception
    {
        File file = file( fileName( "relationships-header.csv" ) );
        try ( PrintStream writer = writer( file, encoding ) )
        {
            writeRelationshipHeader( writer, config, startIdGroup, endIdGroup, specifyType );
        }
        return file;
    }

    private String fileName( String name )
    {
        return dataIndex++ + "-" + name;
    }

    private File file( String localname )
    {
        return new File( dbRule.getStoreDir(), localname );
    }

    private void writeRelationshipHeader( PrintStream writer, Configuration config,
            String startIdGroup, String endIdGroup, boolean specifyType )
    {
        char delimiter = config.delimiter();
        writer.println(
                idEntry( null, Type.START_ID, startIdGroup ) + delimiter +
                idEntry( null, Type.END_ID, endIdGroup ) +
                (specifyType ? (delimiter + ":" + Type.TYPE) : "") +
                delimiter + "created:long" +
                delimiter + "name:String" );
    }

    private static class RelationshipDataLine
    {
        private final String startNodeId;
        private final String endNodeId;
        private final String type;
        private final String name;

        RelationshipDataLine( String startNodeId, String endNodeId, String type, String name )
        {
            this.startNodeId = startNodeId;
            this.endNodeId = endNodeId;
            this.type = type;
            this.name = name;
        }

        @Override
        public String toString()
        {
            return "RelationshipDataLine [startNodeId=" + startNodeId + ", endNodeId=" + endNodeId + ", type=" + type
                    + ", name=" + name + "]";
        }
    }

    private static RelationshipDataLine relationship( String startNodeId, String endNodeId, String type )
    {
        return relationship( startNodeId, endNodeId, type, null );
    }

    private static RelationshipDataLine relationship( String startNodeId, String endNodeId, String type, String name )
    {
        return new RelationshipDataLine( startNodeId, endNodeId, type, name );
    }

    private void writeRelationshipData( PrintStream writer, Configuration config,
            Iterator<RelationshipDataLine> data, IntPredicate linePredicate, boolean specifyType )
    {
        char delimiter = config.delimiter();
        for ( int i = 0; i < RELATIONSHIP_COUNT; i++ )
        {
            if ( !data.hasNext() )
            {
                break;
            }
            RelationshipDataLine entry = data.next();
            if ( linePredicate.test( i ) )
            {
                writer.println( entry.startNodeId +
                        delimiter + entry.endNodeId +
                        (specifyType ? (delimiter + entry.type) : "") +
                        delimiter + currentTimeMillis() +
                        delimiter + (entry.name != null ? entry.name : "")
                        );
            }
        }
    }

    private Iterator<RelationshipDataLine> randomRelationships( final List<String> nodeIds )
    {
        return new PrefetchingIterator<RelationshipDataLine>()
        {
            @Override
            protected RelationshipDataLine fetchNextOrNull()
            {
                return new RelationshipDataLine(
                        nodeIds.get( random.nextInt( nodeIds.size() ) ),
                        nodeIds.get( random.nextInt( nodeIds.size() ) ),
                        randomType(),
                        null );
            }
        };
    }

    private void assertExceptionContains( Exception e, String message, Class<? extends Exception> type )
            throws Exception
    {
        if ( !contains( e, message, type ) )
        {   // Rethrow the exception since we'd like to see what it was instead
            throw withMessage( e,
                    format( "Expected exception to contain cause '%s', %s. but was %s", message, type, e ) );
        }
    }

    private String randomType()
    {
        return "TYPE_" + random.nextInt( 4 );
    }

    private IntPredicate lines( final int startingAt, final int endingAt /*excluded*/ )
    {
        return new IntPredicate()
        {
            @Override
            public boolean test( int line )
            {
                return line >= startingAt && line < endingAt;
            }
        };
    }

    private void importTool( String... arguments ) throws IOException
    {
        ImportTool.main( arguments, true );
    }
<<<<<<< HEAD

    private static final int RELATIONSHIP_COUNT = 10_000;
    private static final int NODE_COUNT = 100;

    @Rule
    public final EmbeddedDatabaseRule dbRule = new EmbeddedDatabaseRule( getClass() ).startLazily();
    @Rule
    public final RandomRule random = new RandomRule();
    @Rule
    public final SuppressOutput suppressOutput = SuppressOutput.suppress( SuppressOutput.System.values() );
    private int dataIndex;
=======
>>>>>>> 298e7842
}<|MERGE_RESOLUTION|>--- conflicted
+++ resolved
@@ -59,9 +59,6 @@
 import org.neo4j.unsafe.impl.batchimport.input.csv.Configuration;
 import org.neo4j.unsafe.impl.batchimport.input.csv.Type;
 
-import static java.lang.String.format;
-import static java.lang.System.currentTimeMillis;
-import static java.util.Arrays.asList;
 import static org.hamcrest.CoreMatchers.containsString;
 import static org.junit.Assert.assertEquals;
 import static org.junit.Assert.assertFalse;
@@ -69,6 +66,10 @@
 import static org.junit.Assert.assertThat;
 import static org.junit.Assert.assertTrue;
 import static org.junit.Assert.fail;
+
+import static java.lang.String.format;
+import static java.lang.System.currentTimeMillis;
+import static java.util.Arrays.asList;
 
 import static org.neo4j.function.IntPredicates.alwaysTrue;
 import static org.neo4j.graphdb.DynamicLabel.label;
@@ -84,7 +85,6 @@
 
 public class ImportToolTest
 {
-
     private static final int RELATIONSHIP_COUNT = 10_000;
     private static final int NODE_COUNT = 100;
 
@@ -93,7 +93,7 @@
     @Rule
     public final RandomRule random = new RandomRule();
     @Rule
-    public final Mute mute = Mute.mute( Mute.System.values() );
+    public final SuppressOutput suppressOutput = SuppressOutput.suppress( SuppressOutput.System.values() );
     private int dataIndex;
 
     @Test
@@ -1149,18 +1149,4 @@
     {
         ImportTool.main( arguments, true );
     }
-<<<<<<< HEAD
-
-    private static final int RELATIONSHIP_COUNT = 10_000;
-    private static final int NODE_COUNT = 100;
-
-    @Rule
-    public final EmbeddedDatabaseRule dbRule = new EmbeddedDatabaseRule( getClass() ).startLazily();
-    @Rule
-    public final RandomRule random = new RandomRule();
-    @Rule
-    public final SuppressOutput suppressOutput = SuppressOutput.suppress( SuppressOutput.System.values() );
-    private int dataIndex;
-=======
->>>>>>> 298e7842
 }