/*
 * Copyright (c) 2002-2017 "Neo Technology,"
 * Network Engine for Objects in Lund AB [http://neotechnology.com]
 *
 * This file is part of Neo4j.
 *
 * Neo4j is free software: you can redistribute it and/or modify
 * it under the terms of the GNU General Public License as published by
 * the Free Software Foundation, either version 3 of the License, or
 * (at your option) any later version.
 *
 * This program is distributed in the hope that it will be useful,
 * but WITHOUT ANY WARRANTY; without even the implied warranty of
 * MERCHANTABILITY or FITNESS FOR A PARTICULAR PURPOSE.  See the
 * GNU General Public License for more details.
 *
 * You should have received a copy of the GNU General Public License
 * along with this program.  If not, see <http://www.gnu.org/licenses/>.
 */
package org.neo4j.tooling;

import java.io.BufferedOutputStream;
import java.io.File;
import java.io.IOException;
import java.io.OutputStream;
import java.io.PrintStream;
import java.nio.charset.Charset;
import java.util.Arrays;
import java.util.Collection;
import java.util.Map.Entry;
import java.util.function.Function;

import org.neo4j.csv.reader.IllegalMultilineFieldException;
import org.neo4j.graphdb.factory.GraphDatabaseSettings;
import org.neo4j.helpers.Args;
import org.neo4j.helpers.Args.Option;
import org.neo4j.helpers.ArrayUtil;
import org.neo4j.helpers.Exceptions;
import org.neo4j.helpers.Strings;
import org.neo4j.helpers.collection.IterableWrapper;
import org.neo4j.helpers.collection.Iterables;
import org.neo4j.helpers.collection.MapUtil;
import org.neo4j.io.IOUtils;
import org.neo4j.io.fs.DefaultFileSystemAbstraction;
import org.neo4j.io.fs.FileSystemAbstraction;
import org.neo4j.io.fs.FileUtils;
import org.neo4j.kernel.configuration.Config;
import org.neo4j.kernel.configuration.Settings;
import org.neo4j.kernel.impl.logging.LogService;
import org.neo4j.kernel.impl.logging.StoreLogService;
import org.neo4j.kernel.impl.store.StoreFile;
import org.neo4j.kernel.impl.storemigration.ExistingTargetStrategy;
import org.neo4j.kernel.impl.storemigration.FileOperation;
import org.neo4j.kernel.impl.storemigration.StoreFileType;
import org.neo4j.kernel.impl.util.Converters;
import org.neo4j.kernel.impl.util.OsBeanUtil;
import org.neo4j.kernel.impl.util.Validator;
import org.neo4j.kernel.impl.util.Validators;
import org.neo4j.kernel.internal.Version;
import org.neo4j.kernel.lifecycle.LifeSupport;
import org.neo4j.unsafe.impl.batchimport.BatchImporter;
import org.neo4j.unsafe.impl.batchimport.ParallelBatchImporter;
import org.neo4j.unsafe.impl.batchimport.cache.idmapping.string.DuplicateInputIdException;
import org.neo4j.unsafe.impl.batchimport.input.BadCollector;
import org.neo4j.unsafe.impl.batchimport.input.Collector;
import org.neo4j.unsafe.impl.batchimport.input.Input;
import org.neo4j.unsafe.impl.batchimport.input.InputException;
import org.neo4j.unsafe.impl.batchimport.input.InputNode;
import org.neo4j.unsafe.impl.batchimport.input.InputRelationship;
import org.neo4j.unsafe.impl.batchimport.input.MissingRelationshipDataException;
import org.neo4j.unsafe.impl.batchimport.input.csv.Configuration;
import org.neo4j.unsafe.impl.batchimport.input.csv.CsvInput;
import org.neo4j.unsafe.impl.batchimport.input.csv.DataFactory;
import org.neo4j.unsafe.impl.batchimport.input.csv.Decorator;
import org.neo4j.unsafe.impl.batchimport.input.csv.IdType;
import org.neo4j.unsafe.impl.batchimport.staging.ExecutionMonitors;

import static java.nio.charset.Charset.defaultCharset;
import static org.neo4j.graphdb.factory.GraphDatabaseSettings.logs_directory;
import static org.neo4j.graphdb.factory.GraphDatabaseSettings.store_internal_log_path;
import static org.neo4j.helpers.Exceptions.launderedException;
import static org.neo4j.helpers.Format.bytes;
import static org.neo4j.helpers.Strings.TAB;
import static org.neo4j.helpers.collection.MapUtil.stringMap;
import static org.neo4j.io.ByteUnit.mebiBytes;
import static org.neo4j.kernel.configuration.Settings.parseLongWithUnit;
import static org.neo4j.kernel.impl.util.Converters.withDefault;
import static org.neo4j.unsafe.impl.batchimport.Configuration.BAD_FILE_NAME;
import static org.neo4j.unsafe.impl.batchimport.Configuration.DEFAULT_MAX_MEMORY_PERCENT;
import static org.neo4j.unsafe.impl.batchimport.Configuration.calculateMaxMemoryFromPercent;
import static org.neo4j.unsafe.impl.batchimport.Configuration.canDetectFreeMemory;
import static org.neo4j.unsafe.impl.batchimport.input.Collectors.badCollector;
import static org.neo4j.unsafe.impl.batchimport.input.Collectors.collect;
import static org.neo4j.unsafe.impl.batchimport.input.Collectors.silentBadCollector;
import static org.neo4j.unsafe.impl.batchimport.input.InputEntityDecorators.NO_NODE_DECORATOR;
import static org.neo4j.unsafe.impl.batchimport.input.InputEntityDecorators.additiveLabels;
import static org.neo4j.unsafe.impl.batchimport.input.InputEntityDecorators.defaultRelationshipType;
import static org.neo4j.unsafe.impl.batchimport.input.csv.Configuration.COMMAS;
import static org.neo4j.unsafe.impl.batchimport.input.csv.DataFactories.data;
import static org.neo4j.unsafe.impl.batchimport.input.csv.DataFactories.defaultFormatNodeFileHeader;
import static org.neo4j.unsafe.impl.batchimport.input.csv.DataFactories.defaultFormatRelationshipFileHeader;

/**
 * User-facing command line tool around a {@link BatchImporter}.
 */
public class ImportTool
{
    private static final String INPUT_FILES_DESCRIPTION =
            "Multiple files will be logically seen as one big file " +
            "from the perspective of the importer. " +
            "The first line must contain the header. " +
            "Multiple data sources like these can be specified in one import, " +
            "where each data source has its own header. " +
            "Note that file groups must be enclosed in quotation marks. " +
            "Each file can be a regular expression and will then include all matching files. " +
            "The file matching is done with number awareness such that e.g. files:" +
            "'File1Part_001.csv', 'File12Part_003' will be ordered in that order for a pattern like: 'File.*'";

    private static final String UNLIMITED = "true";

    enum Options
    {
        STORE_DIR( "into", null,
                "<store-dir>",
                "Database directory to import into. " + "Must not contain existing database." ),
        DB_NAME( "database", null,
                "<database-name>",
                "Database name to import into. " + "Must not contain existing database.", true ),
        NODE_DATA( "nodes", null,
                "[:Label1:Label2] \"<file1>" + MULTI_FILE_DELIMITER + "<file2>" + MULTI_FILE_DELIMITER + "...\"",
                "Node CSV header and data. " + INPUT_FILES_DESCRIPTION,
                        true, true ),
        RELATIONSHIP_DATA( "relationships", null,
                "[:RELATIONSHIP_TYPE] \"<file1>" + MULTI_FILE_DELIMITER + "<file2>" +
                MULTI_FILE_DELIMITER + "...\"",
                "Relationship CSV header and data. " + INPUT_FILES_DESCRIPTION,
                        true, true ),
        DELIMITER( "delimiter", null,
                "<delimiter-character>",
                "Delimiter character, or 'TAB', between values in CSV data. The default option is `" + COMMAS.delimiter() + "`." ),
        ARRAY_DELIMITER( "array-delimiter", null,
                "<array-delimiter-character>",
                "Delimiter character, or 'TAB', between array elements within a value in CSV data. " +
                        "The default option is `" + COMMAS.arrayDelimiter() + "`." ),
        QUOTE( "quote", null,
                "<quotation-character>",
                "Character to treat as quotation character for values in CSV data. "
                        + "The default option is `" + COMMAS.quotationCharacter() + "`. "
                        + "Quotes inside quotes escaped like `\"\"\"Go away\"\", he said.\"` and "
                        + "`\"\\\"Go away\\\", he said.\"` are supported. "
                        + "If you have set \"`'`\" to be used as the quotation character, "
                        + "you could write the previous example like this instead: " + "`'\"Go away\", he said.'`" ),
        MULTILINE_FIELDS( "multiline-fields", org.neo4j.csv.reader.Configuration.DEFAULT.multilineFields(),
                "<true/false>",
                "Whether or not fields from input source can span multiple lines, i.e. contain newline characters." ),

        TRIM_STRINGS( "trim-strings", org.neo4j.csv.reader.Configuration.DEFAULT.trimStrings(),
                "<true/false>",
                "Whether or not strings should be trimmed for whitespaces." ),

        INPUT_ENCODING( "input-encoding", null,
                "<character set>",
                "Character set that input data is encoded in. Provided value must be one out of the available "
                        + "character sets in the JVM, as provided by Charset#availableCharsets(). "
                        + "If no input encoding is provided, the default character set of the JVM will be used.",
                true ),
        IGNORE_EMPTY_STRINGS( "ignore-empty-strings", org.neo4j.csv.reader.Configuration.DEFAULT.emptyQuotedStringsAsNull(),
                "<true/false>",
                "Whether or not empty string fields, i.e. \"\" from input source are ignored, i.e. treated as null." ),
        ID_TYPE( "id-type", IdType.STRING,
                "<id-type>",
                "One out of " + Arrays.toString( IdType.values() )
                        + " and specifies how ids in node/relationship "
                        + "input files are treated.\n"
                        + IdType.STRING + ": arbitrary strings for identifying nodes.\n"
                        + IdType.INTEGER + ": arbitrary integer values for identifying nodes.\n"
                        + IdType.ACTUAL + ": (advanced) actual node ids. The default option is `" + IdType.STRING  +
                        "`.", true ),
        PROCESSORS( "processors", null,
                "<max processor count>",
                "(advanced) Max number of processors used by the importer. Defaults to the number of "
                        + "available processors reported by the JVM"
                        + availableProcessorsHint()
                        + ". There is a certain amount of minimum threads needed so for that reason there "
                        + "is no lower bound for this value. For optimal performance this value shouldn't be "
                        + "greater than the number of available processors." ),
        STACKTRACE( "stacktrace", false,
                "<true/false>",
                "Enable printing of error stack traces." ),
        BAD_TOLERANCE( "bad-tolerance", 1000,
                "<max number of bad entries, or " + UNLIMITED + " for unlimited>",
                "Number of bad entries before the import is considered failed. This tolerance threshold is "
                        + "about relationships refering to missing nodes. Format errors in input data are "
                        + "still treated as errors" ),
        SKIP_BAD_ENTRIES_LOGGING( "skip-bad-entries-logging", Boolean.FALSE, "<true/false>",
                "Whether or not to skip logging bad entries detected during import." ),
        SKIP_BAD_RELATIONSHIPS( "skip-bad-relationships", Boolean.TRUE,
                "<true/false>",
                "Whether or not to skip importing relationships that refers to missing node ids, i.e. either "
                        + "start or end node id/group referring to node that wasn't specified by the "
                        + "node input data. "
                        + "Skipped nodes will be logged"
                        + ", containing at most number of entites specified by " + BAD_TOLERANCE.key() + ", unless "
                        + "otherwise specified by " + SKIP_BAD_ENTRIES_LOGGING.key() + " option." ),
        SKIP_DUPLICATE_NODES( "skip-duplicate-nodes", Boolean.FALSE,
                "<true/false>",
                "Whether or not to skip importing nodes that have the same id/group. In the event of multiple "
                        + "nodes within the same group having the same id, the first encountered will be imported "
                        + "whereas consecutive such nodes will be skipped. "
                        + "Skipped nodes will be logged"
                        + ", containing at most number of entities specified by " + BAD_TOLERANCE.key() + ", unless "
                        + "otherwise specified by " + SKIP_BAD_ENTRIES_LOGGING.key() + "option." ),
        IGNORE_EXTRA_COLUMNS( "ignore-extra-columns", Boolean.FALSE,
                "<true/false>",
                "Whether or not to ignore extra columns in the data not specified by the header. "
                        + "Skipped columns will be logged, containing at most number of entities specified by "
                        + BAD_TOLERANCE.key() + ", unless "
                        + "otherwise specified by " + SKIP_BAD_ENTRIES_LOGGING.key() + "option." ),
        DATABASE_CONFIG( "db-config", null, "<path/to/neo4j.conf>",
                "(advanced) Option is deprecated and replaced by 'additional-config'. " ),
        ADDITIONAL_CONFIG( "additional-config", null,
                "<path/to/neo4j.conf>",
                "(advanced) File specifying database-specific configuration. For more information consult "
                        + "manual about available configuration options for a neo4j configuration file. "
                        + "Only configuration affecting store at time of creation will be read. "
                        + "Examples of supported config are:\n"
                        + GraphDatabaseSettings.dense_node_threshold.name() + "\n"
                        + GraphDatabaseSettings.string_block_size.name() + "\n"
                        + GraphDatabaseSettings.array_block_size.name(), true ),
        LEGACY_STYLE_QUOTING( "legacy-style-quoting", Configuration.DEFAULT_LEGACY_STYLE_QUOTING,
                "<true/false>",
                "Whether or not backslash-escaped quote e.g. \\\" is interpreted as inner quote." ),
        READ_BUFFER_SIZE( "read-buffer-size", org.neo4j.csv.reader.Configuration.DEFAULT.bufferSize(),
                "<bytes, e.g. 10k, 4M>",
                "Size of each buffer for reading input data. It has to at least be large enough to hold the " +
                "biggest single value in the input data." ),
        MAX_MEMORY( "max-memory", null,
                "<max memory that importer can use>",
                "(advanced) Maximum memory that importer can use for various data structures and caching " +
                "to improve performance. If left as unspecified (null) it is set to " + DEFAULT_MAX_MEMORY_PERCENT +
                "% of (free memory on machine - max JVM memory). " +
                "Values can be plain numbers, like 10000000 or e.g. 20G for 20 gigabyte, or even e.g. 70%." ),
<<<<<<< HEAD
        HIGH_IO( "high-io", null, "Assume a high-throughput storage subsystem",
                "(advanced) Ignore environment-based heuristics, and assume that the target storage subsystem can " +
                "support parallel IO with high throughput." );
=======
        CACHE_ON_HEAP( "cache-on-heap",
                org.neo4j.unsafe.impl.batchimport.Configuration.DEFAULT.allowCacheAllocationOnHeap(),
                "Whether or not to allow allocating memory for the cache on heap",
                "(advanced) Whether or not to allow allocating memory for the cache on heap. " +
                "If 'false' then caches will still be allocated off-heap, but the additional free memory " +
                "inside the JVM will not be allocated for the caches. This to be able to have better control " +
                "over the heap memory" );
>>>>>>> e2115ab3

        private final String key;
        private final Object defaultValue;
        private final String usage;
        private final String description;
        private final boolean keyAndUsageGoTogether;
        private final boolean supported;

        Options( String key, Object defaultValue, String usage, String description )
        {
            this( key, defaultValue, usage, description, false, false );
        }

        Options( String key, Object defaultValue, String usage, String description, boolean supported )
        {
            this( key, defaultValue, usage, description, supported, false );
        }

        Options( String key, Object defaultValue, String usage, String description, boolean supported, boolean
                keyAndUsageGoTogether
                )
        {
            this.key = key;
            this.defaultValue = defaultValue;
            this.usage = usage;
            this.description = description;
            this.supported = supported;
            this.keyAndUsageGoTogether = keyAndUsageGoTogether;
        }

        String key()
        {
            return key;
        }

        String argument()
        {
            return "--" + key();
        }

        void printUsage( PrintStream out )
        {
            out.println( argument() + spaceInBetweenArgumentAndUsage() + usage );
            for ( String line : Args.splitLongLine( descriptionWithDefaultValue().replace( "`", "" ), 80 ) )
            {
                out.println( "\t" + line );
            }
        }

        private String spaceInBetweenArgumentAndUsage()
        {
            return keyAndUsageGoTogether ? "" : " ";
        }

        String descriptionWithDefaultValue()
        {
            String result = description;
            if ( defaultValue != null )
            {
                if ( !result.endsWith( "." ) )
                {
                    result += ".";
                }
                result += " Default value: " + defaultValue;
            }
            return result;
        }

        String manPageEntry()
        {
            String filteredDescription = descriptionWithDefaultValue().replace( availableProcessorsHint(), "" );
            String usageString = (usage.length() > 0) ? spaceInBetweenArgumentAndUsage() + usage : "";
            return "*" + argument() + usageString + "*::\n" + filteredDescription + "\n\n";
        }

        String manualEntry()
        {
            return "[[import-tool-option-" + key() + "]]\n" + manPageEntry() + "//^\n\n";
        }

        Object defaultValue()
        {
            return defaultValue;
        }

        private static String availableProcessorsHint()
        {
            return " (in your case " + Runtime.getRuntime().availableProcessors() + ")";
        }

        public boolean isSupportedOption()
        {
            return this.supported;
        }
    }

    /**
     * Delimiter used between files in an input group.
     */
    static final String MULTI_FILE_DELIMITER = ",";

    private ImportTool()
    {
    }

    /**
     * Runs the import tool given the supplied arguments.
     *
     * @param incomingArguments arguments for specifying input and configuration for the import.
     */
    public static void main( String[] incomingArguments ) throws IOException
    {
        main( incomingArguments, false );
    }

    /**
     * Runs the import tool given the supplied arguments.
     *
     * @param incomingArguments arguments for specifying input and configuration for the import.
     * @param defaultSettingsSuitableForTests default configuration geared towards unit/integration
     * test environments, for example lower default buffer sizes.
     */
    public static void main( String[] incomingArguments, boolean defaultSettingsSuitableForTests ) throws IOException
    {
        System.err.println("WARNING: neo4j-import is deprecated and support for it will be removed in a future\n" +
                "version of Neo4j; please use neo4j-admin import instead.\n");
        PrintStream out = System.out;
        PrintStream err = System.err;
        Args args = Args.parse( incomingArguments );

        if ( ArrayUtil.isEmpty( incomingArguments ) || asksForUsage( args ) )
        {
            printUsage( out );
            return;
        }

        File storeDir;
        Collection<Option<File[]>> nodesFiles;
        Collection<Option<File[]>> relationshipsFiles;
        boolean enableStacktrace;
        Number processors;
        Input input;
        long badTolerance;
        Charset inputEncoding;
        boolean skipBadRelationships;
        boolean skipDuplicateNodes;
        boolean ignoreExtraColumns;
        boolean skipBadEntriesLogging;
        Config dbConfig;
        OutputStream badOutput = null;
        IdType idType;
        org.neo4j.unsafe.impl.batchimport.Configuration configuration = null;
        File logsDir;
        File badFile = null;
        Long maxMemory;
        Boolean defaultHighIO;

        boolean success = false;
        try ( FileSystemAbstraction fs = new DefaultFileSystemAbstraction() )
        {
            storeDir = args.interpretOption( Options.STORE_DIR.key(), Converters.mandatory(),
                    Converters.toFile(), Validators.DIRECTORY_IS_WRITABLE, Validators.CONTAINS_NO_EXISTING_DATABASE );
            Config config = Config.defaults();
            config.augment( stringMap( GraphDatabaseSettings.neo4j_home.name(), storeDir.getAbsolutePath() ) );
            logsDir = config.get( GraphDatabaseSettings.logs_directory );
            fs.mkdirs( logsDir );

            skipBadEntriesLogging = args.getBoolean( Options.SKIP_BAD_ENTRIES_LOGGING.key(),
                    (Boolean) Options.SKIP_BAD_ENTRIES_LOGGING.defaultValue(), false);
            if ( !skipBadEntriesLogging )
            {
                badFile = new File( storeDir, BAD_FILE_NAME );
                badOutput = new BufferedOutputStream( fs.openAsOutputStream( badFile, false ) );
            }
            nodesFiles = extractInputFiles( args, Options.NODE_DATA.key(), err );
            relationshipsFiles = extractInputFiles( args, Options.RELATIONSHIP_DATA.key(), err );
            String maxMemoryString = args.get( Options.MAX_MEMORY.key(), null );
            maxMemory = parseMaxMemory( maxMemoryString );

            validateInputFiles( nodesFiles, relationshipsFiles );
            enableStacktrace = args.getBoolean( Options.STACKTRACE.key(), Boolean.FALSE, Boolean.TRUE );
            processors = args.getNumber( Options.PROCESSORS.key(), null );
            idType = args.interpretOption( Options.ID_TYPE.key(),
                    withDefault( (IdType)Options.ID_TYPE.defaultValue() ), TO_ID_TYPE );
            badTolerance = parseNumberOrUnlimited( args, Options.BAD_TOLERANCE );
            inputEncoding = Charset.forName( args.get( Options.INPUT_ENCODING.key(), defaultCharset().name() ) );

            skipBadRelationships = args.getBoolean( Options.SKIP_BAD_RELATIONSHIPS.key(),
                    (Boolean)Options.SKIP_BAD_RELATIONSHIPS.defaultValue(), true );
            skipDuplicateNodes = args.getBoolean( Options.SKIP_DUPLICATE_NODES.key(),
                    (Boolean)Options.SKIP_DUPLICATE_NODES.defaultValue(), true );
            ignoreExtraColumns = args.getBoolean( Options.IGNORE_EXTRA_COLUMNS.key(),
                    (Boolean)Options.IGNORE_EXTRA_COLUMNS.defaultValue(), true );
            defaultHighIO = args.getBoolean( Options.HIGH_IO.key(),
                    (Boolean)Options.HIGH_IO.defaultValue(), true );

            Collector badCollector = getBadCollector( badTolerance, skipBadRelationships, skipDuplicateNodes, ignoreExtraColumns,
                    skipBadEntriesLogging, badOutput );

            dbConfig = loadDbConfig( args.interpretOption( Options.DATABASE_CONFIG.key(), Converters.optional(),
                    Converters.toFile(), Validators.REGEX_FILE_EXISTS ) );
            dbConfig = dbConfig.augment( loadDbConfig( args.interpretOption( Options.ADDITIONAL_CONFIG.key(), Converters.optional(),
                    Converters.toFile(), Validators.REGEX_FILE_EXISTS ) ) );
<<<<<<< HEAD
            configuration = importConfiguration(
                    processors, defaultSettingsSuitableForTests, dbConfig, maxMemory, storeDir, defaultHighIO );
=======
            boolean allowCacheOnHeap = args.getBoolean( Options.CACHE_ON_HEAP.key(),
                    (Boolean) Options.CACHE_ON_HEAP.defaultValue() );
            configuration = importConfiguration( processors, defaultSettingsSuitableForTests, dbConfig, maxMemory,
                    allowCacheOnHeap );
>>>>>>> e2115ab3
            input = new CsvInput( nodeData( inputEncoding, nodesFiles ), defaultFormatNodeFileHeader(),
                    relationshipData( inputEncoding, relationshipsFiles ), defaultFormatRelationshipFileHeader(),
                    idType, csvConfiguration( args, defaultSettingsSuitableForTests ), badCollector,
                    configuration.maxNumberOfProcessors() );

            doImport( out, err, storeDir, logsDir, badFile, fs, nodesFiles, relationshipsFiles,
                    enableStacktrace, input, dbConfig, badOutput, configuration );

            success = true;
        }
        catch ( IllegalArgumentException e )
        {
            throw andPrintError( "Input error", e, false, err );
        }
        catch ( IOException e )
        {
            throw andPrintError( "File error", e, false, err );
        }
        finally
        {
            if ( !success && badOutput != null )
            {
                badOutput.close();
            }
        }
    }

    private static Long parseMaxMemory( String maxMemoryString )
    {
        if ( maxMemoryString != null )
        {
            maxMemoryString = maxMemoryString.trim();
            if ( maxMemoryString.endsWith( "%" ) )
            {
                int percent = Integer.parseInt( maxMemoryString.substring( 0, maxMemoryString.length() - 1 ) );
                long result = calculateMaxMemoryFromPercent( percent );
                if ( !canDetectFreeMemory() )
                {
                    System.err.println( "WARNING: amount of free memory couldn't be detected so defaults to " +
                            bytes( result ) + ". For optimal performance instead explicitly specify amount of " +
                            "memory that importer is allowed to use using " + Options.MAX_MEMORY.argument() );
                }
                return result;
            }
            return Settings.parseLongWithUnit( maxMemoryString );
        }
        return null;
    }

    public static void doImport( PrintStream out, PrintStream err, File storeDir, File logsDir, File badFile,
                                 FileSystemAbstraction fs, Collection<Option<File[]>> nodesFiles,
                                 Collection<Option<File[]>> relationshipsFiles, boolean enableStacktrace, Input input,
                                 Config dbConfig, OutputStream badOutput,
                                 org.neo4j.unsafe.impl.batchimport.Configuration configuration ) throws IOException
    {
        boolean success;
        LifeSupport life = new LifeSupport();

        File internalLogFile = dbConfig.with( stringMap( logs_directory.name(), logsDir.getCanonicalPath() ) )
                .get( store_internal_log_path );
        LogService logService = life.add( StoreLogService.withInternalLog( internalLogFile ).build( fs ) );

        life.start();
        BatchImporter importer = new ParallelBatchImporter( storeDir,
                fs,
                configuration,
                logService,
                ExecutionMonitors.defaultVisible(),
                dbConfig );
        printOverview( storeDir, nodesFiles, relationshipsFiles, configuration, out );
        success = false;
        try
        {
            importer.doImport( input );
            success = true;
        }
        catch ( Exception e )
        {
            throw andPrintError( "Import error", e, enableStacktrace, err );
        }
        finally
        {
            Collector collector = input.badCollector();
            long numberOfBadEntries = collector.badEntries();
            collector.close();
            IOUtils.closeAll( badOutput );

            if ( badFile != null )
            {
                if ( numberOfBadEntries > 0 )
                {
                    System.out.println( "There were bad entries which were skipped and logged into " +
                            badFile.getAbsolutePath() );
                }
            }

            life.shutdown();
            if ( !success )
            {
                try
                {
                    StoreFile.fileOperation( FileOperation.DELETE, fs, storeDir, null,
                            Iterables.iterable( StoreFile.values() ),
                            false, ExistingTargetStrategy.FAIL, StoreFileType.values() );
                }
                catch ( IOException e )
                {
                    err.println( "Unable to delete store files after an aborted import " + e );
                    if ( enableStacktrace )
                    {
                        e.printStackTrace();
                    }
                }
            }
        }
    }

    public static Collection<Option<File[]>> extractInputFiles( Args args, String key, PrintStream err )
    {
        return args
                .interpretOptionsWithMetadata( key, Converters.optional(),
                        Converters.toFiles( MULTI_FILE_DELIMITER, Converters.regexFiles( true ) ), filesExist(
                                err ),
                        Validators.atLeast( "--" + key, 1 ) );
    }

    private static Validator<File[]> filesExist( PrintStream err )
    {
        return files ->
        {
            for ( File file : files )
            {
                if ( file.getName().startsWith( ":" ) )
                {
                    err.println( "It looks like you're trying to specify default label or relationship type (" +
                                      file.getName() + "). Please put such directly on the key, f.ex. " +
                                      Options.NODE_DATA.argument() + ":MyLabel" );
                }
                Validators.REGEX_FILE_EXISTS.validate( file );
            }
        };
    }

    private static Collector getBadCollector( long badTolerance, boolean skipBadRelationships,
            boolean skipDuplicateNodes, boolean ignoreExtraColumns, boolean skipBadEntriesLogging,
            OutputStream badOutput )
    {
        int collect = collect( skipBadRelationships, skipDuplicateNodes, ignoreExtraColumns );
        return skipBadEntriesLogging ? silentBadCollector( badTolerance, collect ) : badCollector( badOutput, badTolerance, collect );
    }

    private static long parseNumberOrUnlimited( Args args, Options option )
    {
        String value = args.get( option.key(), option.defaultValue().toString() );
        return UNLIMITED.equals( value ) ? BadCollector.UNLIMITED_TOLERANCE : Long.parseLong( value );
    }

    private static Config loadDbConfig( File file ) throws IOException
    {
        return file != null && file.exists() ? Config.embeddedDefaults( MapUtil.load( file ) ) : Config.defaults();
    }

    private static void printOverview( File storeDir, Collection<Option<File[]>> nodesFiles,
            Collection<Option<File[]>> relationshipsFiles,
            org.neo4j.unsafe.impl.batchimport.Configuration configuration, PrintStream out )
    {
        out.println( "Neo4j version: " + Version.getNeo4jVersion() );
        out.println( "Importing the contents of these files into " + storeDir + ":" );
        printInputFiles( "Nodes", nodesFiles, out );
        printInputFiles( "Relationships", relationshipsFiles, out );
        out.println();
        out.println( "Available resources:" );
        printIndented( "Total machine memory: " + bytes( OsBeanUtil.getTotalPhysicalMemory() ), out );
        printIndented( "Free machine memory: " + bytes( OsBeanUtil.getFreePhysicalMemory() ), out );
        printIndented( "Max heap memory : " + bytes( Runtime.getRuntime().maxMemory() ), out );
        printIndented( "Processors: " + configuration.maxNumberOfProcessors(), out );
        printIndented( "Configured max memory: " + bytes( configuration.maxMemoryUsage() ), out );
        out.println();
    }

    private static void printInputFiles( String name, Collection<Option<File[]>> files, PrintStream out )
    {
        if ( files.isEmpty() )
        {
            return;
        }

        out.println( name + ":" );
        int i = 0;
        for ( Option<File[]> group : files )
        {
            if ( i++ > 0 )
            {
                out.println();
            }
            if ( group.metadata() != null )
            {
                printIndented( ":" + group.metadata(), out );
            }
            for ( File file : group.value() )
            {
                printIndented( file, out );
            }
        }
    }

    private static void printIndented( Object value, PrintStream out )
    {
        out.println( "  " + value );
    }

    public static void validateInputFiles( Collection<Option<File[]>> nodesFiles,
            Collection<Option<File[]>> relationshipsFiles )
    {
        if ( nodesFiles.isEmpty() )
        {
            if ( relationshipsFiles.isEmpty() )
            {
                throw new IllegalArgumentException( "No input specified, nothing to import" );
            }
            throw new IllegalArgumentException( "No node input specified, cannot import relationships without nodes" );
        }
    }

    public static org.neo4j.unsafe.impl.batchimport.Configuration importConfiguration(
            Number processors, boolean defaultSettingsSuitableForTests, Config dbConfig, File storeDir )
    {
<<<<<<< HEAD
        return importConfiguration(
                processors, defaultSettingsSuitableForTests, dbConfig, null, storeDir,
                (Boolean)Options.HIGH_IO.defaultValue() );
    }

    public static org.neo4j.unsafe.impl.batchimport.Configuration importConfiguration(
            Number processors, boolean defaultSettingsSuitableForTests, Config dbConfig, Long maxMemory, File storeDir,
            Boolean defaultHighIO )
=======
        return importConfiguration( processors, defaultSettingsSuitableForTests, dbConfig, null,
                org.neo4j.unsafe.impl.batchimport.Configuration.DEFAULT.allowCacheAllocationOnHeap() );
    }

    public static org.neo4j.unsafe.impl.batchimport.Configuration importConfiguration( final Number processors,
            final boolean defaultSettingsSuitableForTests, final Config dbConfig, Long maxMemory,
            boolean allowCacheOnHeap )
>>>>>>> e2115ab3
    {
        return new org.neo4j.unsafe.impl.batchimport.Configuration()
        {
            @Override
            public long pageCacheMemory()
            {
                return defaultSettingsSuitableForTests ? mebiBytes( 8 ) : DEFAULT.pageCacheMemory();
            }

            @Override
            public int maxNumberOfProcessors()
            {
                return processors != null ? processors.intValue() : DEFAULT.maxNumberOfProcessors();
            }

            @Override
            public int denseNodeThreshold()
            {
                return dbConfig.get( GraphDatabaseSettings.dense_node_threshold );
            }

            @Override
            public long maxMemoryUsage()
            {
                return maxMemory != null ? maxMemory : DEFAULT.maxMemoryUsage();
            }

            @Override
            public boolean parallelRecordReadsWhenWriting()
            {
                return defaultHighIO != null ? defaultHighIO : FileUtils.highIODevice( storeDir.toPath(), false );
            }

            @Override
            public boolean allowCacheAllocationOnHeap()
            {
                return allowCacheOnHeap;
            }
        };
    }

    private static String manualReference( ManualPage page, Anchor anchor )
    {
        // Docs are versioned major.minor-suffix, so drop the patch version.
        String[] versionParts = Version.getNeo4jVersion().split("-");
        versionParts[0] = versionParts[0].substring(0, 3);
        String docsVersion = String.join("-", versionParts);

        return " https://neo4j.com/docs/operations-manual/" + docsVersion + "/" +
               page.getReference( anchor );
    }

    /**
     * Method name looks strange, but look at how it's used and you'll see why it's named like that.
     * @param stackTrace whether or not to also print the stack trace of the error.
     * @param err
     */
    private static RuntimeException andPrintError( String typeOfError, Exception e, boolean stackTrace,
            PrintStream err )
    {
        // List of common errors that can be explained to the user
        if ( DuplicateInputIdException.class.equals( e.getClass() ) )
        {
            printErrorMessage( "Duplicate input ids that would otherwise clash can be put into separate id space, " +
                               "read more about how to use id spaces in the manual:" +
                               manualReference( ManualPage.IMPORT_TOOL_FORMAT, Anchor.ID_SPACES ), e, stackTrace,
                    err );
        }
        else if ( MissingRelationshipDataException.class.equals( e.getClass() ) )
        {
            printErrorMessage( "Relationship missing mandatory field '" +
                               ((MissingRelationshipDataException) e).getFieldType() + "', read more about " +
                               "relationship format in the manual: " +
                               manualReference( ManualPage.IMPORT_TOOL_FORMAT, Anchor.RELATIONSHIP ), e, stackTrace,
                    err );
        }
        // This type of exception is wrapped since our input code throws InputException consistently,
        // and so IllegalMultilineFieldException comes from the csv component, which has no access to InputException
        // therefore it's wrapped.
        else if ( Exceptions.contains( e, IllegalMultilineFieldException.class ) )
        {
            printErrorMessage( "Detected field which spanned multiple lines for an import where " +
                               Options.MULTILINE_FIELDS.argument() + "=false. If you know that your input data " +
                               "include fields containing new-line characters then import with this option set to " +
                               "true.", e, stackTrace, err );
        }
        else if ( Exceptions.contains( e, InputException.class ) )
        {
            printErrorMessage( "Error in input data", e, stackTrace, err );
        }
        // Fallback to printing generic error and stack trace
        else
        {
            printErrorMessage( typeOfError + ": " + e.getMessage(), e, true, err );
        }
        err.println();

        // Mute the stack trace that the default exception handler would have liked to print.
        // Calling System.exit( 1 ) or similar would be convenient on one hand since we can set
        // a specific exit code. On the other hand It's very inconvenient to have any System.exit
        // call in code that is tested.
        Thread.currentThread().setUncaughtExceptionHandler( ( t, e1 ) ->
        {
            /* Shhhh */
        } );
        return launderedException( e ); // throw in order to have process exit with !0
    }

    private static void printErrorMessage( String string, Exception e, boolean stackTrace, PrintStream err )
    {
        err.println( string );
        err.println( "Caused by:" + e.getMessage() );
        if ( stackTrace )
        {
            e.printStackTrace( err );
        }
    }

    public static Iterable<DataFactory<InputRelationship>>
            relationshipData( final Charset encoding, Collection<Option<File[]>> relationshipsFiles )
    {
        return new IterableWrapper<DataFactory<InputRelationship>,Option<File[]>>( relationshipsFiles )
        {
            @Override
            protected DataFactory<InputRelationship> underlyingObjectToObject( Option<File[]> group )
            {
                return data( defaultRelationshipType( group.metadata() ), encoding, group.value() );
            }
        };
    }

    public static Iterable<DataFactory<InputNode>> nodeData( final Charset encoding,
            Collection<Option<File[]>> nodesFiles )
    {
        return new IterableWrapper<DataFactory<InputNode>,Option<File[]>>( nodesFiles )
        {
            @Override
            protected DataFactory<InputNode> underlyingObjectToObject( Option<File[]> input )
            {
                Decorator<InputNode> decorator = input.metadata() != null
                        ? additiveLabels( input.metadata().split( ":" ) )
                        : NO_NODE_DECORATOR;
                return data( decorator, encoding, input.value() );
            }
        };
    }

    private static void printUsage( PrintStream out )
    {
        out.println( "Neo4j Import Tool" );
        for ( String line : Args.splitLongLine( "neo4j-import is used to create a new Neo4j database "
                                                + "from data in CSV files. "
                                                +
                                                "See the chapter \"Import Tool\" in the Neo4j Manual for details on the CSV file format "
                                                + "- a special kind of header is required.", 80 ) )
        {
            out.println( "\t" + line );
        }
        out.println( "Usage:" );
        for ( Options option : Options.values() )
        {
            option.printUsage( out );
        }

        out.println( "Example:");
        out.print( Strings.joinAsLines(
                TAB + "bin/neo4j-import --into retail.db --id-type string --nodes:Customer customers.csv ",
                TAB + "--nodes products.csv --nodes orders_header.csv,orders1.csv,orders2.csv ",
                TAB + "--relationships:CONTAINS order_details.csv ",
                TAB + "--relationships:ORDERED customer_orders_header.csv,orders1.csv,orders2.csv" ) );
    }

    private static boolean asksForUsage( Args args )
    {
        for ( String orphan : args.orphans() )
        {
            if ( isHelpKey( orphan ) )
            {
                return true;
            }
        }

        for ( Entry<String,String> option : args.asMap().entrySet() )
        {
            if ( isHelpKey( option.getKey() ) )
            {
                return true;
            }
        }
        return false;
    }

    private static boolean isHelpKey( String key )
    {
        return key.equals( "?" ) || key.equals( "help" );
    }

    public static Configuration csvConfiguration( Args args, final boolean defaultSettingsSuitableForTests )
    {
        final Configuration defaultConfiguration = COMMAS;
        final Character specificDelimiter = args.interpretOption( Options.DELIMITER.key(),
                Converters.optional(), CHARACTER_CONVERTER );
        final Character specificArrayDelimiter = args.interpretOption( Options.ARRAY_DELIMITER.key(),
                Converters.optional(), CHARACTER_CONVERTER );
        final Character specificQuote = args.interpretOption( Options.QUOTE.key(), Converters.optional(),
                CHARACTER_CONVERTER );
        final Boolean multiLineFields = args.getBoolean( Options.MULTILINE_FIELDS.key(), null );
        final Boolean emptyStringsAsNull = args.getBoolean( Options.IGNORE_EMPTY_STRINGS.key(), null );
        final Boolean trimStrings = args.getBoolean( Options.TRIM_STRINGS.key(), null);
        final Boolean legacyStyleQuoting = args.getBoolean( Options.LEGACY_STYLE_QUOTING.key(), null );
        final Number bufferSize = args.has( Options.READ_BUFFER_SIZE.key() )
                ? parseLongWithUnit( args.get( Options.READ_BUFFER_SIZE.key(), null ) )
                : null;
        return new Configuration.Default()
        {
            @Override
            public char delimiter()
            {
                return specificDelimiter != null
                        ? specificDelimiter.charValue()
                        : defaultConfiguration.delimiter();
            }

            @Override
            public char arrayDelimiter()
            {
                return specificArrayDelimiter != null
                        ? specificArrayDelimiter.charValue()
                        : defaultConfiguration.arrayDelimiter();
            }

            @Override
            public char quotationCharacter()
            {
                return specificQuote != null
                        ? specificQuote.charValue()
                        : defaultConfiguration.quotationCharacter();
            }

            @Override
            public boolean multilineFields()
            {
                return multiLineFields != null
                        ? multiLineFields.booleanValue()
                        : defaultConfiguration.multilineFields();
            }

            @Override
            public boolean emptyQuotedStringsAsNull()
            {
                return emptyStringsAsNull != null
                        ? emptyStringsAsNull.booleanValue()
                        : defaultConfiguration.emptyQuotedStringsAsNull();
            }

            @Override
            public int bufferSize()
            {
                return bufferSize != null
                        ? bufferSize.intValue()
                        : defaultSettingsSuitableForTests ? 10_000 : super.bufferSize();
            }

            @Override
            public boolean trimStrings()
            {
                return trimStrings != null
                       ? trimStrings.booleanValue()
                       : defaultConfiguration.trimStrings();
            }

            @Override
            public boolean legacyStyleQuoting()
            {
                return legacyStyleQuoting != null
                        ? legacyStyleQuoting.booleanValue()
                        : defaultConfiguration.legacyStyleQuoting();
            }
        };
    }

    private static final Function<String,IdType> TO_ID_TYPE = from -> IdType.valueOf( from.toUpperCase() );

    private static final Function<String,Character> CHARACTER_CONVERTER = new CharacterConverter();

    private enum ManualPage
    {
        IMPORT_TOOL_FORMAT( "tools/import/file-header-format/" );

        private final String page;

        ManualPage( String page )
        {
            this.page = page;
        }

        public String getReference( Anchor anchor )
        {
            // As long as the the operations manual is single-page we only use the anchor.
            return page + "#" + anchor.anchor;
        }
    }

    private enum Anchor
    {
        ID_SPACES( "import-tool-id-spaces" ),
        RELATIONSHIP( "import-tool-header-format-rels" );

        private final String anchor;

        Anchor( String anchor )
        {
            this.anchor = anchor;
        }
    }
}<|MERGE_RESOLUTION|>--- conflicted
+++ resolved
@@ -86,6 +86,7 @@
 import static org.neo4j.kernel.configuration.Settings.parseLongWithUnit;
 import static org.neo4j.kernel.impl.util.Converters.withDefault;
 import static org.neo4j.unsafe.impl.batchimport.Configuration.BAD_FILE_NAME;
+import static org.neo4j.unsafe.impl.batchimport.Configuration.DEFAULT;
 import static org.neo4j.unsafe.impl.batchimport.Configuration.DEFAULT_MAX_MEMORY_PERCENT;
 import static org.neo4j.unsafe.impl.batchimport.Configuration.calculateMaxMemoryFromPercent;
 import static org.neo4j.unsafe.impl.batchimport.Configuration.canDetectFreeMemory;
@@ -240,19 +241,16 @@
                 "to improve performance. If left as unspecified (null) it is set to " + DEFAULT_MAX_MEMORY_PERCENT +
                 "% of (free memory on machine - max JVM memory). " +
                 "Values can be plain numbers, like 10000000 or e.g. 20G for 20 gigabyte, or even e.g. 70%." ),
-<<<<<<< HEAD
-        HIGH_IO( "high-io", null, "Assume a high-throughput storage subsystem",
-                "(advanced) Ignore environment-based heuristics, and assume that the target storage subsystem can " +
-                "support parallel IO with high throughput." );
-=======
         CACHE_ON_HEAP( "cache-on-heap",
-                org.neo4j.unsafe.impl.batchimport.Configuration.DEFAULT.allowCacheAllocationOnHeap(),
+                DEFAULT.allowCacheAllocationOnHeap(),
                 "Whether or not to allow allocating memory for the cache on heap",
                 "(advanced) Whether or not to allow allocating memory for the cache on heap. " +
                 "If 'false' then caches will still be allocated off-heap, but the additional free memory " +
                 "inside the JVM will not be allocated for the caches. This to be able to have better control " +
-                "over the heap memory" );
->>>>>>> e2115ab3
+                "over the heap memory" ),
+        HIGH_IO( "high-io", null, "Assume a high-throughput storage subsystem",
+                "(advanced) Ignore environment-based heuristics, and assume that the target storage subsystem can " +
+                "support parallel IO with high throughput." );
 
         private final String key;
         private final Object defaultValue;
@@ -456,15 +454,11 @@
                     Converters.toFile(), Validators.REGEX_FILE_EXISTS ) );
             dbConfig = dbConfig.augment( loadDbConfig( args.interpretOption( Options.ADDITIONAL_CONFIG.key(), Converters.optional(),
                     Converters.toFile(), Validators.REGEX_FILE_EXISTS ) ) );
-<<<<<<< HEAD
-            configuration = importConfiguration(
-                    processors, defaultSettingsSuitableForTests, dbConfig, maxMemory, storeDir, defaultHighIO );
-=======
             boolean allowCacheOnHeap = args.getBoolean( Options.CACHE_ON_HEAP.key(),
                     (Boolean) Options.CACHE_ON_HEAP.defaultValue() );
-            configuration = importConfiguration( processors, defaultSettingsSuitableForTests, dbConfig, maxMemory,
-                    allowCacheOnHeap );
->>>>>>> e2115ab3
+            configuration = importConfiguration(
+                    processors, defaultSettingsSuitableForTests, dbConfig, maxMemory, storeDir,
+                    allowCacheOnHeap, defaultHighIO );
             input = new CsvInput( nodeData( inputEncoding, nodesFiles ), defaultFormatNodeFileHeader(),
                     relationshipData( inputEncoding, relationshipsFiles ), defaultFormatRelationshipFileHeader(),
                     idType, csvConfiguration( args, defaultSettingsSuitableForTests ), badCollector,
@@ -692,24 +686,14 @@
     public static org.neo4j.unsafe.impl.batchimport.Configuration importConfiguration(
             Number processors, boolean defaultSettingsSuitableForTests, Config dbConfig, File storeDir )
     {
-<<<<<<< HEAD
         return importConfiguration(
                 processors, defaultSettingsSuitableForTests, dbConfig, null, storeDir,
-                (Boolean)Options.HIGH_IO.defaultValue() );
+                DEFAULT.allowCacheAllocationOnHeap(), (Boolean)Options.HIGH_IO.defaultValue() );
     }
 
     public static org.neo4j.unsafe.impl.batchimport.Configuration importConfiguration(
             Number processors, boolean defaultSettingsSuitableForTests, Config dbConfig, Long maxMemory, File storeDir,
-            Boolean defaultHighIO )
-=======
-        return importConfiguration( processors, defaultSettingsSuitableForTests, dbConfig, null,
-                org.neo4j.unsafe.impl.batchimport.Configuration.DEFAULT.allowCacheAllocationOnHeap() );
-    }
-
-    public static org.neo4j.unsafe.impl.batchimport.Configuration importConfiguration( final Number processors,
-            final boolean defaultSettingsSuitableForTests, final Config dbConfig, Long maxMemory,
-            boolean allowCacheOnHeap )
->>>>>>> e2115ab3
+            boolean allowCacheOnHeap, Boolean defaultHighIO )
     {
         return new org.neo4j.unsafe.impl.batchimport.Configuration()
         {
