--- conflicted
+++ resolved
@@ -99,35 +99,6 @@
 import org.neo4j.kernel.impl.util.StringLogger;
 import org.neo4j.unsafe.batchinsert.LabelScanWriter;
 
-<<<<<<< HEAD
-import static java.util.Arrays.asList;
-
-import static org.junit.Assert.assertEquals;
-import static org.junit.Assert.assertTrue;
-
-import static org.neo4j.consistency.checking.RecordCheckTestBase.inUse;
-import static org.neo4j.consistency.checking.RecordCheckTestBase.notInUse;
-import static org.neo4j.consistency.checking.full.ExecutionOrderIntegrationTest.config;
-import static org.neo4j.consistency.checking.schema.IndexRules.loadAllIndexRules;
-import static org.neo4j.graphdb.DynamicLabel.label;
-import static org.neo4j.graphdb.DynamicRelationshipType.withName;
-import static org.neo4j.helpers.collection.IteratorUtil.asIterable;
-import static org.neo4j.helpers.collection.IteratorUtil.iterator;
-import static org.neo4j.kernel.api.labelscan.NodeLabelUpdate.labelChanges;
-import static org.neo4j.kernel.impl.nioneo.store.AbstractDynamicStore.readFullByteArrayFromHeavyRecords;
-import static org.neo4j.kernel.impl.nioneo.store.DynamicArrayStore.allocateFromNumbers;
-import static org.neo4j.kernel.impl.nioneo.store.DynamicArrayStore.getRightArray;
-import static org.neo4j.kernel.impl.nioneo.store.PropertyType.ARRAY;
-import static org.neo4j.kernel.impl.nioneo.store.Record.NO_NEXT_PROPERTY;
-import static org.neo4j.kernel.impl.nioneo.store.Record.NO_NEXT_RELATIONSHIP;
-import static org.neo4j.kernel.impl.nioneo.store.labels.DynamicNodeLabels.dynamicPointer;
-import static org.neo4j.kernel.impl.nioneo.store.labels.LabelIdArray.prependNodeId;
-import static org.neo4j.kernel.impl.util.Bits.bits;
-import static org.neo4j.test.Property.property;
-import static org.neo4j.test.Property.set;
-
-=======
->>>>>>> 77a2cef0
 public class FullCheckIntegrationTest
 {
     @Rule
@@ -258,11 +229,7 @@
                                             GraphStoreFixture.IdGenerator next )
             {
                 NodeRecord nodeRecord = new NodeRecord( next.node(), false, -1, -1 );
-<<<<<<< HEAD
-                NodeLabelsField.parseLabelsField( nodeRecord ).add( 10, null );
-=======
                 NodeLabelsField.parseLabelsField( nodeRecord ).add( 10, null, null );
->>>>>>> 77a2cef0
                 tx.create( nodeRecord );
             }
         } );
