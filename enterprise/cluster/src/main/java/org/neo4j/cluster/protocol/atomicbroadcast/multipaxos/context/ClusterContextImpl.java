/**
 * Copyright (c) 2002-2014 "Neo Technology,"
 * Network Engine for Objects in Lund AB [http://neotechnology.com]
 *
 * This file is part of Neo4j.
 *
 * Neo4j is free software: you can redistribute it and/or modify
 * it under the terms of the GNU Affero General Public License as
 * published by the Free Software Foundation, either version 3 of the
 * License, or (at your option) any later version.
 *
 * This program is distributed in the hope that it will be useful,
 * but WITHOUT ANY WARRANTY; without even the implied warranty of
 * MERCHANTABILITY or FITNESS FOR A PARTICULAR PURPOSE.  See the
 * GNU Affero General Public License for more details.
 *
 * You should have received a copy of the GNU Affero General Public License
 * along with this program. If not, see <http://www.gnu.org/licenses/>.
 */
package org.neo4j.cluster.protocol.atomicbroadcast.multipaxos.context;

import static org.neo4j.helpers.Predicates.in;
import static org.neo4j.helpers.Predicates.not;
import static org.neo4j.helpers.Uris.parameter;

import java.net.URI;
import java.util.ArrayList;
import java.util.Collections;
import java.util.HashMap;
import java.util.List;
import java.util.Map;
import java.util.concurrent.Executor;

import org.neo4j.cluster.InstanceId;
import org.neo4j.cluster.protocol.atomicbroadcast.ObjectInputStreamFactory;
import org.neo4j.cluster.protocol.atomicbroadcast.ObjectOutputStreamFactory;
import org.neo4j.cluster.protocol.atomicbroadcast.multipaxos.LearnerContext;
import org.neo4j.cluster.protocol.cluster.ClusterConfiguration;
import org.neo4j.cluster.protocol.cluster.ClusterContext;
import org.neo4j.cluster.protocol.cluster.ClusterListener;
import org.neo4j.cluster.protocol.cluster.ClusterMessage;
import org.neo4j.cluster.protocol.heartbeat.HeartbeatContext;
import org.neo4j.cluster.protocol.heartbeat.HeartbeatListener;
import org.neo4j.cluster.timeout.Timeouts;
import org.neo4j.helpers.Listeners;
import org.neo4j.helpers.collection.Iterables;
import org.neo4j.kernel.logging.Logging;

<<<<<<< HEAD
import static org.neo4j.helpers.Predicates.in;
import static org.neo4j.helpers.Predicates.not;
import static org.neo4j.helpers.Uris.parameter;
import static org.neo4j.helpers.collection.Iterables.toList;

=======
>>>>>>> 864a60bf
class ClusterContextImpl
        extends AbstractContextImpl
        implements ClusterContext
{
    // ClusterContext
    private Iterable<ClusterListener> clusterListeners = Listeners.newListeners();
    private final List<ClusterMessage.ConfigurationRequestState> discoveredInstances = new ArrayList<ClusterMessage
            .ConfigurationRequestState>();
    private Iterable<URI> joiningInstances;
    private ClusterMessage.ConfigurationResponseState joinDeniedConfigurationResponseState;
    private final Map<InstanceId, URI> currentlyJoiningInstances =
            new HashMap<InstanceId, URI>();

    private final Executor executor;
    private final ObjectOutputStreamFactory objectOutputStreamFactory;
    private final ObjectInputStreamFactory objectInputStreamFactory;

    private final LearnerContext learnerContext;
    private final HeartbeatContext heartbeatContext;

    private long electorVersion;
    private InstanceId lastElector;

    ClusterContextImpl( InstanceId me, CommonContextState commonState, Logging logging,
                        Timeouts timeouts, Executor executor,
                        ObjectOutputStreamFactory objectOutputStreamFactory,
                        ObjectInputStreamFactory objectInputStreamFactory,
                        LearnerContext learnerContext, HeartbeatContext heartbeatContext )
    {
        super( me, commonState, logging, timeouts );
        this.executor = executor;
        this.objectOutputStreamFactory = objectOutputStreamFactory;
        this.objectInputStreamFactory = objectInputStreamFactory;
        this.learnerContext = learnerContext;
        this.heartbeatContext = heartbeatContext;
        heartbeatContext.addHeartbeatListener(

                /*
                 * Here for invalidating the elector if it fails, so when it comes back, if no elections
                 * happened in the meantime it can resume sending election results
                 */
                new HeartbeatListener.Adapter()
                {
                    @Override
                    public void failed( InstanceId server )
                    {
                        invalidateElectorIfNecessary( server );
                    }
                }
        );
    }

    private void invalidateElectorIfNecessary( InstanceId server )
    {
        if ( server.equals( lastElector ) )
        {
            lastElector = InstanceId.NONE;
            electorVersion = NO_ELECTOR_VERSION;
        }
    }

    private ClusterContextImpl( InstanceId me, CommonContextState commonState, Logging logging, Timeouts timeouts,
                        Iterable<URI> joiningInstances, ClusterMessage.ConfigurationResponseState
            joinDeniedConfigurationResponseState, Executor executor,
                        ObjectOutputStreamFactory objectOutputStreamFactory,
                        ObjectInputStreamFactory objectInputStreamFactory, LearnerContext learnerContext,
                        HeartbeatContext heartbeatContext )
    {
        super( me, commonState, logging, timeouts );
        this.joiningInstances = joiningInstances;
        this.joinDeniedConfigurationResponseState = joinDeniedConfigurationResponseState;
        this.executor = executor;
        this.objectOutputStreamFactory = objectOutputStreamFactory;
        this.objectInputStreamFactory = objectInputStreamFactory;
        this.learnerContext = learnerContext;
        this.heartbeatContext = heartbeatContext;
    }

    // Cluster API
    public long getLastElectorVersion()
    {
        return electorVersion;
    }

    @Override
    public void setLastElectorVersion( long lastElectorVersion )
    {
        this.electorVersion = lastElectorVersion;
    }

    public InstanceId getLastElector()
    {
        return lastElector;
    }

    @Override
    public void setLastElector( InstanceId lastElector )
    {
        this.lastElector = lastElector;
    }

    // Cluster API
    @Override
    public void addClusterListener( ClusterListener listener )
    {
        clusterListeners = Listeners.addListener( listener, clusterListeners );
    }

    @Override
    public void removeClusterListener( ClusterListener listener )
    {
        clusterListeners = Listeners.removeListener( listener, clusterListeners );
    }

    // Implementation
    @Override
    public void created( String name )
    {
        commonState.setConfiguration( new  ClusterConfiguration( name, logging.getMessagesLog( ClusterConfiguration.class ),
                Collections.singleton( commonState.boundAt() ) ) );
        joined();
    }

    @Override
    public void joining( String name, Iterable<URI> instanceList )
    {
        joiningInstances = instanceList;
        discoveredInstances.clear();
        joinDeniedConfigurationResponseState = null;
    }

    @Override
    public void acquiredConfiguration( final Map<InstanceId, URI> memberList, final Map<String, InstanceId> roles )
    {
        commonState.configuration().setMembers( memberList );
        commonState.configuration().setRoles( roles );
    }

    @Override
    public void joined()
    {
        commonState.configuration().joined( me, commonState.boundAt() );
        Listeners.notifyListeners( clusterListeners, executor, new Listeners.Notification<ClusterListener>()
        {
            @Override
            public void notify( ClusterListener listener )
            {
                listener.enteredCluster( commonState.configuration() );
            }
        } );
    }

    @Override
    public void left()
    {
        timeouts.cancelAllTimeouts();
        commonState.configuration().left();
        Listeners.notifyListeners( clusterListeners, executor, new Listeners.Notification<ClusterListener>()
        {
            @Override
            public void notify( ClusterListener listener )
            {
                listener.leftCluster();
            }
        } );
    }

    @Override
    public void joined( final InstanceId instanceId, final URI atURI )
    {
        commonState.configuration().joined( instanceId, atURI );

        if ( commonState.configuration().getMembers().containsKey( me ) )
        {
            // Make sure this node is in cluster before notifying of others joining and leaving
            Listeners.notifyListeners( clusterListeners, executor, new Listeners.Notification<ClusterListener>()
            {
                @Override
                public void notify( ClusterListener listener )
                {
                    listener.joinedCluster( instanceId, atURI );
                }
            } );
        }
        // else:
        //   This typically happens in situations when several nodes join at once, and the ordering
        //   of join messages is a little out of whack.

        currentlyJoiningInstances.remove( instanceId );
        invalidateElectorIfNecessary( instanceId );
    }

    @Override
    public void left( final InstanceId node )
    {
        final URI member = commonState.configuration().getUriForId( node );
        commonState.configuration().left( node );
        invalidateElectorIfNecessary( node );
        Listeners.notifyListeners( clusterListeners, executor, new Listeners.Notification<ClusterListener>()
        {
            @Override
            public void notify( ClusterListener listener )
            {
                listener.leftCluster( node, member );
            }
        } );
    }

    @Override
    public void elected( final String roleName, final InstanceId instanceId )
    {
        elected( roleName, instanceId, InstanceId.NONE, NO_ELECTOR_VERSION );
    }

    @Override
    public void elected( final String roleName, final InstanceId instanceId, InstanceId electorId, long version )
    {
        if ( electorId != null )
        {
            if ( electorId.equals( getMyId() ) )
            {
                getLogger( getClass() ).debug( "I elected instance " + instanceId + " for role "
                        + roleName + " at version " + version );
                if ( version < electorVersion )
                {
                    return;
                }
            }
            else if ( electorId.equals( lastElector ) && ( version < electorVersion && version > 1 ) )
            {
                getLogger( getClass() ).warn( "Election result for role " + roleName +
                        " received from elector instance " + electorId + " with version " + version +
                        ". I had version " + electorVersion + " for elector " + lastElector );
                return;
            }
            else
            {
                getLogger( getClass() ).debug( "Setting elector to " + electorId + " and its version to " + version );
            }
            this.electorVersion = version;
            this.lastElector = electorId;
        }

        commonState.configuration().elected( roleName, instanceId );
        Listeners.notifyListeners( clusterListeners, executor, new Listeners.Notification<ClusterListener>()
        {
            @Override
            public void notify( ClusterListener listener )
            {
                listener.elected( roleName, instanceId, commonState.configuration().getUriForId( instanceId ) );
            }
        } );
    }

    @Override
    public void unelected( final String roleName, final org.neo4j.cluster.InstanceId instanceId )
    {
        unelected( roleName, instanceId, InstanceId.NONE, NO_ELECTOR_VERSION );
    }

    @Override
    public void unelected( final String roleName, final org.neo4j.cluster.InstanceId instanceId,
                           org.neo4j.cluster.InstanceId electorId, long version )
    {
        commonState.configuration().unelected( roleName );
        Listeners.notifyListeners( clusterListeners, executor, new Listeners.Notification<ClusterListener>()
        {
            @Override
            public void notify( ClusterListener listener )
            {
                listener.unelected( roleName, instanceId, commonState.configuration().getUriForId( instanceId ) );
            }
        } );
    }

    @Override
    public ClusterConfiguration getConfiguration()
    {
        return commonState.configuration();
    }

    @Override
    public boolean isElectedAs( String roleName )
    {
        return me.equals( commonState.configuration().getElected( roleName ) );
    }

    @Override
    public boolean isInCluster()
    {
        return Iterables.count( commonState.configuration().getMemberURIs() ) != 0;
    }

    @Override
    public Iterable<URI> getJoiningInstances()
    {
        return joiningInstances;
    }

    @Override
    public ObjectOutputStreamFactory getObjectOutputStreamFactory()
    {
        return objectOutputStreamFactory;
    }

    @Override
    public ObjectInputStreamFactory getObjectInputStreamFactory()
    {
        return objectInputStreamFactory;
    }

    @Override
    public List<ClusterMessage.ConfigurationRequestState> getDiscoveredInstances()
    {
        return discoveredInstances;
    }

    @Override
    public String toString()
    {
        return "Me: " + me + " Bound at: " + commonState.boundAt() + " Config:" + commonState.configuration();
    }

    @Override
    public void setBoundAt( URI boundAt )
    {
        commonState.setBoundAt( me, boundAt );
    }

    @Override
    public void joinDenied( ClusterMessage.ConfigurationResponseState configurationResponseState )
    {
        if ( configurationResponseState == null )
        {
            throw new IllegalArgumentException( "Join denied configuration response state was null" );
        }
        this.joinDeniedConfigurationResponseState = configurationResponseState;
    }

    @Override
    public boolean hasJoinBeenDenied()
    {
        return joinDeniedConfigurationResponseState != null;
    }

    @Override
    public ClusterMessage.ConfigurationResponseState getJoinDeniedConfigurationResponseState()
    {
        if ( !hasJoinBeenDenied() )
        {
            throw new IllegalStateException( "Join has not been denied" );
        }
        return joinDeniedConfigurationResponseState;
    }

    @Override
    public Iterable<org.neo4j.cluster.InstanceId> getOtherInstances()
    {
        return Iterables.filter( not( in( me ) ), commonState.configuration().getMemberIds() );
    }

    /** Used to ensure that no other instance is trying to join with the same id from a different machine */
    @Override
    public boolean isInstanceJoiningFromDifferentUri( org.neo4j.cluster.InstanceId joiningId, URI uri )
    {
        return currentlyJoiningInstances.containsKey( joiningId )
                && !currentlyJoiningInstances.get( joiningId ).equals(uri);
    }

    @Override
    public void instanceIsJoining( org.neo4j.cluster.InstanceId joiningId, URI uri )
    {
        currentlyJoiningInstances.put( joiningId, uri );
    }

    @Override
    public String myName()
    {
        String name = parameter( "name" ).apply( commonState.boundAt() );
        if ( name != null )
        {
            return name;
        }
        else
        {
            return me.toString();
        }
    }

    @Override
    public void discoveredLastReceivedInstanceId( long id )
    {
        learnerContext.setLastDeliveredInstanceId( id );
        learnerContext.learnedInstanceId( id );
        learnerContext.setNextInstanceId( id + 1);
    }

    @Override
    public boolean isCurrentlyAlive( InstanceId joiningId )
    {
        return !heartbeatContext.getFailed().contains( joiningId );
    }

    @Override
    public long getLastDeliveredInstanceId()
    {
        return learnerContext.getLastDeliveredInstanceId();
    }

    public ClusterContextImpl snapshot( CommonContextState commonStateSnapshot, Logging logging, Timeouts timeouts,
                                        Executor executor, ObjectOutputStreamFactory objectOutputStreamFactory,
                                        ObjectInputStreamFactory objectInputStreamFactory,
                                        LearnerContextImpl snapshotLearnerContext,
                                        HeartbeatContextImpl snapshotHeartbeatContext )
    {
        return new ClusterContextImpl( me, commonStateSnapshot, logging, timeouts,
                joiningInstances == null ? null : new ArrayList<>(toList(joiningInstances)),
                joinDeniedConfigurationResponseState == null ? null : joinDeniedConfigurationResponseState.snapshot(),
                executor, objectOutputStreamFactory, objectInputStreamFactory, snapshotLearnerContext,
                snapshotHeartbeatContext );
    }

    @Override
    public boolean equals( Object o )
    {
        if ( this == o )
        {
            return true;
        }
        if ( o == null || getClass() != o.getClass() )
        {
            return false;
        }

        ClusterContextImpl that = (ClusterContextImpl) o;

        if ( currentlyJoiningInstances != null ? !currentlyJoiningInstances.equals( that.currentlyJoiningInstances )
                : that.currentlyJoiningInstances != null )
        {
            return false;
        }
        if ( discoveredInstances != null ? !discoveredInstances.equals( that.discoveredInstances ) : that
                .discoveredInstances != null )
        {
            return false;
        }
        if ( heartbeatContext != null ? !heartbeatContext.equals( that.heartbeatContext ) : that.heartbeatContext !=
                null )
        {
            return false;
        }
        if ( joinDeniedConfigurationResponseState != null ? !joinDeniedConfigurationResponseState.equals( that
                .joinDeniedConfigurationResponseState ) : that.joinDeniedConfigurationResponseState != null )
        {
            return false;
        }
        if ( joiningInstances != null ? !joiningInstances.equals( that.joiningInstances ) : that.joiningInstances !=
                null )
        {
            return false;
        }
        if ( learnerContext != null ? !learnerContext.equals( that.learnerContext ) : that.learnerContext != null )
        {
            return false;
        }

        return true;
    }

    @Override
    public int hashCode()
    {
        int result = 0;
        result = 31 * result + (discoveredInstances != null ? discoveredInstances.hashCode() : 0);
        result = 31 * result + (joiningInstances != null ? joiningInstances.hashCode() : 0);
        result = 31 * result + (joinDeniedConfigurationResponseState != null ? joinDeniedConfigurationResponseState
                .hashCode() : 0);
        result = 31 * result + (currentlyJoiningInstances != null ? currentlyJoiningInstances.hashCode() : 0);
        result = 31 * result + (learnerContext != null ? learnerContext.hashCode() : 0);
        result = 31 * result + (heartbeatContext != null ? heartbeatContext.hashCode() : 0);
        return result;
    }
}<|MERGE_RESOLUTION|>--- conflicted
+++ resolved
@@ -46,14 +46,8 @@
 import org.neo4j.helpers.collection.Iterables;
 import org.neo4j.kernel.logging.Logging;
 
-<<<<<<< HEAD
-import static org.neo4j.helpers.Predicates.in;
-import static org.neo4j.helpers.Predicates.not;
-import static org.neo4j.helpers.Uris.parameter;
 import static org.neo4j.helpers.collection.Iterables.toList;
 
-=======
->>>>>>> 864a60bf
 class ClusterContextImpl
         extends AbstractContextImpl
         implements ClusterContext
