--- conflicted
+++ resolved
@@ -24,7 +24,6 @@
 
 import org.neo4j.graphdb.config.Setting;
 import org.neo4j.graphdb.factory.Description;
-import org.neo4j.helpers.Function;
 import org.neo4j.helpers.HostnamePort;
 import org.neo4j.kernel.configuration.Internal;
 
@@ -146,16 +145,12 @@
     @Description( "Timeout for waiting for other members to finish a role election. Defaults to ha.paxos_timeout." )
     public static final Setting<Long> election_timeout = setting( "ha.election_timeout", DURATION, paxos_timeout );
 
-<<<<<<< HEAD
     @Internal
     public static final Setting<String> instance_name = setting("unsupported.ha.instance_name", STRING, (String) null);
-=======
+
     @Description( "Maximum number of servers to involve when agreeing to membership changes. " +
             "In very large clusters, the probability of half the cluster failing is low, but protecting against " +
             "any arbitrary half failing is expensive. Therefore you may wish to set this parameter to a value less " +
             "than the cluster size." )
     public static final Setting<Integer> max_acceptors = setting( "ha.max_acceptors", INTEGER, "21", min( 1 ) );
-
-    public static final Setting<String> instance_name = setting("ha.instance_name", STRING, (String) null);
->>>>>>> 70cc83b3
 }