package org.neo4j.impl.core;


import java.util.Iterator;
import java.util.Map;
import java.util.Set;
import java.util.logging.Level;
import java.util.logging.Logger;
import javax.transaction.Status;
import javax.transaction.Synchronization;
import javax.transaction.Transaction;
import org.neo4j.api.core.Node;
import org.neo4j.api.core.Relationship;
import org.neo4j.impl.event.Event;
import org.neo4j.impl.event.EventData;
import org.neo4j.impl.event.EventListenerAlreadyRegisteredException;
import org.neo4j.impl.event.EventListenerNotRegisteredException;
import org.neo4j.impl.event.EventManager;
import org.neo4j.impl.event.ProActiveEventListener;
import org.neo4j.impl.persistence.PersistenceMetadata;
import org.neo4j.impl.transaction.TransactionFactory;
import org.neo4j.impl.transaction.TxManager;
import org.neo4j.impl.util.ArrayMap;

/**
 * o Check so the nodes connected to a created relationship are valid
 * o Make sure the relationship type used when creating a relationship is valid
 * o Make sure delete is only invoked once on a node/relationship 
 * o Make sure no changes are made to a deleted node/relationship
 * o Make sure a deleted node has no relationships
 */
class NeoConstraintsListener implements ProActiveEventListener
{
	static Logger log = Logger.getLogger( 
		NeoConstraintsListener.class.getName() );
	private static final NeoConstraintsListener listener = 
		new NeoConstraintsListener();
	
	// evaluator for each running transaction
	private final ArrayMap<Thread,NeoConstraintsEvaluator> evaluators = 
		new ArrayMap<Thread,NeoConstraintsEvaluator>( 5, true, true );

	private NeoConstraintsListener()
	{
	}
	
	static NeoConstraintsListener getListener()
	{
		return listener;
	}
	
	void registerEventListeners()
	{
		EventManager evtMgr = EventManager.getManager();
		try
		{
			evtMgr.registerProActiveEventListener( this, 
				Event.NODE_CREATE );
			evtMgr.registerProActiveEventListener( this, 
				Event.NODE_DELETE );
			evtMgr.registerProActiveEventListener( this, 
				Event.NODE_ADD_PROPERTY );
			evtMgr.registerProActiveEventListener( this, 
				Event.NODE_CHANGE_PROPERTY );
			evtMgr.registerProActiveEventListener( this, 
				Event.NODE_REMOVE_PROPERTY );
			evtMgr.registerProActiveEventListener( this, 
				Event.RELATIONSHIP_CREATE );
			evtMgr.registerProActiveEventListener( this, 
				Event.RELATIONSHIP_DELETE );
			evtMgr.registerProActiveEventListener( this, 
				Event.RELATIONSHIP_ADD_PROPERTY );
			evtMgr.registerProActiveEventListener( this, 
				Event.RELATIONSHIP_CHANGE_PROPERTY );
			evtMgr.registerProActiveEventListener( this, 
				Event.RELATIONSHIP_REMOVE_PROPERTY );
		}
		catch ( EventListenerNotRegisteredException e )
		{
			throw new RuntimeException( 
				"Unable to register Neo constraints event listener", e );
		}
		catch ( EventListenerAlreadyRegisteredException e )
		{
			throw new RuntimeException( 
				"Unable to register Neo constraints event listener", e );
		}
	}
	
	void unregisterEventListeners()
	{
		EventManager evtMgr = EventManager.getManager();
		try
		{
			evtMgr.unregisterProActiveEventListener( this, 
				Event.NODE_CREATE );
			evtMgr.unregisterProActiveEventListener( this, 
				Event.NODE_DELETE );
			evtMgr.unregisterProActiveEventListener( this, 
				Event.NODE_ADD_PROPERTY );
			evtMgr.unregisterProActiveEventListener( this, 
				Event.NODE_CHANGE_PROPERTY );
			evtMgr.unregisterProActiveEventListener( this, 
				Event.NODE_REMOVE_PROPERTY );
			evtMgr.unregisterProActiveEventListener( this, 
				Event.RELATIONSHIP_CREATE );
			evtMgr.unregisterProActiveEventListener( this, 
				Event.RELATIONSHIP_DELETE );
			evtMgr.unregisterProActiveEventListener( this, 
				Event.RELATIONSHIP_ADD_PROPERTY );
			evtMgr.unregisterProActiveEventListener( this, 
				Event.RELATIONSHIP_CHANGE_PROPERTY );
			evtMgr.unregisterProActiveEventListener( this, 
				Event.RELATIONSHIP_REMOVE_PROPERTY );
		}
		catch ( EventListenerNotRegisteredException e )
		{
			throw new RuntimeException( 
				"Unable to register Neo constraints event listener", e );
		}
	}

	public boolean proActiveEventReceived( Event event, EventData data )
	{
		Transaction tx = null;
		try
		{
			int status = TxManager.getManager().getStatus();
			if ( status == Status.STATUS_NO_TRANSACTION || 
				status == Status.STATUS_MARKED_ROLLBACK )
			{
				// no transaction or already marked for rollback
				return false;
			}
			
			Thread currentThread = Thread.currentThread();
			NeoConstraintsEvaluator evaluator = evaluators.get( 
				currentThread );
			if ( evaluator == null )
			{
				tx = TransactionFactory.getTransactionManager().
					getTransaction();
				evaluator = new NeoConstraintsEvaluator();
				tx.registerSynchronization( evaluator );
				evaluators.put( currentThread, evaluator );
			}
			return evaluator.evaluate( event, data );
		}
		catch ( Throwable t )
		{
			log.log( Level.SEVERE, "Unable to proccess event " + event, t );
		}
		return false;
	}
	
	private static class NeoConstraintsEvaluator implements Synchronization
	{
		private Map<Integer,NodeImpl> deletedNodes = null;
		private Set<RelationshipImpl> deletedRelationships = null;
		
		NeoConstraintsEvaluator()
		{
		}
		
		boolean evaluate( Event event, EventData eventData )
		{
			if ( event == Event.NODE_CREATE )
			{
				// just for evaluator to register tx commit hook
				return true;
			}
			else if ( event == Event.RELATIONSHIP_CREATE )
			{
				RelationshipImpl rel = ( RelationshipImpl ) 
					( ( PersistenceMetadata ) eventData.getData() 
						).getEntity();
				return evaluateCreateRelationship( rel );
			}
			else if ( event == Event.NODE_DELETE )
			{
				NodeImpl node = ( NodeImpl ) (( PersistenceMetadata ) 
					eventData.getData()).getEntity();
				return evaluateDeleteNode( node );
			}
			else if ( event == Event.RELATIONSHIP_DELETE )
			{
				RelationshipImpl rel = ( RelationshipImpl ) 
					( ( PersistenceMetadata ) eventData.
						getData()).getEntity();
				return evaluateDeleteRelationship( rel );
			}
			else if (	event == Event.NODE_ADD_PROPERTY || 
						event == Event.NODE_CHANGE_PROPERTY ||
						event == Event.NODE_REMOVE_PROPERTY )
			{
				// check if node deleted
				Node node = ( Node ) (( PersistenceMetadata ) 
					eventData.getData()).getEntity();
				return evaluateNodePropertyOperation( node, event, eventData );
			}
			else if (	event == Event.RELATIONSHIP_ADD_PROPERTY ||
						event == Event.RELATIONSHIP_CHANGE_PROPERTY ||
						event == Event.RELATIONSHIP_REMOVE_PROPERTY )
			{
				// check if rel deleted
				Relationship rel = ( Relationship ) 
					( ( PersistenceMetadata ) eventData.
						getData()).getEntity();
				return evaluateRelationshipPropertyOperation( rel, event, 
					eventData );
			}
			return false;
		}
	
		private boolean evaluateCreateRelationship( RelationshipImpl rel )
		{
			// verify nodes not deleted
			if ( deletedNodes != null )
			{
				if ( deletedNodes.containsKey( rel.getStartNodeId() ) )
				{
					log.severe( "Node[0] : " + rel.getStartNodeId() + 
						", on created relationship[" + rel + "]" + 
						" does not exist (deleted in same tx)" );
					return false;
				}
				if ( deletedNodes.containsKey( rel.getEndNodeId() ) )
				{
					log.severe( "Node[1] : " + rel.getEndNodeId() + 
						", on created relationship[" + rel + "]" + 
						" does not exist (deleted in same tx)" );
					return false;
				}
			}
			// verify legal nodes so they aren't old references from 
			// other tx where they where delted etc.
			// but since we have write lock on them they are valid?

			// verify relationship type
			RelationshipTypeHolder rth = RelationshipTypeHolder.getHolder();
			if ( ! rth.isValidRelationshipType( rel.getType() ) )
			{
				log.severe( "Illegal relationship type[" + 
					rel.getType() + "] for created relationship[" + 
					rel + "]" );
				return false;
			}
			
			return true;
		}
	
		private boolean evaluateDeleteNode( NodeImpl node )
		{
			// we are not allowed to invoke multiple deletes on node
			if ( deletedNodes != null &&  
				deletedNodes.containsKey( (int) node.getId() ) )
			{
				log.severe( "Delete of node[" + node + 
					"] illegal since it has already been deleted (in this tx)" );
				return false;
			}
				
			if ( deletedNodes == null )
			{
				deletedNodes = new java.util.HashMap<Integer,NodeImpl>();
			}
			deletedNodes.put( (int) node.getId(), node );
			return true;
		}
	
		private boolean evaluateDeleteRelationship( RelationshipImpl rel )
		{
			// we are not allowed to invoke multiple deletes on node
			if ( deletedRelationships != null && 
					deletedRelationships.contains( rel ) )
			{
				log.severe( "Delete of relationship[" + rel + 
					"] illegal since it has already been deleted (in this tx)" 
					);
				return false;
			}

			if ( deletedRelationships == null )
			{
				deletedRelationships = 
					new java.util.HashSet<RelationshipImpl>();
			}
			deletedRelationships.add( rel );
			return true;
		}
		
		private boolean evaluateNodePropertyOperation( Node node, Event event, 
			EventData eventData )
		{
			if ( deletedNodes != null && 
					deletedNodes.containsKey( (int) node.getId() ) )
			{
				log.severe( "Property operation[" + event + "] on node[" + 
					node + 
					"] illegal since it has already been deleted (in this tx)" );
				return false;
			}
			return true;
		}

		private boolean evaluateRelationshipPropertyOperation( 
			Relationship rel, Event event, EventData eventData )
		{
			// we are not allowed to change deleted relationship
			if ( deletedRelationships != null && 
					deletedRelationships.contains( rel ) )
			{
				log.severe( "Property operation[" + event + 
					"] on relationship[" + rel + 
					"] illegal since it has already been deleted (in this tx)" 
					);
				return false;
			}
			return true;
		}
		
		private boolean validatePropertyType( Object entity, Object prop )
		{
			if ( prop instanceof String || prop instanceof Boolean || 
				prop instanceof Byte || prop instanceof Integer || 
				prop instanceof Long || prop instanceof Float || 
				prop instanceof Double || prop instanceof Character )
			{
				return true;
			}
			if ( prop.getClass().isArray() )
			{
				return validateArrayType( prop );
			}
			log.severe( "Illegal property type added to[" + entity + "]" );
			return false;
		}
		
		private boolean validateArrayType( Object object )
		{
			if ( object instanceof int[] || object instanceof Integer[] )
			{
				return true;
			}
			if ( object instanceof String[] )
			{
				return true;
			}
			if ( object instanceof boolean[] || object instanceof Boolean[] )
			{
				return true; 
			}
			if ( object instanceof double[] || object instanceof Double[] )
			{
				return true;
			}
			if ( object instanceof float[] || object instanceof Float[] )
			{
				return true;
			}
			if ( object instanceof long[] || object instanceof Long[] )
			{
				return true;
			}
			if ( object instanceof byte[] || object instanceof Byte[] )
			{
				return true;
			}
			if ( object instanceof char[] || object instanceof Character[] )
			{
				return true;
			}
			return false;
		}

		public void afterCompletion( int arg0 )
		{
			// do nothing
		}

		public void beforeCompletion()
		{
			// TODO: if we get called when status active
			// and transaction is beeing rolled back this may not evaluate
			// no harm done but will get the "severe" log message
<<<<<<< HEAD
=======
			try
			{
>>>>>>> ce2e401c
			getListener().removeThisEvaluator();
			if ( getTransactionStatus() == Status.STATUS_MARKED_ROLLBACK )
			{
				// no need to evaluate
				return;
			}
			if ( deletedNodes != null )
			{
				Iterator<NodeImpl> itr = 
					deletedNodes.values().iterator();
				while ( itr.hasNext() )
				{
					NodeImpl node = itr.next();
					if ( node.hasRelationships() )
					{
						log.severe( "Deleted Node[" + node + 
							"] still has relationship." );
						StringBuffer buf = new StringBuffer( 
							"Found relationships: " );
						int count = 0;
						for ( Relationship rel : node.getRelationships() )
						{
							if ( count == 10 )
							{
								buf.append( " and more..." );
								break;
							}
							buf.append(  rel.getType() ).append( " " ); 
						}
						log.severe( buf.toString() );
						setRollbackOnly();
					}
				}
			}
			}
			catch ( Throwable t )
			{
				t.printStackTrace();
			}
		}

		private void setRollbackOnly()
		{
			try
			{
				TransactionFactory.getTransactionManager().setRollbackOnly();
			}
			catch ( javax.transaction.SystemException se )
			{
				log.severe( "Failed to set transaction rollback only" );
			}
		}

		private int getTransactionStatus()
		{
			try
			{
				return TransactionFactory.getTransactionManager().getStatus();
			}
			catch ( javax.transaction.SystemException se )
			{
				log.severe( "Failed to set transaction rollback only" );
			}
			return -1;
		}
		
	}
	
	void removeThisEvaluator()
	{
		evaluators.remove( Thread.currentThread() );
	}
}<|MERGE_RESOLUTION|>--- conflicted
+++ resolved
@@ -383,11 +383,8 @@
 			// TODO: if we get called when status active
 			// and transaction is beeing rolled back this may not evaluate
 			// no harm done but will get the "severe" log message
-<<<<<<< HEAD
-=======
 			try
 			{
->>>>>>> ce2e401c
 			getListener().removeThisEvaluator();
 			if ( getTransactionStatus() == Status.STATUS_MARKED_ROLLBACK )
 			{
