--- conflicted
+++ resolved
@@ -44,12 +44,8 @@
     }
 
     @Override
-<<<<<<< HEAD
-    public RawIterator<Object[],ProcedureException> apply( Context ctx, Object[] input )
-=======
     public RawIterator<Object[],ProcedureException> apply(
-            Context ctx, Object[] input, ResourceTracker resourceTracker ) throws ProcedureException
->>>>>>> b07b0f0f
+            Context ctx, Object[] input, ResourceTracker resourceTracker )
     {
         return RawIterator.<Object[],ProcedureException>of( new Object[]{role().name()} );
     }
