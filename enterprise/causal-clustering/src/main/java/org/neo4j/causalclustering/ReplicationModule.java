/*
 * Copyright (c) 2002-2017 "Neo Technology,"
 * Network Engine for Objects in Lund AB [http://neotechnology.com]
 *
 * This file is part of Neo4j.
 *
 * Neo4j is free software: you can redistribute it and/or modify
 * it under the terms of the GNU Affero General Public License as
 * published by the Free Software Foundation, either version 3 of the
 * License, or (at your option) any later version.
 *
 * This program is distributed in the hope that it will be useful,
 * but WITHOUT ANY WARRANTY; without even the implied warranty of
 * MERCHANTABILITY or FITNESS FOR A PARTICULAR PURPOSE.  See the
 * GNU Affero General Public License for more details.
 *
 * You should have received a copy of the GNU Affero General Public License
 * along with this program. If not, see <http://www.gnu.org/licenses/>.
 */
package org.neo4j.causalclustering;

import java.io.File;
import java.util.UUID;

import org.neo4j.causalclustering.core.CausalClusteringSettings;
import org.neo4j.causalclustering.core.consensus.ConsensusModule;
import org.neo4j.causalclustering.core.consensus.RaftMessages;
import org.neo4j.causalclustering.core.replication.ProgressTrackerImpl;
import org.neo4j.causalclustering.core.replication.RaftReplicator;
import org.neo4j.causalclustering.core.replication.session.GlobalSession;
import org.neo4j.causalclustering.core.replication.session.GlobalSessionTrackerState;
import org.neo4j.causalclustering.core.replication.session.LocalSessionPool;
import org.neo4j.causalclustering.helper.ExponentialBackoffStrategy;
import org.neo4j.causalclustering.core.state.storage.DurableStateStorage;
import org.neo4j.causalclustering.identity.MemberId;
import org.neo4j.causalclustering.messaging.Outbound;
import org.neo4j.io.fs.FileSystemAbstraction;
import org.neo4j.kernel.configuration.Config;
import org.neo4j.kernel.impl.factory.PlatformModule;
import org.neo4j.kernel.lifecycle.LifeSupport;
import org.neo4j.logging.LogProvider;

import static java.util.concurrent.TimeUnit.SECONDS;

public class ReplicationModule
{
    public static final String SESSION_TRACKER_NAME = "session-tracker";

    private final RaftReplicator replicator;
    private final ProgressTrackerImpl progressTracker;
    private final SessionTracker sessionTracker;

    public ReplicationModule( MemberId myself, PlatformModule platformModule, Config config,
            ConsensusModule consensusModule, Outbound<MemberId,RaftMessages.RaftMessage> outbound,
            File clusterStateDirectory, FileSystemAbstraction fileSystem, LogProvider logProvider )
    {
        LifeSupport life = platformModule.life;

        DurableStateStorage<GlobalSessionTrackerState> sessionTrackerStorage;
        sessionTrackerStorage = life.add( new DurableStateStorage<>( fileSystem, clusterStateDirectory,
                SESSION_TRACKER_NAME, new GlobalSessionTrackerState.Marshal( new MemberId.Marshal() ),
                config.get( CausalClusteringSettings.global_session_tracker_state_size ), logProvider ) );

        sessionTracker = new SessionTracker( sessionTrackerStorage );

        GlobalSession myGlobalSession = new GlobalSession( UUID.randomUUID(), myself );
        LocalSessionPool sessionPool = new LocalSessionPool( myGlobalSession );
        progressTracker = new ProgressTrackerImpl( myGlobalSession );

        ExponentialBackoffStrategy retryStrategy = new ExponentialBackoffStrategy( 10, 60, SECONDS );
        replicator = life.add( new RaftReplicator( consensusModule.raftMachine(), myself, outbound, sessionPool,
<<<<<<< HEAD
                progressTracker, new ExponentialBackoffStrategy( 10, 60, SECONDS ),
                platformModule.availabilityGuard ) );
=======
            progressTracker, retryStrategy ) );
>>>>>>> e1369b81
    }

    public RaftReplicator getReplicator()
    {
        return replicator;
    }

    public ProgressTrackerImpl getProgressTracker()
    {
        return progressTracker;
    }

    public SessionTracker getSessionTracker()
    {
        return sessionTracker;
    }
}<|MERGE_RESOLUTION|>--- conflicted
+++ resolved
@@ -69,12 +69,7 @@
 
         ExponentialBackoffStrategy retryStrategy = new ExponentialBackoffStrategy( 10, 60, SECONDS );
         replicator = life.add( new RaftReplicator( consensusModule.raftMachine(), myself, outbound, sessionPool,
-<<<<<<< HEAD
-                progressTracker, new ExponentialBackoffStrategy( 10, 60, SECONDS ),
-                platformModule.availabilityGuard ) );
-=======
-            progressTracker, retryStrategy ) );
->>>>>>> e1369b81
+            progressTracker, retryStrategy, platformModule.availabilityGuard ) );
     }
 
     public RaftReplicator getReplicator()
