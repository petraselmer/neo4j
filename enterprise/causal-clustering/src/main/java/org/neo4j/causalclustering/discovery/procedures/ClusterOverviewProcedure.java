--- conflicted
+++ resolved
@@ -79,12 +79,8 @@
     }
 
     @Override
-<<<<<<< HEAD
-    public RawIterator<Object[],ProcedureException> apply( Context ctx, Object[] input )
-=======
     public RawIterator<Object[],ProcedureException> apply(
-            Context ctx, Object[] input, ResourceTracker resourceTracker ) throws ProcedureException
->>>>>>> b07b0f0f
+            Context ctx, Object[] input, ResourceTracker resourceTracker )
     {
         List<ReadWriteEndPoint> endpoints = new ArrayList<>();
         CoreTopology coreTopology = topologyService.coreServers();
