--- conflicted
+++ resolved
@@ -90,12 +90,8 @@
     }
 
     @Override
-<<<<<<< HEAD
-    public RawIterator<Object[],ProcedureException> apply( Context ctx, Object[] input )
-=======
     public RawIterator<Object[],ProcedureException> apply(
-            Context ctx, Object[] input, ResourceTracker resourceTracker ) throws ProcedureException
->>>>>>> b07b0f0f
+            Context ctx, Object[] input, ResourceTracker resourceTracker )
     {
         List<Endpoint> routeEndpoints = routeEndpoints();
         List<Endpoint> writeEndpoints = writeEndpoints();
