--- conflicted
+++ resolved
@@ -55,11 +55,7 @@
 import org.neo4j.causalclustering.core.state.snapshot.CoreStateDownloaderService;
 import org.neo4j.causalclustering.core.state.storage.DurableStateStorage;
 import org.neo4j.causalclustering.core.state.storage.StateStorage;
-<<<<<<< HEAD
-import org.neo4j.causalclustering.discovery.TopologyService;
 import org.neo4j.causalclustering.handlers.PipelineHandlerAppender;
-=======
->>>>>>> 36469603
 import org.neo4j.causalclustering.helper.ExponentialBackoffStrategy;
 import org.neo4j.causalclustering.messaging.LifecycleMessageHandler;
 import org.neo4j.io.fs.FileSystemAbstraction;
@@ -85,15 +81,6 @@
     public static final String LAST_FLUSHED_NAME = "last-flushed";
 
     public final MembershipWaiterLifecycle membershipWaiterLifecycle;
-<<<<<<< HEAD
-
-    public CoreServerModule( IdentityModule identityModule, final PlatformModule platformModule,
-                             ConsensusModule consensusModule, CoreStateMachinesModule coreStateMachinesModule,
-                             ReplicationModule replicationModule, File clusterStateDirectory,
-                             ClusteringModule clusteringModule, LocalDatabase localDatabase,
-                             MessageLogger<MemberId> messageLogger, Supplier<DatabaseHealth> dbHealthSupplier,
-                             PipelineHandlerAppender pipelineAppender )
-=======
     private final CatchupServer catchupServer;
     private final IdentityModule identityModule;
     private final CoreStateMachinesModule coreStateMachinesModule;
@@ -102,7 +89,6 @@
     private final RaftServerModule raftServerModule;
     private final LocalDatabase localDatabase;
     private final Supplier<DatabaseHealth> dbHealthSupplier;
-    private final File clusterStateDirectory;
     private final CommandApplicationProcess commandApplicationProcess;
     private final CoreSnapshotService snapshotService;
     private final CoreStateDownloaderService downloadService;
@@ -110,13 +96,12 @@
     private final JobScheduler jobScheduler;
     private final LogProvider logProvider;
     private final PlatformModule platformModule;
-    private final SslPolicy sslPolicy;
+    private final PipelineHandlerAppender pipelineAppender;
 
     public CoreServerModule( IdentityModule identityModule, final PlatformModule platformModule, ConsensusModule consensusModule,
             CoreStateMachinesModule coreStateMachinesModule, ClusteringModule clusteringModule, ReplicationModule replicationModule,
-            RaftServerModule raftServerModule, LocalDatabase localDatabase, Supplier<DatabaseHealth> dbHealthSupplier, SslPolicy sslPolicy,
-            File clusterStateDirectory )
->>>>>>> 36469603
+            RaftServerModule raftServerModule, LocalDatabase localDatabase, Supplier<DatabaseHealth> dbHealthSupplier,
+            File clusterStateDirectory, PipelineHandlerAppender pipelineAppender )
     {
         this.identityModule = identityModule;
         this.coreStateMachinesModule = coreStateMachinesModule;
@@ -125,9 +110,8 @@
         this.raftServerModule = raftServerModule;
         this.localDatabase = localDatabase;
         this.dbHealthSupplier = dbHealthSupplier;
-        this.clusterStateDirectory = clusterStateDirectory;
         this.platformModule = platformModule;
-        this.sslPolicy = sslPolicy;
+        this.pipelineAppender = pipelineAppender;
 
         this.config = platformModule.config;
         this.jobScheduler = platformModule.jobScheduler;
@@ -140,37 +124,6 @@
         this.logProvider = logging.getInternalLogProvider();
         LogProvider userLogProvider = logging.getUserLogProvider();
 
-<<<<<<< HEAD
-        final Supplier<DatabaseHealth> databaseHealthSupplier = dependencies.provideDependency( DatabaseHealth.class );
-
-        StateStorage<Long> lastFlushedStorage = life.add(
-                new DurableStateStorage<>( fileSystem, clusterStateDirectory, LAST_FLUSHED_NAME, new LongIndexMarshal(),
-                        config.get( CausalClusteringSettings.last_flushed_state_size ), logProvider ) );
-
-        consensusModule.raftMembershipManager().setRecoverFromIndexSupplier( lastFlushedStorage::getInitialState );
-
-        RaftServer raftServer = new RaftServer( new CoreReplicatedContentMarshal(), pipelineAppender, config, logProvider, userLogProvider, monitors );
-
-        LoggingInbound<RaftMessages.ClusterIdAwareMessage> loggingRaftInbound = new LoggingInbound<>( raftServer, messageLogger, identityModule.myself() );
-
-        long inactivityTimeoutMillis = config.get( CausalClusteringSettings.catch_up_client_inactivity_timeout ).toMillis();
-        CatchUpClient catchUpClient = life
-                .add( new CatchUpClient(  logProvider, Clocks.systemClock(),
-                        inactivityTimeoutMillis, monitors, pipelineAppender ) );
-
-        RemoteStore remoteStore = new RemoteStore( logProvider, fileSystem, platformModule.pageCache,
-                new StoreCopyClient( catchUpClient, logProvider ),
-                new TxPullClient( catchUpClient, platformModule.monitors ), new TransactionLogCatchUpFactory(),
-                platformModule.monitors );
-
-        CopiedStoreRecovery copiedStoreRecovery = new CopiedStoreRecovery( config, platformModule.kernelExtensions.listFactories(), platformModule.pageCache );
-        life.add( copiedStoreRecovery );
-
-        StoreCopyProcess storeCopyProcess =
-                new StoreCopyProcess( fileSystem, platformModule.pageCache, localDatabase, copiedStoreRecovery, remoteStore, logProvider );
-
-=======
->>>>>>> 36469603
         LifeSupport servicesToStopOnStoreCopy = new LifeSupport();
 
         if ( platformModule.config.get( OnlineBackupSettings.online_backup_enabled ) )
@@ -196,30 +149,6 @@
             } );
         }
 
-<<<<<<< HEAD
-        CoreState coreState = new CoreState( coreStateMachinesModule.coreStateMachines, replicationModule.getSessionTracker(), lastFlushedStorage );
-
-        CommandApplicationProcess commandApplicationProcess =
-                new CommandApplicationProcess( consensusModule.raftLog(), config.get( CausalClusteringSettings.state_machine_apply_max_batch_size ),
-                        config.get( CausalClusteringSettings.state_machine_flush_window_size ), databaseHealthSupplier, logProvider,
-                        replicationModule.getProgressTracker(), replicationModule.getSessionTracker(), coreState, consensusModule.inFlightCache(),
-                        platformModule.monitors );
-        dependencies.satisfyDependency( commandApplicationProcess ); // lastApplied() for CC-robustness
-
-        CoreSnapshotService snapshotService =
-                new CoreSnapshotService( commandApplicationProcess, coreState, consensusModule.raftLog(), consensusModule.raftMachine() );
-
-        CoreStateDownloader downloader =
-                new CoreStateDownloader( localDatabase, servicesToStopOnStoreCopy, remoteStore, catchUpClient, logProvider, storeCopyProcess,
-                        coreStateMachinesModule.coreStateMachines, snapshotService, topologyService );
-
-        CoreStateDownloaderService downloadService = new CoreStateDownloaderService( platformModule
-                .jobScheduler, downloader, commandApplicationProcess, logProvider,
-                new ExponentialBackoffStrategy( 1, 30, SECONDS ).newTimeout() );
-
-        RaftMessageHandler messageHandler =
-                new RaftMessageHandler( localDatabase, logProvider, consensusModule.raftMachine(), downloadService, commandApplicationProcess );
-=======
         StateStorage<Long> lastFlushedStorage = platformModule.life.add(
                 new DurableStateStorage<>( platformModule.fileSystem, clusterStateDirectory, LAST_FLUSHED_NAME, new LongIndexMarshal(),
                         platformModule.config.get( CausalClusteringSettings.last_flushed_state_size ), logProvider ) );
@@ -242,29 +171,9 @@
                 consensusModule.inFlightCache(),
                 platformModule.monitors );
         platformModule.dependencies.satisfyDependency( commandApplicationProcess ); // lastApplied() for CC-robustness
->>>>>>> 36469603
 
         this.snapshotService = new CoreSnapshotService( commandApplicationProcess, coreState, consensusModule.raftLog(), consensusModule.raftMachine() );
 
-<<<<<<< HEAD
-        BatchingMessageHandler batchingMessageHandler = new BatchingMessageHandler( messageHandler, queueSize, maxBatch, logProvider );
-
-        LeaderAvailabilityHandler leaderAvailabilityHandler = new LeaderAvailabilityHandler(
-                        batchingMessageHandler, consensusModule.getLeaderAvailabilityTimers(), consensusModule.raftMachine()::term, logProvider
-        );
-
-        CoreLife coreLife = new CoreLife( consensusModule.raftMachine(), localDatabase,
-                clusteringModule.clusterBinder(), commandApplicationProcess,
-                coreStateMachinesModule.coreStateMachines, messageHandler, leaderAvailabilityHandler, snapshotService );
-
-        loggingRaftInbound.registerHandler( leaderAvailabilityHandler );
-
-        long electionTimeout = config.get( CausalClusteringSettings.leader_election_timeout ).toMillis();
-
-        MembershipWaiter membershipWaiter = new MembershipWaiter( identityModule.myself(), jobScheduler, dbHealthSupplier, electionTimeout * 4, logProvider );
-        long joinCatchupTimeout = config.get( CausalClusteringSettings.join_catch_up_timeout ).toMillis();
-        membershipWaiterLifecycle = new MembershipWaiterLifecycle( membershipWaiter, joinCatchupTimeout, consensusModule.raftMachine(), logProvider );
-=======
         CoreStateDownloader downloader = createCoreStateDownloader( servicesToStopOnStoreCopy );
 
         this.downloadService = platformModule.life.add(
@@ -272,7 +181,6 @@
                         new ExponentialBackoffStrategy( 1, 30, SECONDS ).newTimeout() ) );
 
         this.membershipWaiterLifecycle = createMembershipWaiterLifecycle();
->>>>>>> 36469603
 
         catchupServer = new CatchupServer( logProvider, userLogProvider, localDatabase::storeId,
                 platformModule.dependencies.provideDependency( TransactionIdStore.class ),
@@ -291,21 +199,14 @@
 
         servicesToStopOnStoreCopy.add( catchupServer );
 
-<<<<<<< HEAD
-        // batches messages from raft server -> core state
-        // core state will drop messages if not ready
-        life.add( batchingMessageHandler );
-        final JobScheduler.Group group = new JobScheduler.Group( "raft-batch-handler" );
-        life.add( new ContinuousJob( jobScheduler.threadFactory( group ), batchingMessageHandler, logProvider ) );
-=======
-        raftServerModule.create( this );
+        this.raftServerModule.create( this );
     }
 
     private CoreStateDownloader createCoreStateDownloader( LifeSupport servicesToStopOnStoreCopy )
     {
         long inactivityTimeoutMillis = platformModule.config.get( CausalClusteringSettings.catch_up_client_inactivity_timeout ).toMillis();
         CatchUpClient catchUpClient = platformModule.life.add(
-                new CatchUpClient( logProvider, Clocks.systemClock(), inactivityTimeoutMillis, platformModule.monitors, sslPolicy ) );
+                new CatchUpClient( logProvider, Clocks.systemClock(), inactivityTimeoutMillis, platformModule.monitors, pipelineAppender ) );
 
         RemoteStore remoteStore = new RemoteStore(
                 logProvider, platformModule.fileSystem, platformModule.pageCache, new StoreCopyClient( catchUpClient, logProvider ),
@@ -320,7 +221,6 @@
         return new CoreStateDownloader( localDatabase, servicesToStopOnStoreCopy, remoteStore, catchUpClient, logProvider,
                 storeCopyProcess, coreStateMachinesModule.coreStateMachines, snapshotService, clusteringModule.topologyService() );
     }
->>>>>>> 36469603
 
     private MembershipWaiterLifecycle createMembershipWaiterLifecycle()
     {
