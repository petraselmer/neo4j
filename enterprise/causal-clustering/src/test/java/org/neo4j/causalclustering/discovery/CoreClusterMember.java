/*
 * Copyright (c) 2002-2018 "Neo Technology,"
 * Network Engine for Objects in Lund AB [http://neotechnology.com]
 *
 * This file is part of Neo4j.
 *
 * Neo4j is free software: you can redistribute it and/or modify
 * it under the terms of the GNU Affero General Public License as
 * published by the Free Software Foundation, either version 3 of the
 * License, or (at your option) any later version.
 *
 * This program is distributed in the hope that it will be useful,
 * but WITHOUT ANY WARRANTY; without even the implied warranty of
 * MERCHANTABILITY or FITNESS FOR A PARTICULAR PURPOSE.  See the
 * GNU Affero General Public License for more details.
 *
 * You should have received a copy of the GNU Affero General Public License
 * along with this program. If not, see <http://www.gnu.org/licenses/>.
 */
package org.neo4j.causalclustering.discovery;

import java.io.File;
import java.io.IOException;
import java.util.List;
import java.util.Map;
import java.util.SortedMap;
import java.util.function.IntFunction;

import org.neo4j.backup.OnlineBackupSettings;
import org.neo4j.causalclustering.catchup.CatchupServer;
import org.neo4j.causalclustering.core.CausalClusteringSettings;
import org.neo4j.causalclustering.core.CoreGraphDatabase;
import org.neo4j.causalclustering.core.consensus.RaftMachine;
import org.neo4j.causalclustering.core.consensus.log.segmented.FileNames;
import org.neo4j.causalclustering.core.state.ClusterStateDirectory;
import org.neo4j.causalclustering.core.state.RaftLogPruner;
import org.neo4j.causalclustering.identity.MemberId;
import org.neo4j.cluster.ClusterSettings;
import org.neo4j.graphdb.factory.GraphDatabaseSettings;
import org.neo4j.helpers.AdvertisedSocketAddress;
import org.neo4j.io.fs.DefaultFileSystemAbstraction;
import org.neo4j.kernel.GraphDatabaseDependencies;
import org.neo4j.kernel.configuration.BoltConnector;
import org.neo4j.kernel.configuration.Config;
import org.neo4j.kernel.configuration.HttpConnector;
import org.neo4j.kernel.configuration.HttpConnector.Encryption;
import org.neo4j.kernel.configuration.Settings;
<<<<<<< HEAD
import org.neo4j.kernel.impl.factory.GraphDatabaseFacade;
=======
>>>>>>> ba878797
import org.neo4j.kernel.monitoring.Monitors;
import org.neo4j.logging.Level;

import static java.lang.String.format;
import static java.util.stream.Collectors.joining;
import static org.neo4j.causalclustering.core.consensus.log.RaftLog.RAFT_LOG_DIRECTORY_NAME;
import static org.neo4j.helpers.AdvertisedSocketAddress.advertisedAddress;
import static org.neo4j.helpers.ListenSocketAddress.listenAddress;
import static org.neo4j.helpers.collection.MapUtil.stringMap;

public class CoreClusterMember implements ClusterMember<GraphDatabaseFacade>
{
    private final File neo4jHome;
    protected final DiscoveryServiceFactory discoveryServiceFactory;
    protected final File storeDir;
    private final File clusterStateDir;
    private final File raftLogDir;
    private final Map<String,String> config = stringMap();
    private final int serverId;
    private final String boltAdvertisedSocketAddress;
<<<<<<< HEAD
    private final int discoveryPort;
    protected CoreGraphDatabase database;

    public CoreClusterMember( int serverId,
                              int discoveryPort,
                              int txPort,
                              int raftPort,
                              int boltPort,
                              int httpPort,
                              int backupPort,
                              int clusterSize,
=======
    private CoreGraphDatabase database;
    private final Monitors monitors = new Monitors();

    public CoreClusterMember( int serverId, int clusterSize,
>>>>>>> ba878797
                              List<AdvertisedSocketAddress> addresses,
                              DiscoveryServiceFactory discoveryServiceFactory,
                              String recordFormat,
                              File parentDir,
                              Map<String, String> extraParams,
                              Map<String, IntFunction<String>> instanceExtraParams,
                              String listenAddress,
                              String advertisedAddress )
    {
        this.serverId = serverId;

        this.discoveryPort = discoveryPort;

        String initialMembers = addresses.stream().map( AdvertisedSocketAddress::toString ).collect( joining( "," ) );
        boltAdvertisedSocketAddress = advertisedAddress( advertisedAddress, boltPort );

        config.put( ClusterSettings.mode.name(), ClusterSettings.Mode.CORE.name() );
        config.put( GraphDatabaseSettings.default_advertised_address.name(), advertisedAddress );
        config.put( CausalClusteringSettings.initial_discovery_members.name(), initialMembers );
        config.put( CausalClusteringSettings.discovery_listen_address.name(), listenAddress( listenAddress, discoveryPort ) );
        config.put( CausalClusteringSettings.transaction_listen_address.name(), listenAddress( listenAddress, txPort ) );
        config.put( CausalClusteringSettings.raft_listen_address.name(), listenAddress( listenAddress, raftPort ) );
        config.put( CausalClusteringSettings.cluster_topology_refresh.name(), "1000ms" );
        config.put( CausalClusteringSettings.expected_core_cluster_size.name(), String.valueOf( clusterSize ) );
        config.put( CausalClusteringSettings.leader_election_timeout.name(), "500ms" );
        config.put( CausalClusteringSettings.raft_messages_log_enable.name(), Settings.TRUE );
        config.put( GraphDatabaseSettings.store_internal_log_level.name(), Level.DEBUG.name() );
        config.put( GraphDatabaseSettings.record_format.name(), recordFormat );
        config.put( new BoltConnector( "bolt" ).type.name(), "BOLT" );
        config.put( new BoltConnector( "bolt" ).enabled.name(), "true" );
        config.put( new BoltConnector( "bolt" ).listen_address.name(), listenAddress( listenAddress, boltPort ) );
        config.put( new BoltConnector( "bolt" ).advertised_address.name(), boltAdvertisedSocketAddress );
        config.put( new HttpConnector( "http", Encryption.NONE ).type.name(), "HTTP" );
        config.put( new HttpConnector( "http", Encryption.NONE ).enabled.name(), "true" );
        config.put( new HttpConnector( "http", Encryption.NONE ).listen_address.name(), listenAddress( listenAddress, httpPort ) );
        config.put( new HttpConnector( "http", Encryption.NONE ).advertised_address.name(), advertisedAddress( advertisedAddress, httpPort ) );
        config.put( OnlineBackupSettings.online_backup_server.name(), listenAddress( listenAddress, backupPort ) );
        config.put( GraphDatabaseSettings.pagecache_memory.name(), "8m" );
        config.put( GraphDatabaseSettings.auth_store.name(), new File( parentDir, "auth" ).getAbsolutePath() );
        config.putAll( extraParams );

        for ( Map.Entry<String, IntFunction<String>> entry : instanceExtraParams.entrySet() )
        {
            config.put( entry.getKey(), entry.getValue().apply( serverId ) );
        }

        this.neo4jHome = new File( parentDir, "server-core-" + serverId );
        config.put( GraphDatabaseSettings.neo4j_home.name(), neo4jHome.getAbsolutePath() );
        config.put( GraphDatabaseSettings.logs_directory.name(), new File( neo4jHome, "logs" ).getAbsolutePath() );

        this.discoveryServiceFactory = discoveryServiceFactory;
        File dataDir = new File( neo4jHome, "data" );
        clusterStateDir = ClusterStateDirectory.withoutInitializing( dataDir ).get();
        raftLogDir = new File( clusterStateDir, RAFT_LOG_DIRECTORY_NAME );
        storeDir = new File( new File( dataDir, "databases" ), "graph.db" );
        //noinspection ResultOfMethodCallIgnored
        storeDir.mkdirs();
    }

    public String boltAdvertisedAddress()
    {
        return boltAdvertisedSocketAddress;
    }

    public String routingURI()
    {
        return String.format( "bolt+routing://%s", boltAdvertisedSocketAddress );
    }

    public String directURI()
    {
        return String.format( "bolt://%s", boltAdvertisedSocketAddress );
    }

    @Override
    public void start()
    {
<<<<<<< HEAD
        database = new CoreGraphDatabase( storeDir, Config.defaults( config ),
                GraphDatabaseDependencies.newDependencies(), discoveryServiceFactory );
=======
        database = new CoreGraphDatabase( storeDir, Config.embeddedDefaults( config ),
                GraphDatabaseDependencies.newDependencies().monitors( monitors ), discoveryServiceFactory );
>>>>>>> ba878797
    }

    @Override
    public void shutdown()
    {
        if ( database != null )
        {
            database.shutdown();
            database = null;
        }
    }

    @Override
    public CoreGraphDatabase database()
    {
        return database;
    }

    public File storeDir()
    {
        return storeDir;
    }

    public RaftLogPruner raftLogPruner()
    {
        return database.getDependencyResolver().resolveDependency( RaftLogPruner.class );
    }

    public RaftMachine raft()
    {
        return database.getDependencyResolver().resolveDependency( RaftMachine.class );
    }

    public MemberId id()
    {
        return database.getDependencyResolver().resolveDependency( RaftMachine.class ).identity();
    }

    public SortedMap<Long, File> getLogFileNames() throws IOException
    {
        File logFilesDir = new File( clusterStateDir, RAFT_LOG_DIRECTORY_NAME );
        try ( DefaultFileSystemAbstraction fileSystem = new DefaultFileSystemAbstraction() )
        {
            return new FileNames( logFilesDir ).getAllFiles( fileSystem, null );
        }
    }

    public File homeDir()
    {
        return neo4jHome;
    }

    @Override
    public String toString()
    {
        return format( "CoreClusterMember{serverId=%d}", serverId );
    }

    public int serverId()
    {
        return serverId;
    }

    @Override
    public ClientConnectorAddresses clientConnectorAddresses()
    {
        return ClientConnectorAddresses.extractFromConfig( Config.defaults( this.config ) );
    }

    @Override
    public String settingValue( String settingName )
    {
        return config.get(settingName);
    }

    public Monitors monitors()
    {
        return monitors;
    }

    public File clusterStateDirectory()
    {
        return clusterStateDir;
    }

    public File raftLogDirectory()
    {
        return raftLogDir;
    }

    public void stopCatchupServer() throws Throwable
    {
        database.getDependencyResolver().resolveDependency( CatchupServer.class ).stop();
    }

    public Config config()
    {
        return Config.embeddedDefaults( config );
    }

    int discoveryPort()
    {
        return discoveryPort;
    }
}<|MERGE_RESOLUTION|>--- conflicted
+++ resolved
@@ -45,10 +45,7 @@
 import org.neo4j.kernel.configuration.HttpConnector;
 import org.neo4j.kernel.configuration.HttpConnector.Encryption;
 import org.neo4j.kernel.configuration.Settings;
-<<<<<<< HEAD
 import org.neo4j.kernel.impl.factory.GraphDatabaseFacade;
-=======
->>>>>>> ba878797
 import org.neo4j.kernel.monitoring.Monitors;
 import org.neo4j.logging.Level;
 
@@ -69,9 +66,9 @@
     private final Map<String,String> config = stringMap();
     private final int serverId;
     private final String boltAdvertisedSocketAddress;
-<<<<<<< HEAD
     private final int discoveryPort;
     protected CoreGraphDatabase database;
+    private final Monitors monitors = new Monitors();
 
     public CoreClusterMember( int serverId,
                               int discoveryPort,
@@ -81,12 +78,6 @@
                               int httpPort,
                               int backupPort,
                               int clusterSize,
-=======
-    private CoreGraphDatabase database;
-    private final Monitors monitors = new Monitors();
-
-    public CoreClusterMember( int serverId, int clusterSize,
->>>>>>> ba878797
                               List<AdvertisedSocketAddress> addresses,
                               DiscoveryServiceFactory discoveryServiceFactory,
                               String recordFormat,
@@ -164,13 +155,8 @@
     @Override
     public void start()
     {
-<<<<<<< HEAD
         database = new CoreGraphDatabase( storeDir, Config.defaults( config ),
-                GraphDatabaseDependencies.newDependencies(), discoveryServiceFactory );
-=======
-        database = new CoreGraphDatabase( storeDir, Config.embeddedDefaults( config ),
                 GraphDatabaseDependencies.newDependencies().monitors( monitors ), discoveryServiceFactory );
->>>>>>> ba878797
     }
 
     @Override
@@ -268,7 +254,7 @@
 
     public Config config()
     {
-        return Config.embeddedDefaults( config );
+        return Config.defaults( config );
     }
 
     int discoveryPort()
