/*
 * Copyright (c) 2002-2017 "Neo Technology,"
 * Network Engine for Objects in Lund AB [http://neotechnology.com]
 *
 * This file is part of Neo4j.
 *
 * Neo4j is free software: you can redistribute it and/or modify
 * it under the terms of the GNU Affero General Public License as
 * published by the Free Software Foundation, either version 3 of the
 * License, or (at your option) any later version.
 *
 * This program is distributed in the hope that it will be useful,
 * but WITHOUT ANY WARRANTY; without even the implied warranty of
 * MERCHANTABILITY or FITNESS FOR A PARTICULAR PURPOSE.  See the
 * GNU Affero General Public License for more details.
 *
 * You should have received a copy of the GNU Affero General Public License
 * along with this program. If not, see <http://www.gnu.org/licenses/>.
 */
package org.neo4j.causalclustering.discovery;

import java.io.File;
import java.util.ArrayList;
import java.util.Arrays;
import java.util.Collection;
import java.util.HashSet;
import java.util.List;
import java.util.Map;
import java.util.Set;
import java.util.concurrent.Callable;
import java.util.concurrent.CompletionService;
import java.util.concurrent.ConcurrentHashMap;
import java.util.concurrent.ExecutionException;
import java.util.concurrent.ExecutorCompletionService;
import java.util.concurrent.ExecutorService;
import java.util.concurrent.Executors;
import java.util.concurrent.TimeUnit;
import java.util.concurrent.TimeoutException;
import java.util.function.BiConsumer;
import java.util.function.IntFunction;
import java.util.stream.Collectors;

import org.neo4j.causalclustering.core.CoreGraphDatabase;
import org.neo4j.causalclustering.core.LeaderCanWrite;
import org.neo4j.causalclustering.core.consensus.NoLeaderFoundException;
import org.neo4j.causalclustering.core.consensus.roles.Role;
import org.neo4j.causalclustering.core.state.machines.id.IdGenerationException;
import org.neo4j.causalclustering.core.state.machines.locks.LeaderOnlyLockManager;
import org.neo4j.causalclustering.readreplica.ReadReplicaGraphDatabase;
import org.neo4j.function.ThrowingSupplier;
import org.neo4j.graphdb.DatabaseShutdownException;
import org.neo4j.graphdb.Transaction;
import org.neo4j.graphdb.TransactionFailureException;
import org.neo4j.graphdb.security.WriteOperationsNotAllowedException;
import org.neo4j.helpers.AdvertisedSocketAddress;
import org.neo4j.helpers.NamedThreadFactory;
import org.neo4j.kernel.internal.DatabaseHealth;
import org.neo4j.kernel.monitoring.Monitors;
import org.neo4j.storageengine.api.lock.AcquireLockTimeoutException;
import org.neo4j.test.DbRepresentation;

import static java.util.stream.Collectors.toList;
import static java.util.stream.Collectors.toSet;
import static org.neo4j.concurrent.Futures.combine;
import static org.neo4j.function.Predicates.await;
import static org.neo4j.function.Predicates.awaitEx;
import static org.neo4j.function.Predicates.notNull;
import static org.neo4j.helpers.collection.Iterables.firstOrNull;
import static org.neo4j.kernel.api.exceptions.Status.Transaction.LockSessionExpired;

public class Cluster
{
    private static final int DEFAULT_TIMEOUT_MS = 25_000;
    private static final int DEFAULT_CLUSTER_SIZE = 3;

    private final File parentDir;
<<<<<<< HEAD
    private final Map<String,String> coreParams;
    private final Map<String,IntFunction<String>> instanceCoreParams;
    private final Map<String,String> readReplicaParams;
    private final Map<String,IntFunction<String>> instanceReadReplicaParams;
    private final String recordFormat;
=======
    private final Monitors monitors;
>>>>>>> 04fb3868
    private final DiscoveryServiceFactory discoveryServiceFactory;
    private final String listenAddress;
    private final String advertisedAddress;

    private Map<Integer,CoreClusterMember> coreMembers = new ConcurrentHashMap<>();
    private Map<Integer,ReadReplica> readReplicas = new ConcurrentHashMap<>();

    public Cluster( File parentDir, int noOfCoreMembers, int noOfReadReplicas,
            DiscoveryServiceFactory discoveryServiceFactory,
            Map<String,String> coreParams, Map<String,IntFunction<String>> instanceCoreParams,
            Map<String,String> readReplicaParams, Map<String,IntFunction<String>> instanceReadReplicaParams,
<<<<<<< HEAD
            String recordFormat, IpFamily ipFamily, boolean useWildcard )
    {
        this.discoveryServiceFactory = discoveryServiceFactory;
        this.parentDir = parentDir;
        this.coreParams = coreParams;
        this.instanceCoreParams = instanceCoreParams;
        this.readReplicaParams = readReplicaParams;
        this.instanceReadReplicaParams = instanceReadReplicaParams;
        this.recordFormat = recordFormat;
=======
            String recordFormat, Monitors monitors )
    {
        this( parentDir, noOfCoreMembers, noOfReadReplicas, discoveryServiceFactory, coreParams,
                instanceCoreParams, readReplicaParams, instanceReadReplicaParams, recordFormat, IpFamily.IPV4,
                false, monitors );
    }

    public Cluster( File parentDir, int noOfCoreMembers, int noOfReadReplicas,
            DiscoveryServiceFactory discoveryServiceFactory,
            Map<String,String> coreParams, Map<String,IntFunction<String>> instanceCoreParams,
            Map<String,String> readReplicaParams, Map<String,IntFunction<String>> instanceReadReplicaParams,
            String recordFormat, IpFamily ipFamily, boolean useWildcard, Monitors monitors )
    {
        this.discoveryServiceFactory = discoveryServiceFactory;
        this.parentDir = parentDir;
        this.monitors = monitors;
>>>>>>> 04fb3868
        HashSet<Integer> coreServerIds = new HashSet<>();
        for ( int i = 0; i < noOfCoreMembers; i++ )
        {
            coreServerIds.add( i );
        }
        listenAddress = useWildcard ? ipFamily.wildcardAddress() : ipFamily.localhostAddress();
        advertisedAddress = ipFamily.localhostName();
        List<AdvertisedSocketAddress> initialHosts = buildInitialHosts( coreServerIds );
        createCoreMembers( noOfCoreMembers, initialHosts, coreParams, instanceCoreParams, recordFormat );
        createReadReplicas( noOfReadReplicas, initialHosts, readReplicaParams, instanceReadReplicaParams, recordFormat );
    }

    public void start() throws InterruptedException, ExecutionException
    {
        ExecutorService executor = Executors.newCachedThreadPool( new NamedThreadFactory( "cluster-starter" ) );
        try
        {
            startCoreMembers( executor );
            startReadReplicas( executor );
        }
        finally
        {
            executor.shutdown();
        }
    }

    public Set<CoreClusterMember> healthyCoreMembers()
    {
        return coreMembers.values().stream()
                .filter( db -> db.database().getDependencyResolver().resolveDependency( DatabaseHealth.class )
                        .isHealthy() )
                .collect( Collectors.toSet() );
    }

    public CoreClusterMember getCoreMemberById( int memberId )
    {
        return coreMembers.get( memberId );
    }

    public ReadReplica getReadReplicaById( int memberId )
    {
        return readReplicas.get( memberId );
    }

    public CoreClusterMember addCoreMemberWithId( int memberId )
    {
        return addCoreMemberWithId( memberId, coreParams, instanceCoreParams, recordFormat );
    }

    private CoreClusterMember addCoreMemberWithId( int memberId, Map<String,String> extraParams,
            Map<String,IntFunction<String>> instanceExtraParams, String recordFormat )
    {
        List<AdvertisedSocketAddress> initialMembers = buildInitialHosts( coreMembers.keySet() );
        CoreClusterMember coreClusterMember = new CoreClusterMember( memberId, DEFAULT_CLUSTER_SIZE, initialMembers,
                discoveryServiceFactory, recordFormat, parentDir, extraParams, instanceExtraParams, listenAddress, advertisedAddress );
        coreMembers.put( memberId, coreClusterMember );
        return coreClusterMember;
    }

    public ReadReplica addReadReplicaWithIdAndRecordFormat( int memberId, String recordFormat )
    {
        return addReadReplica( memberId, recordFormat, new Monitors() );
    }

    public ReadReplica addReadReplicaWithId( int memberId )
    {
        return addReadReplicaWithIdAndRecordFormat( memberId, recordFormat );
    }

    public ReadReplica addReadReplicaWithIdAndMonitors( @SuppressWarnings( "SameParameterValue" ) int memberId, Monitors monitors )
    {
        return addReadReplica( memberId, recordFormat, monitors );
    }

    private ReadReplica addReadReplica( int memberId, String recordFormat, Monitors monitors )
    {
        List<AdvertisedSocketAddress> hazelcastAddresses = buildInitialHosts( coreMembers.keySet() );
        ReadReplica member =
                new ReadReplica( parentDir, memberId, discoveryServiceFactory, hazelcastAddresses, readReplicaParams,
                        instanceReadReplicaParams, recordFormat, monitors, advertisedAddress, listenAddress );
        readReplicas.put( memberId, member );
        return member;
    }

    public void shutdown()
    {
        try ( ErrorHandler errorHandler = new ErrorHandler( "Error when trying to shutdown cluster" ) )
        {
            shutdownCoreMembers( errorHandler );
            shutdownReadReplicas( errorHandler );
        }
    }

    private void shutdownCoreMembers( ErrorHandler errorHandler )
    {
        shutdownMembers( coreMembers(), errorHandler );
    }

    public void shutdownCoreMembers()
    {
        try ( ErrorHandler errorHandler = new ErrorHandler( "Error when trying to shutdown core members" ) )
        {
            shutdownCoreMembers( errorHandler );
        }
    }

    private void shutdownMembers( Collection<? extends ClusterMember> clusterMembers, ErrorHandler errorHandler )
    {
        ExecutorService executor = Executors.newCachedThreadPool();
        List<Callable<Object>> memberShutdownSuppliers = new ArrayList<>();
        for ( final ClusterMember clusterMember : clusterMembers )
        {
            memberShutdownSuppliers.add( () ->
            {
                clusterMember.shutdown();
                return null;
            } );
        }

        try
        {
            combine( executor.invokeAll( memberShutdownSuppliers ) ).get();
        }
        catch ( Exception e )
        {
            errorHandler.add( e );
        }
        finally
        {
            executor.shutdown();
        }
    }

    public void removeCoreMemberWithMemberId( int memberId )
    {
        CoreClusterMember memberToRemove = getCoreMemberById( memberId );

        if ( memberToRemove != null )
        {
            memberToRemove.shutdown();
            removeCoreMember( memberToRemove );
        }
        else
        {
            throw new RuntimeException( "Could not remove core member with id " + memberId );
        }
    }

    public void removeCoreMember( CoreClusterMember memberToRemove )
    {
        memberToRemove.shutdown();
        coreMembers.values().remove( memberToRemove );
    }

    public void removeReadReplicaWithMemberId( int memberId )
    {
        ReadReplica memberToRemove = getReadReplicaById( memberId );

        if ( memberToRemove != null )
        {
            removeReadReplica( memberToRemove );
        }
        else
        {
            throw new RuntimeException( "Could not remove core member with member id " + memberId );
        }
    }

    private void removeReadReplica( ReadReplica memberToRemove )
    {
        memberToRemove.shutdown();
        readReplicas.values().remove( memberToRemove );
    }

    public Collection<CoreClusterMember> coreMembers()
    {
        return coreMembers.values();
    }

    public Collection<ReadReplica> readReplicas()
    {
        return readReplicas.values();
    }

    public ReadReplica findAnyReadReplica()
    {
        return firstOrNull( readReplicas.values() );
    }

    public CoreClusterMember getDbWithRole( Role role )
    {
        return getDbWithAnyRole( role );
    }

    public CoreClusterMember getDbWithAnyRole( Role... roles )
    {
        Set<Role> roleSet = Arrays.stream( roles ).collect( toSet() );
        for ( CoreClusterMember coreClusterMember : coreMembers.values() )
        {
            if ( coreClusterMember.database() != null && roleSet.contains( coreClusterMember.database().getRole() ) )
            {
                return coreClusterMember;
            }
        }
        return null;
    }

    public CoreClusterMember awaitLeader() throws TimeoutException
    {
        return awaitCoreMemberWithRole( Role.LEADER, DEFAULT_TIMEOUT_MS, TimeUnit.MILLISECONDS );
    }

    public CoreClusterMember awaitLeader( long timeout, TimeUnit timeUnit ) throws TimeoutException
    {
        return awaitCoreMemberWithRole( Role.LEADER, timeout, timeUnit );
    }

    public CoreClusterMember awaitCoreMemberWithRole( Role role, long timeout, TimeUnit timeUnit ) throws TimeoutException
    {
        return await( () -> getDbWithRole( role ), notNull(), timeout, timeUnit );
    }

    public int numberOfCoreMembersReportedByTopology()
    {
        CoreClusterMember aCoreGraphDb = coreMembers.values().stream()
                .filter( ( member ) -> member.database() != null ).findAny().orElseThrow( IllegalArgumentException::new );
        CoreTopologyService coreTopologyService = aCoreGraphDb.database().getDependencyResolver()
                .resolveDependency( CoreTopologyService.class );
        return coreTopologyService.coreServers().members().size();
    }

    /**
     * Perform a transaction against the core cluster, selecting the target and retrying as necessary.
     */
    public CoreClusterMember coreTx( BiConsumer<CoreGraphDatabase,Transaction> op ) throws Exception
    {
        // this currently wraps the leader-only strategy, since it is the recommended and only approach
        return leaderTx( op, DEFAULT_TIMEOUT_MS, TimeUnit.MILLISECONDS );
    }

<<<<<<< HEAD
=======
    private CoreClusterMember addCoreMemberWithId( int memberId, Map<String,String> extraParams, Map<String,IntFunction<String>> instanceExtraParams, String recordFormat )
    {
        List<AdvertisedSocketAddress> initialHosts = buildInitialHosts( coreMembers.keySet() );
        CoreClusterMember coreClusterMember = new CoreClusterMember( memberId, DEFAULT_CLUSTER_SIZE, initialHosts,
                discoveryServiceFactory, recordFormat, parentDir, extraParams, instanceExtraParams,
                listenAddress, advertisedAddress, monitors );
        coreMembers.put( memberId, coreClusterMember );
        return coreClusterMember;
    }

>>>>>>> 04fb3868
    /**
     * Perform a transaction against the leader of the core cluster, retrying as necessary.
     */
    private CoreClusterMember leaderTx( BiConsumer<CoreGraphDatabase,Transaction> op, int timeout, TimeUnit timeUnit )
            throws Exception
    {
        ThrowingSupplier<CoreClusterMember,Exception> supplier = () ->
        {
            CoreClusterMember member = awaitLeader( timeout, timeUnit );
            CoreGraphDatabase db = member.database();
            if ( db == null )
            {
                throw new DatabaseShutdownException();
            }

            try ( Transaction tx = db.beginTx() )
            {
                op.accept( db, tx );
                return member;
            }
            catch ( Throwable e )
            {
                if ( isTransientFailure( e ) )
                {
                    // this is not the best, but it helps in debugging
                    System.err.println( "Transient failure in leader transaction, trying again." );
                    e.printStackTrace();
                    return null;
                }
                else
                {
                    throw e;
                }
            }
        };
        return awaitEx( supplier, notNull()::test, timeout, timeUnit );
    }

    private boolean isTransientFailure( Throwable e )
    {
        // TODO: This should really catch all cases of transient failures. Must be able to express that in a clearer
        // manner...
        return (e instanceof IdGenerationException) || isLockExpired( e ) || isLockOnFollower( e ) ||
               isWriteNotOnLeader( e );

    }

    private boolean isWriteNotOnLeader( Throwable e )
    {
        return e instanceof WriteOperationsNotAllowedException &&
               e.getMessage().startsWith( String.format( LeaderCanWrite.NOT_LEADER_ERROR_MSG, "" ) );
    }

    private boolean isLockOnFollower( Throwable e )
    {
        return e instanceof AcquireLockTimeoutException &&
               (e.getMessage().equals( LeaderOnlyLockManager.LOCK_NOT_ON_LEADER_ERROR_MESSAGE ) ||
                e.getCause() instanceof NoLeaderFoundException);
    }

    private boolean isLockExpired( Throwable e )
    {
        return e instanceof TransactionFailureException &&
               e.getCause() instanceof org.neo4j.kernel.api.exceptions.TransactionFailureException &&
               ((org.neo4j.kernel.api.exceptions.TransactionFailureException) e.getCause()).status() ==
               LockSessionExpired;
    }

    private List<AdvertisedSocketAddress> buildInitialHosts( Set<Integer> coreServerIds )
    {
        return coreServerIds.stream().map( this::discoveryAddressForServer ).collect( toList() );
    }

    private AdvertisedSocketAddress discoveryAddressForServer( int id )
    {
        return new AdvertisedSocketAddress( advertisedAddress, 5000 + id );
    }

    private void createCoreMembers( final int noOfCoreMembers,
            List<AdvertisedSocketAddress> addresses, Map<String,String> extraParams,
            Map<String,IntFunction<String>> instanceExtraParams, String recordFormat )
    {
        for ( int i = 0; i < noOfCoreMembers; i++ )
        {
            CoreClusterMember coreClusterMember = new CoreClusterMember( i, noOfCoreMembers, addresses,
                    discoveryServiceFactory, recordFormat, parentDir, extraParams, instanceExtraParams,
                    listenAddress, advertisedAddress, monitors );
            coreMembers.put( i, coreClusterMember );
        }
    }

    private void startCoreMembers( ExecutorService executor ) throws InterruptedException, ExecutionException
    {
        CompletionService<CoreGraphDatabase> ecs = new ExecutorCompletionService<>( executor );

        for ( CoreClusterMember coreClusterMember : coreMembers.values() )
        {
            ecs.submit( () ->
            {
                coreClusterMember.start();
                return coreClusterMember.database();
            } );
        }

        for ( int i = 0; i < coreMembers.size(); i++ )
        {
            ecs.take().get();
        }
    }

    private void startReadReplicas( ExecutorService executor ) throws InterruptedException, ExecutionException
    {
        CompletionService<ReadReplicaGraphDatabase> rrcs = new ExecutorCompletionService<>( executor );

        for ( ReadReplica readReplicas : this.readReplicas.values() )
        {
            rrcs.submit( () ->
            {
                readReplicas.start();
                return readReplicas.database();
            } );
        }

        for ( int i = 0; i < readReplicas.size(); i++ )
        {
            rrcs.take().get();
        }
    }

    private void createReadReplicas( int noOfReadReplicas,
            final List<AdvertisedSocketAddress> coreMemberAddresses,
            Map<String,String> extraParams,
            Map<String,IntFunction<String>> instanceExtraParams,
            String recordFormat )
    {
        for ( int i = 0; i < noOfReadReplicas; i++ )
        {
<<<<<<< HEAD
            readReplicas.put( i, new ReadReplica( parentDir, i, discoveryServiceFactory, coreMemberAddresses,
                    extraParams, instanceExtraParams, recordFormat, new Monitors(), advertisedAddress, listenAddress ) );
=======
            readReplicas.put( i, new ReadReplica( parentDir, i, discoveryServiceFactory, coreMemberAddresses, extraParams,
                    instanceExtraParams, recordFormat, monitors, advertisedAddress, listenAddress ) );
>>>>>>> 04fb3868
        }
    }

    private void shutdownReadReplicas( ErrorHandler errorHandler )
    {
        shutdownMembers( readReplicas(), errorHandler );
    }

    /**
     * Waits for {@link #DEFAULT_TIMEOUT_MS} for the <code>memberThatChanges</code> to match the contents of
     * <code>memberToLookLike</code>. After calling this method, changes both in <code>memberThatChanges</code> and
     * <code>memberToLookLike</code> are picked up.
     */
    public static void dataOnMemberEventuallyLooksLike( CoreClusterMember memberThatChanges,
            CoreClusterMember memberToLookLike )
            throws TimeoutException, InterruptedException
    {
        await( () ->
                {
                    try
                    {
                        // We recalculate the DbRepresentation of both source and target, so changes can be picked up
                        DbRepresentation representationToLookLike = DbRepresentation.of( memberToLookLike.database() );
                        DbRepresentation representationThatChanges = DbRepresentation.of( memberThatChanges.database() );
                        return representationToLookLike.equals( representationThatChanges );
                    }
                    catch ( DatabaseShutdownException e )
                    {
                    /*
                     * This can happen if the database is still in the process of starting. Yes, the naming
                     * of the exception is unfortunate, since it is thrown when the database lifecycle is not
                     * in RUNNING state and therefore signals general unavailability (e.g still starting) and not
                     * necessarily a database that is shutting down.
                     */
                    }
                    return false;
                },
                DEFAULT_TIMEOUT_MS, TimeUnit.MILLISECONDS );
    }

    public static <T extends ClusterMember> void dataMatchesEventually( ClusterMember source, Collection<T> targets )
            throws TimeoutException, InterruptedException
    {
        dataMatchesEventually( DbRepresentation.of( source.database() ), targets );
    }

    /**
     * Waits for {@link #DEFAULT_TIMEOUT_MS} for the <code>targetDBs</code> to have the same content as the
     * <code>member</code>. Changes in the <code>member</code> database contents after this method is called do not get
     * picked up and are not part of the comparison.
     *
     * @param source  The database to check against
     * @param targets The databases expected to match the contents of <code>member</code>
     */
    public static <T extends ClusterMember> void dataMatchesEventually( DbRepresentation source, Collection<T> targets )
            throws TimeoutException, InterruptedException
    {
        for ( ClusterMember targetDB : targets )
        {
            await( () ->
            {
                DbRepresentation representation = DbRepresentation.of( targetDB.database() );
                return source.equals( representation );
            }, DEFAULT_TIMEOUT_MS, TimeUnit.MILLISECONDS );
        }
    }

    public void startCoreMembers() throws ExecutionException, InterruptedException
    {
        ExecutorService executor = Executors.newCachedThreadPool( new NamedThreadFactory( "core-starter" ) );
        try
        {
            startCoreMembers( executor );
        }
        finally
        {
            executor.shutdown();
        }
    }

    public ClusterMember getMemberByBoltAddress( AdvertisedSocketAddress advertisedSocketAddress )
    {
        for ( CoreClusterMember member : coreMembers.values() )
        {
            if ( member.boltAdvertisedAddress().equals( advertisedSocketAddress.toString() ) )
            {
                return member;
            }
        }

        for ( ReadReplica member : readReplicas.values() )
        {
            if ( member.boltAdvertisedAddress().equals( advertisedSocketAddress.toString() ) )
            {
                return member;
            }
        }

        throw new RuntimeException( "Could not find a member for bolt address " + advertisedSocketAddress );
    }
}<|MERGE_RESOLUTION|>--- conflicted
+++ resolved
@@ -74,15 +74,12 @@
     private static final int DEFAULT_CLUSTER_SIZE = 3;
 
     private final File parentDir;
-<<<<<<< HEAD
     private final Map<String,String> coreParams;
     private final Map<String,IntFunction<String>> instanceCoreParams;
     private final Map<String,String> readReplicaParams;
     private final Map<String,IntFunction<String>> instanceReadReplicaParams;
     private final String recordFormat;
-=======
     private final Monitors monitors;
->>>>>>> 04fb3868
     private final DiscoveryServiceFactory discoveryServiceFactory;
     private final String listenAddress;
     private final String advertisedAddress;
@@ -94,8 +91,7 @@
             DiscoveryServiceFactory discoveryServiceFactory,
             Map<String,String> coreParams, Map<String,IntFunction<String>> instanceCoreParams,
             Map<String,String> readReplicaParams, Map<String,IntFunction<String>> instanceReadReplicaParams,
-<<<<<<< HEAD
-            String recordFormat, IpFamily ipFamily, boolean useWildcard )
+            String recordFormat, IpFamily ipFamily, boolean useWildcard, Monitors monitors )
     {
         this.discoveryServiceFactory = discoveryServiceFactory;
         this.parentDir = parentDir;
@@ -104,24 +100,7 @@
         this.readReplicaParams = readReplicaParams;
         this.instanceReadReplicaParams = instanceReadReplicaParams;
         this.recordFormat = recordFormat;
-=======
-            String recordFormat, Monitors monitors )
-    {
-        this( parentDir, noOfCoreMembers, noOfReadReplicas, discoveryServiceFactory, coreParams,
-                instanceCoreParams, readReplicaParams, instanceReadReplicaParams, recordFormat, IpFamily.IPV4,
-                false, monitors );
-    }
-
-    public Cluster( File parentDir, int noOfCoreMembers, int noOfReadReplicas,
-            DiscoveryServiceFactory discoveryServiceFactory,
-            Map<String,String> coreParams, Map<String,IntFunction<String>> instanceCoreParams,
-            Map<String,String> readReplicaParams, Map<String,IntFunction<String>> instanceReadReplicaParams,
-            String recordFormat, IpFamily ipFamily, boolean useWildcard, Monitors monitors )
-    {
-        this.discoveryServiceFactory = discoveryServiceFactory;
-        this.parentDir = parentDir;
         this.monitors = monitors;
->>>>>>> 04fb3868
         HashSet<Integer> coreServerIds = new HashSet<>();
         for ( int i = 0; i < noOfCoreMembers; i++ )
         {
@@ -169,16 +148,6 @@
     public CoreClusterMember addCoreMemberWithId( int memberId )
     {
         return addCoreMemberWithId( memberId, coreParams, instanceCoreParams, recordFormat );
-    }
-
-    private CoreClusterMember addCoreMemberWithId( int memberId, Map<String,String> extraParams,
-            Map<String,IntFunction<String>> instanceExtraParams, String recordFormat )
-    {
-        List<AdvertisedSocketAddress> initialMembers = buildInitialHosts( coreMembers.keySet() );
-        CoreClusterMember coreClusterMember = new CoreClusterMember( memberId, DEFAULT_CLUSTER_SIZE, initialMembers,
-                discoveryServiceFactory, recordFormat, parentDir, extraParams, instanceExtraParams, listenAddress, advertisedAddress );
-        coreMembers.put( memberId, coreClusterMember );
-        return coreClusterMember;
     }
 
     public ReadReplica addReadReplicaWithIdAndRecordFormat( int memberId, String recordFormat )
@@ -362,8 +331,6 @@
         return leaderTx( op, DEFAULT_TIMEOUT_MS, TimeUnit.MILLISECONDS );
     }
 
-<<<<<<< HEAD
-=======
     private CoreClusterMember addCoreMemberWithId( int memberId, Map<String,String> extraParams, Map<String,IntFunction<String>> instanceExtraParams, String recordFormat )
     {
         List<AdvertisedSocketAddress> initialHosts = buildInitialHosts( coreMembers.keySet() );
@@ -374,7 +341,6 @@
         return coreClusterMember;
     }
 
->>>>>>> 04fb3868
     /**
      * Perform a transaction against the leader of the core cluster, retrying as necessary.
      */
@@ -512,13 +478,8 @@
     {
         for ( int i = 0; i < noOfReadReplicas; i++ )
         {
-<<<<<<< HEAD
             readReplicas.put( i, new ReadReplica( parentDir, i, discoveryServiceFactory, coreMemberAddresses,
-                    extraParams, instanceExtraParams, recordFormat, new Monitors(), advertisedAddress, listenAddress ) );
-=======
-            readReplicas.put( i, new ReadReplica( parentDir, i, discoveryServiceFactory, coreMemberAddresses, extraParams,
-                    instanceExtraParams, recordFormat, monitors, advertisedAddress, listenAddress ) );
->>>>>>> 04fb3868
+                    extraParams, instanceExtraParams, recordFormat, monitors, advertisedAddress, listenAddress ) );
         }
     }
 
