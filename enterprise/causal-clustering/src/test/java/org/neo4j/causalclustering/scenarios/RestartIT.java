--- conflicted
+++ resolved
@@ -166,28 +166,18 @@
             for ( CoreClusterMember core : cluster.coreMembers() )
             {
                 ConsistencyCheckService.Result result = new ConsistencyCheckService()
-<<<<<<< HEAD
                         .runFullConsistencyCheck( core.storeDir(), Config.embeddedDefaults(), ProgressMonitorFactory.NONE,
-                                FormattedLogProvider.toOutputStream( System.out ), fileSystem, false,
+                                NullLogProvider.getInstance(), fileSystem, false,
                                 true, true, true, false);
-=======
-                        .runFullConsistencyCheck( core.storeDir(), Config.defaults(), ProgressMonitorFactory.NONE,
-                                NullLogProvider.getInstance(), fileSystem, false );
->>>>>>> e7ecbbc3
                 assertTrue( "Inconsistent: " + core, result.isSuccessful() );
             }
 
             for ( ReadReplica readReplica : cluster.readReplicas() )
             {
                 ConsistencyCheckService.Result result = new ConsistencyCheckService()
-<<<<<<< HEAD
                         .runFullConsistencyCheck( readReplica.storeDir(), Config.embeddedDefaults(), ProgressMonitorFactory.NONE,
-                                FormattedLogProvider.toOutputStream( System.out ), fileSystem, false,
+                                NullLogProvider.getInstance(), fileSystem, false,
                                 true, true, true, false);
-=======
-                        .runFullConsistencyCheck( readReplica.storeDir(), Config.defaults(), ProgressMonitorFactory.NONE,
-                                NullLogProvider.getInstance(), fileSystem, false );
->>>>>>> e7ecbbc3
                 assertTrue( "Inconsistent: " + readReplica, result.isSuccessful() );
             }
         }
