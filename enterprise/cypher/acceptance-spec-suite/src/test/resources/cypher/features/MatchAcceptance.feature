#
# Copyright (c) 2002-2017 "Neo Technology,"
# Network Engine for Objects in Lund AB [http://neotechnology.com]
#
# This file is part of Neo4j.
#
# Neo4j is free software: you can redistribute it and/or modify
# it under the terms of the GNU Affero General Public License as
# published by the Free Software Foundation, either version 3 of the
# License, or (at your option) any later version.
#
# This program is distributed in the hope that it will be useful,
# but WITHOUT ANY WARRANTY; without even the implied warranty of
# MERCHANTABILITY or FITNESS FOR A PARTICULAR PURPOSE.  See the
# GNU Affero General Public License for more details.
#
# You should have received a copy of the GNU Affero General Public License
# along with this program. If not, see <http://www.gnu.org/licenses/>.
#

Feature: MatchAcceptance

  Scenario: Filter on path nodes
    Given an empty graph
    And having executed:
      """
      CREATE (a:A {foo: 'bar'})-[:REL]->(b:B {foo: 'bar'})-[:REL]->(c:C {foo: 'bar'})-[:REL]->(d:D {foo: 'bar'})
      """
    When executing query:
      """
      MATCH p = (pA)-[:REL*3..3]->(pB)
      WHERE all(i IN nodes(p) WHERE i.foo = 'bar')
      RETURN pB
      """
    Then the result should be:
      | pB                |
      | (:D {foo: 'bar'}) |
    And no side effects

  Scenario: Filter with AND/OR
    Given an empty graph
    And having executed:
      """
      CREATE (:X   {foo: 1}),
             (:Y   {foo: 2}),
             (:Y   {id: 42, foo: 3}),
             (:Y:X {id: 42, foo: 4})
      """
    When executing query:
      """
      MATCH (n)
      WHERE n:X OR (n:Y AND n.id = 42)
      RETURN n.foo ORDER BY n.foo
      """
    Then the result should be:
      | n.foo |
      | 1     |
      | 3     |
      | 4     |
    And no side effects

  Scenario: Should allow AND and OR with equality predicates
    Given an empty graph
    And having executed:
      """
      UNWIND range(1, 100) AS x CREATE (:User {prop1: x, prop2: x})
      """
    When executing query:
      """
      MATCH (c:User)
      WHERE ((c.prop1 = 1 AND c.prop2 = 1)
      OR (c.prop1 = 11 AND c.prop2 = 11))
      RETURN c
      """
    Then the result should be:
      | c                               |
      | (:User {prop1: 1, prop2: 1})    |
      | (:User {prop1: 11, prop2: 11})  |
    And no side effects

  Scenario: Should allow AND and OR with inequality predicates
    Given an empty graph
    And having executed:
      """
      UNWIND range(1, 100) AS x CREATE (:User {prop1: x, prop2: x})
      """
    When executing query:
      """
      MATCH (c:User)
      WHERE ((c.prop1 >= 1 AND c.prop2 < 2)
      OR (c.prop1 > 10 AND c.prop2 <= 11))
      RETURN c
      """
    Then the result should be:
      | c                               |
      | (:User {prop1: 1, prop2: 1})    |
      | (:User {prop1: 11, prop2: 11})  |
    And no side effects

  Scenario: Should allow AND and OR with STARTS WITH predicates
    Given an empty graph
    And having executed:
      """
      UNWIND range(1, 100) AS x CREATE (:User {prop1: x+'_val', prop2: x+'_val'})
      """
    When executing query:
      """
      MATCH (c:User)
      WHERE ((c.prop1 STARTS WITH '1_' AND c.prop2 STARTS WITH '1_')
      OR (c.prop1 STARTS WITH '11_' AND c.prop2 STARTS WITH '11_'))
      RETURN c
      """
    Then the result should be:
      | c                                           |
      | (:User {prop1: '1_val', prop2: '1_val'})    |
      | (:User {prop1: '11_val', prop2: '11_val'})  |
    And no side effects

  Scenario: Should allow AND and OR with regex predicates
    Given an empty graph
    And having executed:
      """
      UNWIND range(1, 100) AS x CREATE (:User {prop1: x+'_val', prop2: x+'_val'})
      """
    When executing query:
      """
      MATCH (c:User)
      WHERE ((c.prop1 =~ '1_.*' AND c.prop2 =~ '1_.*')
      OR (c.prop1 =~ '11_.*' AND c.prop2 =~ '11_.*'))
      RETURN c
      """
    Then the result should be:
      | c                                           |
      | (:User {prop1: '1_val', prop2: '1_val'})    |
      | (:User {prop1: '11_val', prop2: '11_val'})  |
    And no side effects

  Scenario: Should allow OR with regex predicates
    Given an empty graph
    And having executed:
      """
      UNWIND range(1, 100) AS x CREATE (u:User {prop: x+'_val'})
      """
    When executing query:
      """
      MATCH (c:User)
      WHERE c.prop =~ '1_.*' OR c.prop =~ '11_.*'
      RETURN c
      """
    Then the result should be:
      | c                         |
      | (:User {prop: '1_val'})   |
      | (:User {prop: '11_val'})  |
    And no side effects

  Scenario: difficult to plan query number 1
    Given an empty graph
    And having executed:
      """
      CREATE (:A {foo: 42})-[:T]->(),
             (:C {bar: 42}),
             (:C {bar: 665})
      """
    When executing query:
      """
      MATCH (a:A)
      WITH a WHERE true
      MATCH (c:C), (a)-->()
      WHERE a.foo = c.bar
      RETURN a.foo
      """
    Then the result should be:
      | a.foo |
      | 42    |
    And no side effects

  Scenario: difficult to plan query number 2
    Given an empty graph
    When executing query:
      """
      MATCH (ts)
      MATCH (k)-[:M]->(sta)
      OPTIONAL MATCH (sta)<-[:N]-(p)
      WITH k, ts, coalesce(p, sta) AS ab
      MATCH (d:A) WHERE d.Id = ab.OtherId
      MATCH (ts)-[:R]->(f)
      RETURN k, ts, f, d
      """
    Then the result should be empty
    And no side effects

  Scenario: difficult to plan query number 3
    Given an empty graph
    And having executed:
    """
    CREATE (:A {foo: 42})-[:T]->(),
           (:C {bar: 42, baz: 'apa'}),
           (:C {bar: 665})
    """
    When executing query:
    """
    MATCH (a1)-[r]->(b1)
    WITH r WHERE true
    MATCH (a2)-[r]->(b2), (c)
    WHERE a2.foo = c.bar
    RETURN c.baz
    """
    Then the result should be:
      | c.baz |
      | 'apa' |
    And no side effects

  Scenario: Match on multiple labels
    Given an empty graph
    And having executed:
      """
      CREATE (:A:B), (:A:C), (:B:C)
      """
    When executing query:
      """
      MATCH (a)
      WHERE a:A:B
      RETURN a
      """
    Then the result should be:
      | a      |
      | (:A:B) |
    And no side effects

  Scenario: Match on multiple labels with OR
    Given an empty graph
    And having executed:
      """
      CREATE (:A:B), (:A:C), (:B:C)
      """
    When executing query:
      """
      MATCH (a)
      WHERE (a:A:B OR a:A:C)
      RETURN a
      """
    Then the result should be:
      | a      |
      | (:A:B) |
      | (:A:C) |
    And no side effects

  Scenario: Handle filtering with empty properties map
    Given an empty graph
    And having executed:
      """
      CREATE ({foo: 1})-[:R {bar: 1}]->({foo: 2}),
             ({foo: 3})-[:R {bar: 2}]->({foo: 4}),
             ({foo: 5})-[:R {bar: 3}]->({foo: 6})
      """
    When executing query:
      """
      MATCH (a { })-[r:R { }]->(b { }) WHERE a.foo = 3 AND b.foo = 4
      RETURN r.bar
      """
    Then the result should be:
      | r.bar |
      | 2     |
    And no side effects

<<<<<<< HEAD
  Scenario: Should handle EXISTS on node property when node is null
    Given an empty graph
    And having executed:
      """
      CREATE (:TestNode)
      """
    When executing query:
      """
      MATCH (t:TestNode)
      OPTIONAL MATCH (t)-[:LINKED]-(a:AnotherNode)
      RETURN t, a.Status as s, exists(a.Status) as e
      """
    Then the result should be:
      | t           | s    | e    |
      | (:TestNode) | null | null |
    And no side effects

  Scenario: Should handle NOT EXISTS on node property when node is null
    Given an empty graph
    And having executed:
        """
        CREATE (:TestNode)
        """
    When executing query:
        """
        MATCH (t:TestNode)
        OPTIONAL MATCH (t)-[:LINKED]-(a:AnotherNode)
        RETURN t, SUM(CASE WHEN NOT EXISTS(a.Status) OR COALESCE(a.Status, 'Complete') <> 'Complete' THEN 1 ELSE 0 END) AS PendingCount
        """
    Then the result should be:
      | t           | PendingCount |
      | (:TestNode) | 0            |
    And no side effects

  Scenario: Should handle simple IS NOT NULL on node property when node is null
    Given an empty graph
    And having executed:
      """
      CREATE (:LBL1)
      """
    When executing query:
      """
      OPTIONAL MATCH (o:LBL1)-[]->(p)
      WITH p
      OPTIONAL MATCH (p)
      WHERE p.prop2 IS NOT NULL
      RETURN p
      """
    Then the result should be:
      | p    |
      | null |
    And no side effects

  Scenario: Should handle complex IS NOT NULL on node property when node is null
    Given an empty graph
    And having executed:
      """
      CREATE (:LBL1 {prop0:'foo'})-[:rel]->(:LBL1 {prop1:'bar'})
      """
    When executing query:
      """
      MATCH (n:LBL1 {prop0:'foo'})-[]->(o:LBL1) WHERE EXISTS(o.prop1)
      WITH o
      OPTIONAL MATCH (o)-[:rel1]->(p:LBL2)
      WITH p
      OPTIONAL MATCH (p)-[:rel2]->(e:LBL3)
      WHERE p.prop2 IS NOT NULL
      RETURN p
      """
    Then the result should be:
      | p    |
      | null |
    And no side effects
=======
  Scenario: Variable length path with both sides already bound
    Given an empty graph
    And having executed:
      """
      CREATE (a:A {id: 1})-[:T]->(b:B {id: 2})
      CREATE (a)-[:S]->(b)
      CREATE (a)-[:T]->(:B)
      CREATE (a)-[:T]->()-[:T]->(:B)
      """
    When executing query:
      """
      MATCH (a:A {id: 1})-[:S]->(b:B {id: 2}), (a)-[:T*1..2]->(b)
      RETURN DISTINCT a.id, b.id
      """
    Then the result should be:
      | a.id | b.id |
      | 1    | 2    |
    And no side effects
>>>>>>> 75ad0189
<|MERGE_RESOLUTION|>--- conflicted
+++ resolved
@@ -263,7 +263,25 @@
       | 2     |
     And no side effects
 
-<<<<<<< HEAD
+  Scenario: Variable length path with both sides already bound
+    Given an empty graph
+    And having executed:
+      """
+      CREATE (a:A {id: 1})-[:T]->(b:B {id: 2})
+      CREATE (a)-[:S]->(b)
+      CREATE (a)-[:T]->(:B)
+      CREATE (a)-[:T]->()-[:T]->(:B)
+      """
+    When executing query:
+      """
+      MATCH (a:A {id: 1})-[:S]->(b:B {id: 2}), (a)-[:T*1..2]->(b)
+      RETURN DISTINCT a.id, b.id
+      """
+    Then the result should be:
+      | a.id | b.id |
+      | 1    | 2    |
+    And no side effects
+
   Scenario: Should handle EXISTS on node property when node is null
     Given an empty graph
     And having executed:
@@ -336,24 +354,4 @@
     Then the result should be:
       | p    |
       | null |
-    And no side effects
-=======
-  Scenario: Variable length path with both sides already bound
-    Given an empty graph
-    And having executed:
-      """
-      CREATE (a:A {id: 1})-[:T]->(b:B {id: 2})
-      CREATE (a)-[:S]->(b)
-      CREATE (a)-[:T]->(:B)
-      CREATE (a)-[:T]->()-[:T]->(:B)
-      """
-    When executing query:
-      """
-      MATCH (a:A {id: 1})-[:S]->(b:B {id: 2}), (a)-[:T*1..2]->(b)
-      RETURN DISTINCT a.id, b.id
-      """
-    Then the result should be:
-      | a.id | b.id |
-      | 1    | 2    |
-    And no side effects
->>>>>>> 75ad0189
+    And no side effects