--- conflicted
+++ resolved
@@ -19,6 +19,7 @@
  */
 package org.neo4j.metrics;
 
+import org.junit.After;
 import org.junit.Before;
 import org.junit.Rule;
 import org.junit.Test;
@@ -28,12 +29,17 @@
 import java.util.UUID;
 import java.util.concurrent.TimeUnit;
 
-<<<<<<< HEAD
+import org.neo4j.graphdb.GraphDatabaseService;
 import org.neo4j.graphdb.Label;
 import org.neo4j.graphdb.Node;
 import org.neo4j.graphdb.Transaction;
+import org.neo4j.graphdb.factory.EnterpriseGraphDatabaseFactory;
+import org.neo4j.graphdb.factory.GraphDatabaseBuilder;
+import org.neo4j.graphdb.factory.GraphDatabaseFactory;
+import org.neo4j.graphdb.factory.HighlyAvailableGraphDatabaseFactory;
 import org.neo4j.kernel.configuration.Settings;
 import org.neo4j.kernel.ha.HighlyAvailableGraphDatabase;
+import org.neo4j.kernel.impl.factory.GraphDatabaseFacadeFactory;
 import org.neo4j.kernel.impl.transaction.log.TransactionIdStore;
 import org.neo4j.kernel.impl.transaction.log.checkpoint.CheckPointer;
 import org.neo4j.kernel.impl.transaction.log.checkpoint.SimpleTriggerInfo;
@@ -44,26 +50,13 @@
 import org.neo4j.metrics.source.db.TransactionMetrics;
 import org.neo4j.metrics.source.jvm.ThreadMetrics;
 import org.neo4j.test.ha.ClusterRule;
-=======
-import org.neo4j.graphdb.GraphDatabaseService;
-import org.neo4j.graphdb.Node;
-import org.neo4j.graphdb.Transaction;
-import org.neo4j.graphdb.factory.GraphDatabaseBuilder;
-import org.neo4j.graphdb.factory.GraphDatabaseFactory;
-import org.neo4j.kernel.configuration.Settings;
-import org.neo4j.helpers.collection.MapUtil;
-import org.neo4j.kernel.impl.factory.GraphDatabaseFacadeFactory;
-import org.neo4j.test.TargetDirectory;
->>>>>>> 28fdd064
-
+
+import static java.lang.System.currentTimeMillis;
 import static org.hamcrest.CoreMatchers.equalTo;
 import static org.hamcrest.Matchers.greaterThan;
 import static org.hamcrest.Matchers.greaterThanOrEqualTo;
 import static org.hamcrest.Matchers.lessThanOrEqualTo;
 import static org.junit.Assert.assertThat;
-
-import static java.lang.System.currentTimeMillis;
-
 import static org.neo4j.graphdb.factory.GraphDatabaseSettings.check_point_interval_time;
 import static org.neo4j.graphdb.factory.GraphDatabaseSettings.cypher_min_replan_interval;
 import static org.neo4j.helpers.collection.MapUtil.stringMap;
@@ -80,19 +73,12 @@
     @Rule
     public final ClusterRule clusterRule = new ClusterRule( getClass() );
 
-<<<<<<< HEAD
+    private HighlyAvailableGraphDatabase db;
     private File outputPath;
-    private HighlyAvailableGraphDatabase db;
-=======
-    GraphDatabaseService db;
-    private File outputFile;
-    private File dbPath;
->>>>>>> 28fdd064
 
     @Before
     public void setup() throws Throwable
     {
-<<<<<<< HEAD
         outputPath = clusterRule.directory( "metrics" );
         Map<String, String> config = stringMap(
                 MetricsSettings.neoEnabled.name(), Settings.TRUE,
@@ -105,16 +91,17 @@
         );
         db = clusterRule.withSharedConfig( config ).withCluster( clusterOfSize( 1 ) ).startCluster().getMaster();
         addNodes( 1 ); // to make sure creation of label and property key tokens do not mess up with assertions in tests
-=======
-        dbPath = folder.directory( "data" );
-        outputFile = folder.file( "metrics.csv" );
->>>>>>> 28fdd064
+    }
+
+    @After
+    public void tearDown()
+    {
+        db.shutdown();
     }
 
     @Test
     public void shouldShowTxCommittedMetricsWhenMetricsEnabled() throws Throwable
     {
-<<<<<<< HEAD
         // GIVEN
         long lastCommittedTransactionId = db.getDependencyResolver().resolveDependency( TransactionIdStore.class )
                 .getLastCommittedTransactionId();
@@ -131,29 +118,12 @@
         // THEN
         assertThat( committedTransactions, greaterThanOrEqualTo( lastCommittedTransactionId ) );
         assertThat( committedTransactions, lessThanOrEqualTo( lastCommittedTransactionId + 1001L ) );
-=======
-        if ( db != null )
-        {
-            db.shutdown();
-        }
->>>>>>> 28fdd064
     }
 
     @Test
     public void shouldShowEntityCountMetricsWhenMetricsEnabled() throws Throwable
     {
-<<<<<<< HEAD
-        // GIVEN
-=======
-        // Start the database
-        GraphDatabaseBuilder builder = new GraphDatabaseFactory().newEmbeddedDatabaseBuilder( dbPath );
-        db = builder.setConfig( MetricsSettings.neoEnabled, Settings.TRUE )
-                    .setConfig( csvEnabled, Settings.TRUE )
-                    .setConfig( csvFile, single.name() )
-                    .setConfig( csvPath, outputFile.getAbsolutePath() )
-                    .newGraphDatabase();
-
->>>>>>> 28fdd064
+        // GIVEN
         // Create some activity that will show up in the metrics data.
         addNodes( 1000 );
         File metricsFile = metricsCsv( outputPath, EntityCountMetrics.COUNTS_NODE );
@@ -245,7 +215,6 @@
     }
 
     @Test
-<<<<<<< HEAD
     public void shouldShowMetricsForThreads() throws Throwable
     {
         // WHEN
@@ -261,6 +230,30 @@
         // THEN
         assertThat( threadTotalResult, greaterThanOrEqualTo( 0L ) );
         assertThat( threadCountResult, greaterThanOrEqualTo( 0L ) );
+    }
+
+    @Test
+    public void mustBeAbleToStartWithNullTracer() throws Exception
+    {
+        // Start the database
+        File disabledTracerDb = clusterRule.directory( "disabledTracerDb" );
+        GraphDatabaseBuilder builder = new EnterpriseGraphDatabaseFactory().newEmbeddedDatabaseBuilder( disabledTracerDb );
+        GraphDatabaseService nullTracerDatabase =
+                builder.setConfig( MetricsSettings.neoEnabled, Settings.TRUE ).setConfig( csvEnabled, Settings.TRUE )
+                        .setConfig( csvPath, outputPath.getAbsolutePath() )
+                        .setConfig( GraphDatabaseFacadeFactory.Configuration.tracer, "null" ) // key point!
+                        .newGraphDatabase();
+        try ( Transaction tx = nullTracerDatabase.beginTx() )
+        {
+            Node node = nullTracerDatabase.createNode();
+            node.setProperty( "all", "is well" );
+            tx.success();
+        }
+        finally
+        {
+            nullTracerDatabase.shutdown();
+        }
+        // We assert that no exception is thrown during startup or the operation of the database.
     }
 
     private void addNodes( int numberOfNodes )
@@ -275,27 +268,4 @@
             }
         }
     }
-
-=======
-    public void mustBeAbleToStartWithNullTracer() throws Exception
-    {
-        // Start the database
-        GraphDatabaseBuilder builder = new GraphDatabaseFactory().newEmbeddedDatabaseBuilder( dbPath );
-        db = builder.setConfig( MetricsSettings.neoEnabled, Settings.TRUE )
-                    .setConfig( csvEnabled, Settings.TRUE )
-                    .setConfig( csvFile, single.name() )
-                    .setConfig( csvPath, outputFile.getAbsolutePath() )
-                    .setConfig( GraphDatabaseFacadeFactory.Configuration.tracer, "null" ) // key point!
-                    .newGraphDatabase();
-
-        try ( Transaction tx = db.beginTx() )
-        {
-            Node node = db.createNode();
-            node.setProperty( "all", "is well" );
-            tx.success();
-        }
-
-        // We assert that no exception is thrown during startup or the operation of the database.
-    }
->>>>>>> 28fdd064
 }