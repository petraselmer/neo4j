--- conflicted
+++ resolved
@@ -50,15 +50,7 @@
     public static final String TX_RETRIES = name( CAUSAL_CLUSTERING_PREFIX, "tx_retries" );
     @Documented( "Is this server the leader?" )
     public static final String IS_LEADER = name( CAUSAL_CLUSTERING_PREFIX, "is_leader" );
-<<<<<<< HEAD
-    @Documented( "How many RAFT messages were dropped?" )
-    public static final String DROPPED_MESSAGES = name( CAUSAL_CLUSTERING_PREFIX, "dropped_messages" );
-    @Documented( "How many RAFT messages are queued up?" )
-    public static final String QUEUE_SIZE = name( CAUSAL_CLUSTERING_PREFIX, "queue_sizes" );
     @Documented( "In-flight cache total bytes" )
-=======
-    @Documented("In-flight cache total bytes")
->>>>>>> 19f5950c
     public static final String TOTAL_BYTES = name( CAUSAL_CLUSTERING_PREFIX, "in_flight_cache", "total_bytes" );
     @Documented( "In-flight cache max bytes" )
     public static final String MAX_BYTES = name( CAUSAL_CLUSTERING_PREFIX, "in_flight_cache", "max_bytes" );
