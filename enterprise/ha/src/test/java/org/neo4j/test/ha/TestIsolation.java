/**
 * Copyright (c) 2002-2012 "Neo Technology,"
 * Network Engine for Objects in Lund AB [http://neotechnology.com]
 *
 * This file is part of Neo4j.
 *
 * Neo4j is free software: you can redistribute it and/or modify
 * it under the terms of the GNU Affero General Public License as
 * published by the Free Software Foundation, either version 3 of the
 * License, or (at your option) any later version.
 *
 * This program is distributed in the hope that it will be useful,
 * but WITHOUT ANY WARRANTY; without even the implied warranty of
 * MERCHANTABILITY or FITNESS FOR A PARTICULAR PURPOSE.  See the
 * GNU Affero General Public License for more details.
 *
 * You should have received a copy of the GNU Affero General Public License
 * along with this program. If not, see <http://www.gnu.org/licenses/>.
 */

package org.neo4j.test.ha;

import java.util.concurrent.Callable;
import java.util.concurrent.ExecutorService;
import java.util.concurrent.Executors;
import java.util.concurrent.atomic.AtomicBoolean;

import org.junit.After;
import org.junit.Before;
import org.junit.Ignore;
import org.junit.Rule;
import org.junit.Test;
import org.junit.rules.TemporaryFolder;
import org.neo4j.graphdb.GraphDatabaseService;
import org.neo4j.graphdb.Lock;
import org.neo4j.graphdb.Node;
import org.neo4j.graphdb.Transaction;
import org.neo4j.kernel.DeadlockDetectedException;
import org.neo4j.kernel.EmbeddedGraphDatabase;

/**
 * Test atomicity of Neo4j. How to get consistent results with or without locks?
 */
@Ignore
public class TestIsolation
{
    GraphDatabaseService database;

    private static final int COUNT = 1000;

    @Rule
    public TemporaryFolder temp = new TemporaryFolder();

    @Before
    public void setup()
    {
        database = new EmbeddedGraphDatabase( temp.getRoot().getAbsolutePath() );
        Transaction tx = database.beginTx();

        for (int i = 0; i < COUNT; i++)
        {
            Node node = database.createNode();
            node.setProperty( "foo", 0 );
        }

        tx.success();
        tx.finish();
    }

    @After
    public void tearDown()
    {
        database.shutdown();
    }

    /**
     * This test shows what happens with no isolation, i.e. default usage of Neo4j. One thread updates
     * a property "foo" on 1000 nodes by increasing it by 1 in each round. Another thread reads the
     * first and last node and computes the difference. With perfect isolation the result should be 0.
     *
     * Here the result is that roughly 5% of the time the result is not 0, since the reading thread will
     * see changes from the other thread midway through its calculation.
     *
     * @throws Exception
     */
    @Test
    public void testIsolation()
        throws Exception
    {
        ExecutorService executor = Executors.newFixedThreadPool( 1 );

        final AtomicBoolean done = new AtomicBoolean( false );
        
        executor.submit( new DataChecker( done, database ) );

        new DataChanger( database, COUNT, done ).call();
    }

    /**
     *
     * This test does the same thing, but acquires read locks on BOTH nodes before reading the value.
     * This ensures that it will wait for the write transaction to finish, and so no errors are detected.
     *
     * @throws Exception
     */
    @Test
    public void testIsolationWithLocks()
        throws Exception
    {
        ExecutorService executor = Executors.newFixedThreadPool( 2 );

        final AtomicBoolean done = new AtomicBoolean( false );

        executor.submit( new DataChecker( done, database )
        {
            @Override
            protected Integer getSecondValue()
            {
                Node nodeById = database.getNodeById( 1000 );
                this.tx.acquireReadLock( nodeById );
                return (Integer) nodeById.getProperty( "foo" );
            }

            @Override
            protected Integer getFirstValue()
            {
                Node nodeById = database.getNodeById( 1 );
                this.tx.acquireReadLock( nodeById );
                return (Integer) nodeById.getProperty( "foo" );
            }
        });

        new DataChanger( database, COUNT, done ).call();
    }

    /**
     * This test does the same thing as the previous one, but acquires the nodes
     * in the reverse order. The result is a consistent deadlock for the writer, which
     * is unable to proceed, even with deadlock handling and retries.
     *
     * @throws Exception
     */
    @Test(expected = DeadlockDetectedException.class)
    public void testIsolationWithLocksReversed()
        throws Exception
    {
        ExecutorService executor = Executors.newFixedThreadPool( 2 );

        final AtomicBoolean done = new AtomicBoolean( false );

        executor.submit( new DataChecker( done, database )
        {
            @Override
            protected Integer getSecondValue()
            {
                Node nodeById = database.getNodeById( 1 );
                this.tx.acquireReadLock( nodeById );
                return (Integer) nodeById.getProperty( "foo" );
            }

            @Override
            protected Integer getFirstValue()
            {
                Node nodeById = database.getNodeById( 1000 );
                this.tx.acquireReadLock( nodeById );
                return (Integer) nodeById.getProperty( "foo" );
            }
        });

        new DataChanger( database, COUNT, done ).call();

        executor.shutdownNow();
    }

    /**
     *
     * This test does the same thing, but acquires read locks on BOTH nodes before reading the value.
     * The locks are released after reading the value.
     *
     * This gives 0% errors in my tests.
     *
     * @throws Exception
     */
    @Test
    public void testIsolationWithShortLocks()
        throws Exception
    {
        ExecutorService executor = Executors.newFixedThreadPool( 1 );

        final AtomicBoolean done = new AtomicBoolean( false );

        executor.submit( new DataChecker( done, database )
        {
            @Override
            protected Integer getSecondValue()
            {
                Node nodeById = database.getNodeById( 1000 );
                Lock lock = this.tx.acquireReadLock( nodeById );
                try
                {
                    return (Integer) nodeById.getProperty( "foo" );
                }
                finally
                {
                    lock.release();
                }
            }

            @Override
            protected Integer getFirstValue()
            {
                Node nodeById = database.getNodeById( 1 );
                Lock lock = this.tx.acquireReadLock( nodeById );
                try
                {
                    return (Integer) nodeById.getProperty( "foo" );
                }
                finally
                {
                    lock.release();
                }
            }
        });

        new DataChanger( database, COUNT, done ).call();

        executor.shutdownNow();
    }

    /**
     *
     * This test does the same thing, but acquires read locks on BOTH nodes before reading the value, in reverse.
     * The locks are released after reading the value.
     *
     * This gives roughly 60-90%+ errors in my tests.
     *
     * @throws Exception
     */
    @Test
    public void testIsolationWithShortLocksReversed()
        throws Exception
    {
        ExecutorService executor = Executors.newFixedThreadPool( 2 );

        final AtomicBoolean done = new AtomicBoolean( false );

        executor.submit( new DataChecker( done, database )
        {
            @Override
            protected Integer getSecondValue()
            {
                Node nodeById = database.getNodeById( 1 );
                Lock lock = this.tx.acquireReadLock( nodeById );
                try
                {
                    return (Integer) nodeById.getProperty( "foo" );
                }
                finally
                {
                    lock.release();
                }
            }

            @Override
            protected Integer getFirstValue()
            {
                Node nodeById = database.getNodeById( 1000 );
                Lock lock = this.tx.acquireReadLock( nodeById );
                try
                {
                    return (Integer) nodeById.getProperty( "foo" );
                }
                finally
                {
                    lock.release();
                }
            }
        });

        new DataChanger( database, COUNT, done ).call();

        executor.shutdownNow();
    }

    /**
     * This test shows what happens with no isolation, i.e. default usage of Neo4j. One thread updates
     * a property "foo" on 1000 nodes by increasing it by 1 in each round. Another thread reads the
     * property on all nodes and computes the total difference from expected value. With perfect isolation the result should be 0.
     *
     * This will always yield a result different from 0.
     *
     * @throws Exception
     */
    @Test
    public void testIsolationAll()
        throws Exception
    {
        ExecutorService executor = Executors.newFixedThreadPool( 1 );

        final AtomicBoolean done = new AtomicBoolean( false );

        executor.submit( new DataChecker2( COUNT, done, database ) );

        new DataChanger( database, COUNT, done ).call();

        executor.shutdownNow();
    }

    /**
     * This test does the same as above, but now read locks nodes before calculating the diff.
     *
     * This will always yield a result of 0, i.e. correct.
     *
     * @throws Exception
     */
    @Test
    public void testIsolationAllWithLocks()
        throws Exception
    {
        ExecutorService executor = Executors.newFixedThreadPool( 1 );

        final AtomicBoolean done = new AtomicBoolean( false );

        executor.submit( new DataChecker2( COUNT, done, database )
        {
            @Override
            protected int getNodeValue( int i )
            {
                Node node = database.getNodeById( i+1 );
                this.tx.acquireReadLock( node );
                return (Integer) node.getProperty( "foo" );
            }
        });

        new DataChanger( database, COUNT, done ).call();

        executor.shutdownNow();
    }

    /**
     * This test does the same as above, but now locks the nodes in the opposite order.
     *
     * This will always yield a DeadlockDetectedException. Retries does not help.
     *
     * @throws Exception
     */
    @Test(expected = DeadlockDetectedException.class)
    public void testIsolationAllWithLocksReverse()
        throws Exception
    {
        ExecutorService executor = Executors.newFixedThreadPool( 1 );

        final AtomicBoolean done = new AtomicBoolean( false );

        executor.submit( new DataChecker2( COUNT, done, database )
        {
            @Override
            protected int getNodeValue( int i )
            {
                Node node = database.getNodeById( 1000-i );
                this.tx.acquireReadLock( node );
                return (Integer) node.getProperty( "foo" );
            }
        });

        new DataChanger( database, COUNT, done ).call();

        executor.shutdownNow();
    }

    private static class DataChanger
        implements Callable
    {
        private final GraphDatabaseService database;
        private final int count;
        private final AtomicBoolean done;

        public DataChanger( GraphDatabaseService database, int count, AtomicBoolean done )
        {
            this.database = database;
            this.count = count;
            this.done = done;
        }

        @Override
        public Object call()
            throws Exception
        {
            System.out.println( "Start changing data" );
            int totalDeadlocks = 0;
            try
            {
                for (int round = 0; round < 100; round++)
                {
                    int deadLocks = 0;
                    DeadlockDetectedException ex = null;
                    do
                    {
                        ex = null;
                        Transaction tx = database.beginTx();
                        try
                        {
                            for (int i = 0; i < count; i++)
                            {
                                Node node = database.getNodeById( i+1 );
                                int foo = (Integer) node.getProperty( "foo" );
                                node.setProperty( "foo", foo+1 );
                            }

                            tx.success();
                        }
                        catch( DeadlockDetectedException e )
                        {
                            System.out.println("Deadlock detected");
                            deadLocks = deadLocks+1;
                            ex = e;

                            tx.failure();

                            if (deadLocks > 100)
                            {
                                totalDeadlocks += deadLocks;
                                throw e;
                            }
                        } finally
                        {
                            tx.finish();
                        }
                    } while (ex != null);

                    totalDeadlocks += deadLocks;
                }
            }
            catch( Exception e )
            {
                e.printStackTrace();
                throw e;
            } finally
            {
                done.set( true );
                System.out.printf( "Done changing data. Detected %d deadlocks\n", totalDeadlocks );
            }

            return null;
        }
    }

    private static class DataChecker
        implements Runnable
    {
        private final AtomicBoolean done;
        private final GraphDatabaseService database;
        protected Transaction tx;

        public DataChecker( AtomicBoolean done, GraphDatabaseService database )
        {
            this.done = done;
            this.database = database;
        }

        @Override
        public void run()
        {
                System.out.println( "Start checking data" );
                double errors = 0;
                double total = 0;
                while(!done.get())
                {
<<<<<<< HEAD
                    tx = database.beginTx();
                    try
                    {

                        int firstNode = getFirstValue();
                        int lastNode = getSecondValue();
                        if (firstNode - lastNode != 0)
                        {
                            errors++;
                        }
                        total++;

                        tx.success();
                    }
                    catch( Exception e )
                    {
                        tx.failure();
                    } finally
                    {
                        tx.finish();
                    }
=======
                    try
                    {
                        tx = database.beginTx();

                        int firstNode = getFirstValue();
                        int lastNode = getSecondValue();
                        if (firstNode - lastNode != 0)
                        {
                            errors++;
                        }
                        total++;
>>>>>>> 72a4d3f2

                        tx.success();
                    }
                    finally
                    {
                        tx.finish();
                    }
                }
                double percentage = (errors/total)*100.0;
                System.out.printf( "Done checking data, %1.0f errors found(%1.3f%%)\n", errors, percentage );
        }

        protected Integer getSecondValue()
        {
            return (Integer) database.getNodeById( 1000 ).getProperty( "foo" );
        }

        protected Integer getFirstValue()
        {
            return (Integer) database.getNodeById( 1 ).getProperty( "foo" );
        }
    }

    private static class DataChecker2
        implements Runnable
    {
        private int count;
        private final AtomicBoolean done;
        private final GraphDatabaseService database;
        protected Transaction tx;

        public DataChecker2( int count, AtomicBoolean done, GraphDatabaseService database )
        {
            this.count = count;
            this.done = done;
            this.database = database;
        }

        @Override
        public void run()
        {
                System.out.println( "Start checking data" );
                int totalDiff = 0;
                while(!done.get())
                {
                    try
                    {
                        int correctValue = -1;
                        int diff = 0;
                        tx = database.beginTx();

                        for (int i = 0; i < count; i++)
                        {
                            int foo = getNodeValue( i );

                            if (correctValue == -1)
                                correctValue = foo;

                            diff = diff + foo - correctValue;
                        }

                        totalDiff += diff;
                        tx.success();
                    }
                    catch( Exception e )
                    {
                        e.printStackTrace();
                        tx.failure();
                    } finally
                    {
                        tx.finish();
                    }

                }
                System.out.printf( "Done checking data, %d diff\n", totalDiff );
        }

        protected int getNodeValue( int i )
        {
            Node node = database.getNodeById( i+1 );

            return (Integer) node.getProperty( "foo" );
        }
    }
}<|MERGE_RESOLUTION|>--- conflicted
+++ resolved
@@ -466,10 +466,9 @@
                 double total = 0;
                 while(!done.get())
                 {
-<<<<<<< HEAD
-                    tx = database.beginTx();
                     try
                     {
+                        tx = database.beginTx();
 
                         int firstNode = getFirstValue();
                         int lastNode = getSecondValue();
@@ -478,29 +477,6 @@
                             errors++;
                         }
                         total++;
-
-                        tx.success();
-                    }
-                    catch( Exception e )
-                    {
-                        tx.failure();
-                    } finally
-                    {
-                        tx.finish();
-                    }
-=======
-                    try
-                    {
-                        tx = database.beginTx();
-
-                        int firstNode = getFirstValue();
-                        int lastNode = getSecondValue();
-                        if (firstNode - lastNode != 0)
-                        {
-                            errors++;
-                        }
-                        total++;
->>>>>>> 72a4d3f2
 
                         tx.success();
                     }
