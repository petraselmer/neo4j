/*
 * Copyright (c) 2002-2016 "Neo Technology,"
 * Network Engine for Objects in Lund AB [http://neotechnology.com]
 *
 * This file is part of Neo4j.
 *
 * Neo4j is free software: you can redistribute it and/or modify
 * it under the terms of the GNU Affero General Public License as
 * published by the Free Software Foundation, either version 3 of the
 * License, or (at your option) any later version.
 *
 * This program is distributed in the hope that it will be useful,
 * but WITHOUT ANY WARRANTY; without even the implied warranty of
 * MERCHANTABILITY or FITNESS FOR A PARTICULAR PURPOSE.  See the
 * GNU Affero General Public License for more details.
 *
 * You should have received a copy of the GNU Affero General Public License
 * along with this program. If not, see <http://www.gnu.org/licenses/>.
 */
package org.neo4j.test.ha;

import java.net.InetAddress;

import org.hamcrest.CoreMatchers;
import org.junit.Ignore;
import org.junit.Rule;
import org.junit.Test;

<<<<<<< HEAD
import java.util.logging.Level;

=======
>>>>>>> b06b8eb3
import org.neo4j.cluster.ClusterSettings;
import org.neo4j.graphdb.GraphDatabaseService;
import org.neo4j.graphdb.Node;
import org.neo4j.graphdb.Transaction;
import org.neo4j.graphdb.TransactionFailureException;
import org.neo4j.graphdb.factory.TestHighlyAvailableGraphDatabaseFactory;
import org.neo4j.kernel.ha.HaSettings;
import org.neo4j.kernel.ha.HighlyAvailableGraphDatabase;
import org.neo4j.kernel.impl.ha.ClusterManager;
import org.neo4j.test.LoggerRule;
import org.neo4j.test.TargetDirectory;

import static org.junit.Assert.assertThat;
import static org.junit.Assert.assertTrue;
import static org.junit.Assert.fail;
<<<<<<< HEAD

import static org.neo4j.helpers.collection.MapUtil.stringMap;
import static org.neo4j.kernel.impl.ha.ClusterManager.allSeesAllAsAvailable;
import static org.neo4j.kernel.impl.ha.ClusterManager.clusterWithAdditionalArbiters;
import static org.neo4j.kernel.impl.ha.ClusterManager.fromXml;
import static org.neo4j.kernel.impl.ha.ClusterManager.masterAvailable;
import static org.neo4j.kernel.impl.ha.ClusterManager.masterSeesSlavesAsAvailable;
import static org.neo4j.kernel.impl.ha.ClusterManager.provided;
=======
import static org.neo4j.kernel.impl.ha.ClusterManager.allSeesAllAsAvailable;
>>>>>>> b06b8eb3

public class ClusterTest
{
    @Rule
    public LoggerRule logging = new LoggerRule( Level.OFF );
    @Rule
    public TargetDirectory.TestDirectory testDirectory = TargetDirectory.testDirForTest( getClass() );

    @Test
    public void testCluster() throws Throwable
    {
<<<<<<< HEAD
        ClusterManager clusterManager = new ClusterManager.Builder( testDirectory.directory(  "testCluster" ) )
                .withProvider( fromXml( getClass().getResource( "/threeinstances.xml" ).toURI() ) )
                .withSharedConfig( stringMap(
                        HaSettings.ha_server.name(), "localhost:6001-6005",
                        HaSettings.tx_push_factor.name(), "2" ) ).build();
=======
        ClusterManager clusterManager = new ClusterManager( ClusterManager.clusterOfSize( 3 ),
                TargetDirectory.forTest( getClass() ).cleanDirectory( "testCluster" ),
                MapUtil.stringMap(HaSettings.tx_push_factor.name(), "2"));
>>>>>>> b06b8eb3
        try
        {
            clusterManager.start();

            clusterManager.getDefaultCluster().await( allSeesAllAsAvailable() );

            long nodeId;
            HighlyAvailableGraphDatabase master = clusterManager.getDefaultCluster().getMaster();
            try ( Transaction tx = master.beginTx() )
            {
                Node node = master.createNode();
                nodeId = node.getId();
                node.setProperty( "foo", "bar" );
                tx.success();
            }


            HighlyAvailableGraphDatabase slave = clusterManager.getDefaultCluster().getAnySlave();
            try ( Transaction transaction = slave.beginTx() )
            {
                Node node = slave.getNodeById( nodeId );
                assertThat( node.getProperty( "foo" ).toString(), CoreMatchers.equalTo( "bar" ) );
            }
        }
        finally
        {
            clusterManager.safeShutdown();
        }
    }

    @Test
    public void testClusterWithHostnames() throws Throwable
    {
<<<<<<< HEAD
        Clusters.Cluster cluster = new Clusters.Cluster( "neo4j.ha" );
        for ( int i = 0; i < 3; i++ )
        {
            cluster.getMembers().add( new Clusters.Member( "localhost:" + (5001 + i), true ) );
        }

        final Clusters clusters = new Clusters();
        clusters.getClusters().add( cluster );

        ClusterManager clusterManager = new ClusterManager.Builder( testDirectory.directory(  "testCluster" ) )
                .withProvider( provided( clusters ) )
                .withSharedConfig( stringMap(
                        HaSettings.ha_server.name(), "localhost:6001-6005",
                        HaSettings.tx_push_factor.name(), "2" ) ).build();
=======
        String hostName = InetAddress.getLocalHost().getHostName();

        ClusterManager clusterManager = new ClusterManager( ClusterManager.clusterOfSize( hostName, 3 ),
                TargetDirectory.forTest( getClass() ).cleanDirectory( "testCluster" ),
                MapUtil.stringMap( HaSettings.tx_push_factor.name(), "2" ));
>>>>>>> b06b8eb3
        try
        {
            clusterManager.start();

            clusterManager.getDefaultCluster().await( allSeesAllAsAvailable() );

            long nodeId;
            HighlyAvailableGraphDatabase master = clusterManager.getDefaultCluster().getMaster();
            try ( Transaction tx = master.beginTx() )
            {
                Node node = master.createNode();
                nodeId = node.getId();
                node.setProperty( "foo", "bar" );
                tx.success();
            }

            HighlyAvailableGraphDatabase anySlave = clusterManager.getDefaultCluster().getAnySlave();
            try ( Transaction ignore = anySlave.beginTx() )
            {
                Node node = anySlave.getNodeById( nodeId );
                assertThat( node.getProperty( "foo" ).toString(), CoreMatchers.equalTo( "bar" ) );
            }
        }
        finally
        {
            clusterManager.safeShutdown();
        }
    }

    @Test
    public void testClusterWithWildcardIP() throws Throwable
    {
<<<<<<< HEAD
        Clusters.Cluster cluster = new Clusters.Cluster( "neo4j.ha" );
        for ( int i = 0; i < 3; i++ )
        {
            cluster.getMembers().add( new Clusters.Member( (5001 + i), true ) );
        }

        final Clusters clusters = new Clusters();
        clusters.getClusters().add( cluster );

        ClusterManager clusterManager = new ClusterManager.Builder( testDirectory.directory(  "testCluster" ) )
                .withProvider( provided( clusters ) )
                .withSharedConfig( stringMap(
                        HaSettings.ha_server.name(), "0.0.0.0:6001-6005",
                        HaSettings.tx_push_factor.name(), "2" ) ).build();
=======
        ClusterManager clusterManager = new ClusterManager( ClusterManager.clusterOfSize( 3 ),
                TargetDirectory.forTest( getClass() ).cleanDirectory( "testCluster" ),
                MapUtil.stringMap( HaSettings.ha_server.name(), "0.0.0.0:6001-9999",
                        HaSettings.tx_push_factor.name(), "2" ));
>>>>>>> b06b8eb3
        try
        {
            clusterManager.start();

            clusterManager.getDefaultCluster().await( allSeesAllAsAvailable() );

            long nodeId;
            HighlyAvailableGraphDatabase master = clusterManager.getDefaultCluster().getMaster();
            try ( Transaction tx = master.beginTx() )
            {
                Node node = master.createNode();
                nodeId = node.getId();
                node.setProperty( "foo", "bar" );
                tx.success();
            }

            HighlyAvailableGraphDatabase anySlave = clusterManager.getDefaultCluster().getAnySlave();
            try ( Transaction ignore = anySlave.beginTx() )
            {
                Node node = anySlave.getNodeById( nodeId );
                assertThat( node.getProperty( "foo" ).toString(), CoreMatchers.equalTo( "bar" ) );
            }
        }
        finally
        {
            clusterManager.safeShutdown();
        }
    }

    @Test @Ignore("JH: Ignored for by CG in March 2013, needs revisit. I added @ignore instead of commenting out to list this in static analysis.")
    public void testArbiterStartsFirstAndThenTwoInstancesJoin() throws Throwable
    {
        ClusterManager clusterManager = new ClusterManager.Builder( testDirectory.directory( "testCluster" ) )
                .withProvider( clusterWithAdditionalArbiters( 2, 1 ) ).build();
        try
        {
            clusterManager.start();
            clusterManager.getDefaultCluster().await( allSeesAllAsAvailable() );

            HighlyAvailableGraphDatabase master = clusterManager.getDefaultCluster().getMaster();
            try ( Transaction tx = master.beginTx() )
            {
                master.createNode();
                tx.success();
            }
        }
        finally
        {
            clusterManager.safeShutdown();
        }
    }

    @Test
    public void testInstancesWithConflictingClusterPorts() throws Throwable
    {
        HighlyAvailableGraphDatabase first = null;
        try
        {
            String masterStoreDir =
                    testDirectory.directory( "testConflictingClusterPortsMaster" ).getAbsolutePath();
            first = (HighlyAvailableGraphDatabase) new TestHighlyAvailableGraphDatabaseFactory().
                    newHighlyAvailableDatabaseBuilder( masterStoreDir )
                    .setConfig( ClusterSettings.initial_hosts, "127.0.0.1:5001" )
                    .setConfig( ClusterSettings.cluster_server, "127.0.0.1:5001" )
                    .setConfig( ClusterSettings.server_id, "1" )
                    .setConfig( HaSettings.ha_server, "127.0.0.1:6666" )
                    .newGraphDatabase();

            try
            {
                String slaveStoreDir =
                        testDirectory.directory( "testConflictingClusterPortsSlave" ).getAbsolutePath();
                HighlyAvailableGraphDatabase failed = (HighlyAvailableGraphDatabase) new TestHighlyAvailableGraphDatabaseFactory().
                        newHighlyAvailableDatabaseBuilder( slaveStoreDir )
                        .setConfig( ClusterSettings.initial_hosts, "127.0.0.1:5001" )
                        .setConfig( ClusterSettings.cluster_server, "127.0.0.1:5001" )
                        .setConfig( ClusterSettings.server_id, "2" )
                        .setConfig( HaSettings.ha_server, "127.0.0.1:6667" )
                        .newGraphDatabase();
                failed.shutdown();
                fail("Should not start when ports conflict");
            }
            catch ( Exception e )
            {
                // good
            }
        }
        finally
        {
            if ( first != null )
            {
                first.shutdown();
            }
        }
    }

    @Test
    public void testInstancesWithConflictingHaPorts() throws Throwable
    {
        HighlyAvailableGraphDatabase first = null;
        try
        {
            String storeDir =
                    testDirectory.directory( "testConflictingHaPorts" ).getAbsolutePath();
             first = (HighlyAvailableGraphDatabase) new TestHighlyAvailableGraphDatabaseFactory().
                    newHighlyAvailableDatabaseBuilder( storeDir )
                    .setConfig( ClusterSettings.initial_hosts, "127.0.0.1:5001" )
                    .setConfig( ClusterSettings.cluster_server, "127.0.0.1:5001" )
                    .setConfig( ClusterSettings.server_id, "1" )
                    .setConfig( HaSettings.ha_server, "127.0.0.1:6666" )
                    .newGraphDatabase();

            try
            {
                HighlyAvailableGraphDatabase failed = (HighlyAvailableGraphDatabase) new TestHighlyAvailableGraphDatabaseFactory().
                        newHighlyAvailableDatabaseBuilder( storeDir )
                        .setConfig( ClusterSettings.initial_hosts, "127.0.0.1:5001" )
                        .setConfig( ClusterSettings.cluster_server, "127.0.0.1:5002" )
                        .setConfig( ClusterSettings.server_id, "2" )
                        .setConfig( HaSettings.ha_server, "127.0.0.1:6666" )
                        .newGraphDatabase();
                failed.shutdown();
                fail( "Should not start when ports conflict" );
            }
            catch ( Exception e )
            {
                // good
            }
        }
        finally
        {
            if ( first != null )
            {
                first.shutdown();
            }
        }
    }

    @Test
    public void given4instanceClusterWhenMasterGoesDownThenElectNewMaster() throws Throwable
    {
<<<<<<< HEAD
        ClusterManager clusterManager = new ClusterManager.Builder( testDirectory.directory( "4instances" ) )
                .withProvider( fromXml( getClass().getResource( "/fourinstances.xml" ).toURI() ) ).build();
=======
        ClusterManager clusterManager = new ClusterManager( ClusterManager.clusterOfSize( 4 ),
                TargetDirectory.forTest( getClass() ).cleanDirectory( "4instances" ), MapUtil.stringMap() );
>>>>>>> b06b8eb3
        try
        {
            clusterManager.start();
            ClusterManager.ManagedCluster cluster = clusterManager.getDefaultCluster();
            cluster.await( allSeesAllAsAvailable() );

            logging.getLogger().info( "STOPPING MASTER" );
            cluster.shutdown( cluster.getMaster() );
            logging.getLogger().info( "STOPPED MASTER" );

            cluster.await( ClusterManager.masterAvailable() );

            GraphDatabaseService master = cluster.getMaster();
            logging.getLogger().info( "CREATE NODE" );
            try ( Transaction tx = master.beginTx() )
            {
                master.createNode();
                logging.getLogger().info( "CREATED NODE" );
                tx.success();
            }

            logging.getLogger().info( "STOPPING CLUSTER" );
        }
        finally
        {
            clusterManager.safeShutdown();
        }
    }

    @Test
    public void givenEmptyHostListWhenClusterStartupThenFormClusterWithSingleInstance() throws Exception
    {
        HighlyAvailableGraphDatabase db = (HighlyAvailableGraphDatabase) new TestHighlyAvailableGraphDatabaseFactory().
                newHighlyAvailableDatabaseBuilder( testDirectory.directory(
                        "singleinstance" ).getAbsolutePath() ).
                setConfig( ClusterSettings.server_id, "1" ).
                setConfig( ClusterSettings.initial_hosts, "" ).
                newGraphDatabase();

        try
        {
            assertTrue( "Single instance cluster was not formed in time", db.isAvailable( 1_000 ) );
        }
        finally
        {
            db.shutdown();
        }
    }

    @Test
    public void givenClusterWhenMasterGoesDownAndTxIsRunningThenDontWaitToSwitch() throws Throwable
    {
        ClusterManager clusterManager = new ClusterManager.Builder( testDirectory.directory( "waitfortx" ) )
                .withProvider( fromXml( getClass().getResource( "/threeinstances.xml" ).toURI() ) ).build();
        try
        {
            clusterManager.start();
            ClusterManager.ManagedCluster cluster = clusterManager.getDefaultCluster();
            cluster.await( allSeesAllAsAvailable() );

            HighlyAvailableGraphDatabase slave = cluster.getAnySlave();

            try ( Transaction tx = slave.beginTx() )
            {
                // Do a little write operation so that all "write" aspects of this tx is initializes properly
                slave.createNode();

                // Shut down master while we're keeping this transaction open
                cluster.shutdown( cluster.getMaster() );

                cluster.await( masterAvailable() );
                cluster.await( masterSeesSlavesAsAvailable( 1 ) );
                // Ending up here means that we didn't wait for this transaction to complete

                tx.success();
            }
            catch ( TransactionFailureException e )
            {
                // Good
            }
        }
        finally
        {
            clusterManager.stop();
        }
    }
}
<|MERGE_RESOLUTION|>--- conflicted
+++ resolved
@@ -19,24 +19,21 @@
  */
 package org.neo4j.test.ha;
 
-import java.net.InetAddress;
-
 import org.hamcrest.CoreMatchers;
 import org.junit.Ignore;
 import org.junit.Rule;
 import org.junit.Test;
 
-<<<<<<< HEAD
 import java.util.logging.Level;
 
-=======
->>>>>>> b06b8eb3
 import org.neo4j.cluster.ClusterSettings;
+import org.neo4j.cluster.client.Clusters;
 import org.neo4j.graphdb.GraphDatabaseService;
 import org.neo4j.graphdb.Node;
 import org.neo4j.graphdb.Transaction;
 import org.neo4j.graphdb.TransactionFailureException;
 import org.neo4j.graphdb.factory.TestHighlyAvailableGraphDatabaseFactory;
+import org.neo4j.helpers.collection.MapUtil;
 import org.neo4j.kernel.ha.HaSettings;
 import org.neo4j.kernel.ha.HighlyAvailableGraphDatabase;
 import org.neo4j.kernel.impl.ha.ClusterManager;
@@ -46,18 +43,15 @@
 import static org.junit.Assert.assertThat;
 import static org.junit.Assert.assertTrue;
 import static org.junit.Assert.fail;
-<<<<<<< HEAD
 
 import static org.neo4j.helpers.collection.MapUtil.stringMap;
 import static org.neo4j.kernel.impl.ha.ClusterManager.allSeesAllAsAvailable;
+import static org.neo4j.kernel.impl.ha.ClusterManager.clusterOfSize;
 import static org.neo4j.kernel.impl.ha.ClusterManager.clusterWithAdditionalArbiters;
 import static org.neo4j.kernel.impl.ha.ClusterManager.fromXml;
 import static org.neo4j.kernel.impl.ha.ClusterManager.masterAvailable;
 import static org.neo4j.kernel.impl.ha.ClusterManager.masterSeesSlavesAsAvailable;
 import static org.neo4j.kernel.impl.ha.ClusterManager.provided;
-=======
-import static org.neo4j.kernel.impl.ha.ClusterManager.allSeesAllAsAvailable;
->>>>>>> b06b8eb3
 
 public class ClusterTest
 {
@@ -69,17 +63,13 @@
     @Test
     public void testCluster() throws Throwable
     {
-<<<<<<< HEAD
-        ClusterManager clusterManager = new ClusterManager.Builder( testDirectory.directory(  "testCluster" ) )
-                .withProvider( fromXml( getClass().getResource( "/threeinstances.xml" ).toURI() ) )
-                .withSharedConfig( stringMap(
-                        HaSettings.ha_server.name(), "localhost:6001-6005",
-                        HaSettings.tx_push_factor.name(), "2" ) ).build();
-=======
-        ClusterManager clusterManager = new ClusterManager( ClusterManager.clusterOfSize( 3 ),
-                TargetDirectory.forTest( getClass() ).cleanDirectory( "testCluster" ),
-                MapUtil.stringMap(HaSettings.tx_push_factor.name(), "2"));
->>>>>>> b06b8eb3
+        ClusterManager clusterManager = new ClusterManager.Builder( testDirectory.directory( "testCluster" ) )
+                .withSharedConfig(
+                    MapUtil.stringMap(
+                            HaSettings.ha_server.name(), "localhost:6001-6005",
+                            HaSettings.tx_push_factor.name(), "2" ) )
+                .withProvider( clusterOfSize( 3 ) )
+                .build();
         try
         {
             clusterManager.start();
@@ -113,7 +103,6 @@
     @Test
     public void testClusterWithHostnames() throws Throwable
     {
-<<<<<<< HEAD
         Clusters.Cluster cluster = new Clusters.Cluster( "neo4j.ha" );
         for ( int i = 0; i < 3; i++ )
         {
@@ -128,13 +117,6 @@
                 .withSharedConfig( stringMap(
                         HaSettings.ha_server.name(), "localhost:6001-6005",
                         HaSettings.tx_push_factor.name(), "2" ) ).build();
-=======
-        String hostName = InetAddress.getLocalHost().getHostName();
-
-        ClusterManager clusterManager = new ClusterManager( ClusterManager.clusterOfSize( hostName, 3 ),
-                TargetDirectory.forTest( getClass() ).cleanDirectory( "testCluster" ),
-                MapUtil.stringMap( HaSettings.tx_push_factor.name(), "2" ));
->>>>>>> b06b8eb3
         try
         {
             clusterManager.start();
@@ -167,7 +149,6 @@
     @Test
     public void testClusterWithWildcardIP() throws Throwable
     {
-<<<<<<< HEAD
         Clusters.Cluster cluster = new Clusters.Cluster( "neo4j.ha" );
         for ( int i = 0; i < 3; i++ )
         {
@@ -182,12 +163,6 @@
                 .withSharedConfig( stringMap(
                         HaSettings.ha_server.name(), "0.0.0.0:6001-6005",
                         HaSettings.tx_push_factor.name(), "2" ) ).build();
-=======
-        ClusterManager clusterManager = new ClusterManager( ClusterManager.clusterOfSize( 3 ),
-                TargetDirectory.forTest( getClass() ).cleanDirectory( "testCluster" ),
-                MapUtil.stringMap( HaSettings.ha_server.name(), "0.0.0.0:6001-9999",
-                        HaSettings.tx_push_factor.name(), "2" ));
->>>>>>> b06b8eb3
         try
         {
             clusterManager.start();
@@ -329,13 +304,8 @@
     @Test
     public void given4instanceClusterWhenMasterGoesDownThenElectNewMaster() throws Throwable
     {
-<<<<<<< HEAD
         ClusterManager clusterManager = new ClusterManager.Builder( testDirectory.directory( "4instances" ) )
-                .withProvider( fromXml( getClass().getResource( "/fourinstances.xml" ).toURI() ) ).build();
-=======
-        ClusterManager clusterManager = new ClusterManager( ClusterManager.clusterOfSize( 4 ),
-                TargetDirectory.forTest( getClass() ).cleanDirectory( "4instances" ), MapUtil.stringMap() );
->>>>>>> b06b8eb3
+                .withProvider( ClusterManager.clusterOfSize( 4 ) ).build();
         try
         {
             clusterManager.start();
