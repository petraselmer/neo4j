/**
 * Copyright (c) 2002-2012 "Neo Technology,"
 * Network Engine for Objects in Lund AB [http://neotechnology.com]
 *
 * This file is part of Neo4j.
 *
 * Neo4j is free software: you can redistribute it and/or modify
 * it under the terms of the GNU Affero General Public License as
 * published by the Free Software Foundation, either version 3 of the
 * License, or (at your option) any later version.
 *
 * This program is distributed in the hope that it will be useful,
 * but WITHOUT ANY WARRANTY; without even the implied warranty of
 * MERCHANTABILITY or FITNESS FOR A PARTICULAR PURPOSE.  See the
 * GNU Affero General Public License for more details.
 *
 * You should have received a copy of the GNU Affero General Public License
 * along with this program. If not, see <http://www.gnu.org/licenses/>.
 */
package org.neo4j.kernel.ha;

import static java.util.concurrent.TimeUnit.SECONDS;
import static org.junit.Assert.assertTrue;

import java.io.File;
import java.net.URI;
import java.util.concurrent.CountDownLatch;

import org.junit.Test;
import org.neo4j.cluster.ClusterSettings;
import org.neo4j.cluster.protocol.cluster.ClusterConfiguration;
import org.neo4j.consistency.checking.incremental.intercept.VerifyingTransactionInterceptorProvider;
import org.neo4j.graphdb.factory.GraphDatabaseBuilder;
import org.neo4j.graphdb.factory.GraphDatabaseSettings;
import org.neo4j.graphdb.factory.HighlyAvailableGraphDatabaseFactory;
import org.neo4j.kernel.ha.cluster.HighAvailabilityEvents;
import org.neo4j.kernel.ha.cluster.HighAvailabilityListener;
import org.neo4j.kernel.impl.transaction.xaframework.TransactionInterceptorProvider;
import org.neo4j.test.TargetDirectory;

public class TestMasterElection
{
    private final File path = TargetDirectory.forTest( getClass() ).graphDbDir( true );

    @Test
    public void testBasicFailover() throws Exception
    {
        HighlyAvailableGraphDatabase master = startDb( 0 );
        HighlyAvailableGraphDatabase slave1 = startDb( 1 );
        HighlyAvailableGraphDatabase slave2 = startDb( 2 );

        assertTrue( master.isMaster() );
        assertTrue( !slave1.isMaster() );
        assertTrue( !slave2.isMaster() );

        startListenForNewMaster( slave2 );

        master.shutdown();
        assertTrue( masterElectedLatch.await( 20, SECONDS ) );
        assertTrue( slave1.isMaster() );
        assertTrue( !slave2.isMaster() );

        slave2.shutdown();
        slave1.shutdown();
    }

    private void startListenForNewMaster( HighlyAvailableGraphDatabase db )
    {
        masterElectedLatch = new CountDownLatch( 1 );
<<<<<<< HEAD
        final HighAvailabilityEvents events = db.getDependencyResolver().resolveDependency( HighAvailabilityEvents
                .class );
        events.addClusterEventListener(
                new HighAvailabilityListener.Adapter()

=======
        final HighAvailabilityEvents events = db.getDependencyResolver().resolveDependency( HighAvailabilityEvents.class );
        events.addClusterEventListener( new HighAvailabilityListener.Adapter()
        {
            @Override
            public void memberIsAvailable( String role, URI instanceClusterUri, Iterable<URI> instanceUris )
            {
                if ( role.equals( ClusterConfiguration.COORDINATOR ) )
>>>>>>> 72a4d3f2
                {
                    masterElectedLatch.countDown();
                    events.removeClusterEventListener( this );
                }
            }
        } );
    }

    private CountDownLatch masterElectedLatch;

    private HighlyAvailableGraphDatabase startDb( int serverId )
    {
        GraphDatabaseBuilder builder = new HighlyAvailableGraphDatabaseFactory()
                .newHighlyAvailableDatabaseBuilder( path( serverId ) )
                .setConfig( ClusterSettings.initial_hosts, "127.0.0.1:5001,127.0.0.1:5002,127.0.0.1:5003" )
                .setConfig( ClusterSettings.cluster_server, "127.0.0.1:" + (5001 + serverId) )
                .setConfig( HaSettings.server_id, "" + serverId )
                .setConfig( HaSettings.ha_server, ":" + (8001 + serverId) )
<<<<<<< HEAD
                .setConfig( HaSettings.tx_push_factor, "0" )
                .setConfig( GraphDatabaseSettings.intercept_committing_transactions, "true" )
                .setConfig( GraphDatabaseSettings.intercept_deserialized_transactions, "true" )
                .setConfig( TransactionInterceptorProvider.class.getSimpleName() + "." +
                        VerifyingTransactionInterceptorProvider.NAME, "true" );
        HighlyAvailableGraphDatabase db = (HighlyAvailableGraphDatabase) builder.newGraphDatabase();
        Transaction tx = db.beginTx();
        tx.finish();
        try
        {
            Thread.sleep( 2000 );
        }
        catch ( InterruptedException e )
        {
            throw new RuntimeException( e );
        }
        return db;
=======
                .setConfig( HaSettings.initial_hosts, ":5001,:5002,:5003" )
                .setConfig( HaSettings.tx_push_factor, "0" )
                .setConfig( GraphDatabaseSettings.intercept_committing_transactions, "true" )
                .setConfig( GraphDatabaseSettings.intercept_deserialized_transactions, "true" )
                .setConfig(TransactionInterceptorProvider.class.getSimpleName() + "." +
                        VerifyingTransactionInterceptorProvider.NAME, "true" )
                ;
        return (HighlyAvailableGraphDatabase) builder.newGraphDatabase();
>>>>>>> 72a4d3f2
    }

    private String path( int i )
    {
        return new File( path, "" + i ).getAbsolutePath();
    }
}<|MERGE_RESOLUTION|>--- conflicted
+++ resolved
@@ -28,7 +28,6 @@
 
 import org.junit.Test;
 import org.neo4j.cluster.ClusterSettings;
-import org.neo4j.cluster.protocol.cluster.ClusterConfiguration;
 import org.neo4j.consistency.checking.incremental.intercept.VerifyingTransactionInterceptorProvider;
 import org.neo4j.graphdb.factory.GraphDatabaseBuilder;
 import org.neo4j.graphdb.factory.GraphDatabaseSettings;
@@ -67,24 +66,16 @@
     private void startListenForNewMaster( HighlyAvailableGraphDatabase db )
     {
         masterElectedLatch = new CountDownLatch( 1 );
-<<<<<<< HEAD
-        final HighAvailabilityEvents events = db.getDependencyResolver().resolveDependency( HighAvailabilityEvents
-                .class );
-        events.addClusterEventListener(
-                new HighAvailabilityListener.Adapter()
-
-=======
         final HighAvailabilityEvents events = db.getDependencyResolver().resolveDependency( HighAvailabilityEvents.class );
-        events.addClusterEventListener( new HighAvailabilityListener.Adapter()
+        events.addHighAvailabilityEventListener( new HighAvailabilityListener.Adapter()
         {
             @Override
             public void memberIsAvailable( String role, URI instanceClusterUri, Iterable<URI> instanceUris )
             {
-                if ( role.equals( ClusterConfiguration.COORDINATOR ) )
->>>>>>> 72a4d3f2
+                if ( role.equals( HighAvailabilityEvents.MASTER ) )
                 {
                     masterElectedLatch.countDown();
-                    events.removeClusterEventListener( this );
+                    events.removeHighAvailabilityEventListener( this );
                 }
             }
         } );
@@ -100,26 +91,6 @@
                 .setConfig( ClusterSettings.cluster_server, "127.0.0.1:" + (5001 + serverId) )
                 .setConfig( HaSettings.server_id, "" + serverId )
                 .setConfig( HaSettings.ha_server, ":" + (8001 + serverId) )
-<<<<<<< HEAD
-                .setConfig( HaSettings.tx_push_factor, "0" )
-                .setConfig( GraphDatabaseSettings.intercept_committing_transactions, "true" )
-                .setConfig( GraphDatabaseSettings.intercept_deserialized_transactions, "true" )
-                .setConfig( TransactionInterceptorProvider.class.getSimpleName() + "." +
-                        VerifyingTransactionInterceptorProvider.NAME, "true" );
-        HighlyAvailableGraphDatabase db = (HighlyAvailableGraphDatabase) builder.newGraphDatabase();
-        Transaction tx = db.beginTx();
-        tx.finish();
-        try
-        {
-            Thread.sleep( 2000 );
-        }
-        catch ( InterruptedException e )
-        {
-            throw new RuntimeException( e );
-        }
-        return db;
-=======
-                .setConfig( HaSettings.initial_hosts, ":5001,:5002,:5003" )
                 .setConfig( HaSettings.tx_push_factor, "0" )
                 .setConfig( GraphDatabaseSettings.intercept_committing_transactions, "true" )
                 .setConfig( GraphDatabaseSettings.intercept_deserialized_transactions, "true" )
@@ -127,7 +98,6 @@
                         VerifyingTransactionInterceptorProvider.NAME, "true" )
                 ;
         return (HighlyAvailableGraphDatabase) builder.newGraphDatabase();
->>>>>>> 72a4d3f2
     }
 
     private String path( int i )
