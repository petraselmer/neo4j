/**
 * Copyright (c) 2002-2015 "Neo Technology,"
 * Network Engine for Objects in Lund AB [http://neotechnology.com]
 *
 * This file is part of Neo4j.
 *
 * Neo4j is free software: you can redistribute it and/or modify
 * it under the terms of the GNU Affero General Public License as
 * published by the Free Software Foundation, either version 3 of the
 * License, or (at your option) any later version.
 *
 * This program is distributed in the hope that it will be useful,
 * but WITHOUT ANY WARRANTY; without even the implied warranty of
 * MERCHANTABILITY or FITNESS FOR A PARTICULAR PURPOSE.  See the
 * GNU Affero General Public License for more details.
 *
 * You should have received a copy of the GNU Affero General Public License
 * along with this program. If not, see <http://www.gnu.org/licenses/>.
 */
package org.neo4j.kernel.ha;

import org.jboss.netty.logging.InternalLoggerFactory;

import java.io.File;
import java.lang.reflect.Proxy;
import java.net.URI;
import java.util.Arrays;
import java.util.List;
import java.util.Map;
import javax.transaction.Transaction;

<<<<<<< HEAD
import org.jboss.netty.logging.InternalLoggerFactory;

=======
>>>>>>> efc6db9d
import org.neo4j.cluster.ClusterSettings;
import org.neo4j.cluster.InstanceId;
import org.neo4j.cluster.client.ClusterClient;
import org.neo4j.cluster.com.BindingNotifier;
import org.neo4j.cluster.logging.NettyLoggerFactory;
import org.neo4j.cluster.member.ClusterMemberAvailability;
import org.neo4j.cluster.member.ClusterMemberEvents;
import org.neo4j.cluster.member.paxos.MemberIsAvailable;
import org.neo4j.cluster.member.paxos.PaxosClusterMemberAvailability;
import org.neo4j.cluster.member.paxos.PaxosClusterMemberEvents;
import org.neo4j.cluster.protocol.atomicbroadcast.ObjectStreamFactory;
import org.neo4j.cluster.protocol.cluster.ClusterConfiguration;
import org.neo4j.cluster.protocol.cluster.ClusterListener;
import org.neo4j.cluster.protocol.election.ElectionCredentialsProvider;
import org.neo4j.cluster.protocol.election.NotElectableElectionCredentialsProvider;
import org.neo4j.graphdb.DependencyResolver;
import org.neo4j.graphdb.TransactionFailureException;
import org.neo4j.graphdb.factory.GraphDatabaseSettings;
import org.neo4j.graphdb.index.IndexManager;
import org.neo4j.helpers.Factory;
import org.neo4j.helpers.Function;
import org.neo4j.helpers.Predicate;
import org.neo4j.kernel.DatabaseAvailability;
import org.neo4j.kernel.GraphDatabaseDependencies;
import org.neo4j.kernel.IdGeneratorFactory;
import org.neo4j.kernel.InternalAbstractGraphDatabase;
import org.neo4j.kernel.KernelData;
import org.neo4j.kernel.api.exceptions.InvalidTransactionTypeKernelException;
import org.neo4j.kernel.extension.KernelExtensionFactory;
import org.neo4j.kernel.ha.cluster.DefaultElectionCredentialsProvider;
import org.neo4j.kernel.ha.cluster.HANewSnapshotFunction;
import org.neo4j.kernel.ha.cluster.HighAvailabilityMemberChangeEvent;
import org.neo4j.kernel.ha.cluster.HighAvailabilityMemberContext;
import org.neo4j.kernel.ha.cluster.HighAvailabilityMemberListener;
import org.neo4j.kernel.ha.cluster.HighAvailabilityMemberState;
import org.neo4j.kernel.ha.cluster.HighAvailabilityMemberStateMachine;
import org.neo4j.kernel.ha.cluster.HighAvailabilityModeSwitcher;
import org.neo4j.kernel.ha.cluster.SimpleHighAvailabilityMemberContext;
import org.neo4j.kernel.ha.cluster.SwitchToMaster;
import org.neo4j.kernel.ha.cluster.SwitchToSlave;
import org.neo4j.kernel.ha.cluster.member.ClusterMembers;
import org.neo4j.kernel.ha.cluster.member.HighAvailabilitySlaves;
import org.neo4j.kernel.ha.com.RequestContextFactory;
import org.neo4j.kernel.ha.com.master.DefaultSlaveFactory;
import org.neo4j.kernel.ha.com.master.Master;
import org.neo4j.kernel.ha.com.master.Slaves;
import org.neo4j.kernel.ha.id.HaIdGeneratorFactory;
import org.neo4j.kernel.ha.lock.LockManagerModeSwitcher;
import org.neo4j.kernel.ha.management.ClusterDatabaseInfoProvider;
import org.neo4j.kernel.ha.management.HighlyAvailableKernelData;
import org.neo4j.kernel.ha.transaction.DenseNodeTransactionTranslator;
import org.neo4j.kernel.ha.transaction.OnDiskLastTxIdGetter;
import org.neo4j.kernel.ha.transaction.TxHookModeSwitcher;
import org.neo4j.kernel.ha.transaction.TxIdGeneratorModeSwitcher;
import org.neo4j.kernel.impl.cache.CacheProvider;
import org.neo4j.kernel.impl.core.Caches;
import org.neo4j.kernel.impl.core.TokenCreator;
import org.neo4j.kernel.impl.core.TransactionState;
import org.neo4j.kernel.impl.core.WritableTransactionState;
import org.neo4j.kernel.impl.locking.Locks;
import org.neo4j.kernel.impl.locking.NoOpClient;
import org.neo4j.kernel.impl.nioneo.store.NeoStore;
import org.neo4j.kernel.impl.storemigration.UpgradeConfiguration;
import org.neo4j.kernel.impl.storemigration.UpgradeNotAllowedByDatabaseModeException;
import org.neo4j.kernel.impl.transaction.RemoteTxHook;
import org.neo4j.kernel.impl.transaction.TransactionStateFactory;
import org.neo4j.kernel.impl.transaction.TxManager;
import org.neo4j.kernel.impl.transaction.XaDataSourceManager;
import org.neo4j.kernel.impl.transaction.xaframework.ForceMode;
import org.neo4j.kernel.impl.transaction.xaframework.LogEntry;
import org.neo4j.kernel.impl.transaction.xaframework.TransactionInterceptorProvider;
import org.neo4j.kernel.impl.transaction.xaframework.TxIdGenerator;
import org.neo4j.kernel.lifecycle.LifeSupport;
import org.neo4j.kernel.lifecycle.Lifecycle;
import org.neo4j.kernel.lifecycle.LifecycleAdapter;
import org.neo4j.kernel.logging.LogbackWeakDependency;
import org.neo4j.kernel.logging.Logging;

import static org.neo4j.helpers.collection.Iterables.option;
import static org.neo4j.kernel.ha.DelegateInvocationHandler.snapshot;
import static org.neo4j.kernel.impl.transaction.XidImpl.DEFAULT_SEED;
import static org.neo4j.kernel.impl.transaction.XidImpl.getNewGlobalId;
import static org.neo4j.kernel.logging.LogbackWeakDependency.DEFAULT_TO_CLASSIC;
import static org.neo4j.kernel.logging.LogbackWeakDependency.NEW_LOGGER_CONTEXT;

public class HighlyAvailableGraphDatabase extends InternalAbstractGraphDatabase
{
    private RequestContextFactory requestContextFactory;
    private Slaves slaves;
    private ClusterMembers members;
    private DelegateInvocationHandler<Master> masterDelegateInvocationHandler;
    private HighAvailabilityMemberStateMachine memberStateMachine;
    private UpdatePuller updatePuller;
    private LastUpdateTime lastUpdateTime;
    private ClusterClient clusterClient;
    private ClusterMemberEvents clusterEvents;
    private ClusterMemberAvailability clusterMemberAvailability;
    private long stateSwitchTimeoutMillis;

    private final LifeSupport paxosLife = new LifeSupport();

    public HighlyAvailableGraphDatabase( String storeDir, Map<String, String> params,
                                         Iterable<KernelExtensionFactory<?>> kernelExtensions,
                                         Iterable<CacheProvider> cacheProviders,
                                         Iterable<TransactionInterceptorProvider> txInterceptorProviders )
    {
        this( storeDir, params, new GraphDatabaseDependencies( null,
                Arrays.asList( GraphDatabaseSettings.class, ClusterSettings.class, HaSettings.class ),
                kernelExtensions, cacheProviders, txInterceptorProviders ) );
    }

    public HighlyAvailableGraphDatabase( String storeDir, Map<String, String> params, Dependencies dependencies )
    {
        super( storeDir, params, dependencies );
        run();
    }

    @Override
    protected void create()
    {
        life.add( new BranchedDataMigrator( storeDir ) );
        masterDelegateInvocationHandler = new DelegateInvocationHandler<>( Master.class );
        Master master = (Master) Proxy.newProxyInstance( Master.class.getClassLoader(), new Class[]{Master.class},
                masterDelegateInvocationHandler );

        super.create();

        kernelEventHandlers.registerKernelEventHandler( new HaKernelPanicHandler( xaDataSourceManager,
                (TxManager) txManager, availabilityGuard, logging, masterDelegateInvocationHandler ) );
        life.add( updatePuller = new UpdatePuller( memberStateMachine, (HaXaDataSourceManager) xaDataSourceManager, master,
                requestContextFactory, txManager, availabilityGuard, lastUpdateTime, config, jobScheduler, msgLog ) );

        stateSwitchTimeoutMillis = config.get( HaSettings.state_switch_timeout );

        life.add( paxosLife );

        life.add( new DatabaseAvailability( txManager, availabilityGuard ) );

        life.add( new StartupWaiter() );

        diagnosticsManager.appendProvider( new HighAvailabilityDiagnostics( memberStateMachine, clusterClient ) );
    }

    @Override
    protected UpgradeConfiguration createUpgradeConfiguration()
    {
        return new HAUpgradeConfiguration();
    }

    @Override
    protected void createDatabaseAvailability()
    {
        // Skip this, it's done manually in create() to ensure it is as late as possible
    }

    protected Function<NeoStore, Function<List<LogEntry>, List<LogEntry>>> createTranslationFactory()
    {
        return new Function<NeoStore, Function<List<LogEntry>, List<LogEntry>>>()

        {
            @Override
            public Function<List<LogEntry>, List<LogEntry>> apply( NeoStore neoStore )
            {
                return new DenseNodeTransactionTranslator( neoStore );
            }
        };
    }

    public void start()
    {
        life.start();
    }

    public void stop()
    {
        life.stop();
    }

    @Override
    protected org.neo4j.graphdb.Transaction beginTx( ForceMode forceMode )
    {
        if ( !availabilityGuard.isAvailable( stateSwitchTimeoutMillis ) )
        {
            throw new TransactionFailureException( "Timeout waiting for database to allow new transactions. "
                    + availabilityGuard.describeWhoIsBlocking() );
        }

        return super.beginTx( forceMode );
    }

    @Override
    public IndexManager index()
    {
        if ( !availabilityGuard.isAvailable( stateSwitchTimeoutMillis ) )
        {
            throw new TransactionFailureException( "Timeout waiting for database to allow new transactions. "
                    + availabilityGuard.describeWhoIsBlocking() );
        }
        return super.index();
    }

    @Override
    protected Logging createLogging()
    {
        Logging loggingService = life.add( LogbackWeakDependency.tryLoadLogbackService( config, NEW_LOGGER_CONTEXT,
                DEFAULT_TO_CLASSIC ) );

        // Set Netty logger
        InternalLoggerFactory.setDefaultFactory( new NettyLoggerFactory( loggingService ) );

        return loggingService;
    }

    @Override
    protected TransactionStateFactory createTransactionStateFactory()
    {
        return new TransactionStateFactory( logging )
        {
            @Override
            public TransactionState create( Transaction tx )
            {
                return new WritableTransactionState( newLockClient(), nodeManager,
                        snapshot( txHook ),
                        snapshot( txIdGenerator ) );
            }

            private Locks.Client newLockClient()
            {
                try
                {
                    return locks.newClient();
                }
                catch ( TransactionFailureException e )
                {
                    // This happens during recovery, when there is no lock manager available in certain conditions
                    // due to HAs lifecycle management. It's "safe", since recover does not need locks, but this is
                    // indicative of something shady, we should investigate the lifecycle of the lock management.
                    return new NoOpClient();
                }
            }
        };
    }

    @Override
    protected XaDataSourceManager createXaDataSourceManager()
    {
        XaDataSourceManager toReturn = new HaXaDataSourceManager( logging.getMessagesLog( HaXaDataSourceManager.class
        ) );
        requestContextFactory = new RequestContextFactory( config.get( ClusterSettings.server_id ).toIntegerIndex(),
                toReturn, dependencyResolver );
        return toReturn;
    }

    @Override
    protected RemoteTxHook createTxHook()
    {
        DelegateInvocationHandler<ClusterMemberEvents> clusterEventsDelegateInvocationHandler =
                new DelegateInvocationHandler<>( ClusterMemberEvents.class );
        DelegateInvocationHandler<HighAvailabilityMemberContext> memberContextDelegateInvocationHandler =
                new DelegateInvocationHandler<>( HighAvailabilityMemberContext.class );
        DelegateInvocationHandler<ClusterMemberAvailability> clusterMemberAvailabilityDelegateInvocationHandler =
                new DelegateInvocationHandler<>( ClusterMemberAvailability.class );

        clusterEvents = (ClusterMemberEvents) Proxy.newProxyInstance( ClusterMemberEvents.class.getClassLoader(),
                new Class[]{ClusterMemberEvents.class, Lifecycle.class}, clusterEventsDelegateInvocationHandler );
        HighAvailabilityMemberContext memberContext = (HighAvailabilityMemberContext) Proxy.newProxyInstance(
                HighAvailabilityMemberContext.class.getClassLoader(),
                new Class[]{HighAvailabilityMemberContext.class}, memberContextDelegateInvocationHandler );
        clusterMemberAvailability = (ClusterMemberAvailability) Proxy.newProxyInstance(
                ClusterMemberAvailability.class.getClassLoader(),
                new Class[]{ClusterMemberAvailability.class}, clusterMemberAvailabilityDelegateInvocationHandler );

        ElectionCredentialsProvider electionCredentialsProvider = config.get( HaSettings.slave_only ) ?
                new NotElectableElectionCredentialsProvider() :
                new DefaultElectionCredentialsProvider( config.get( ClusterSettings.server_id ),
                        new OnDiskLastTxIdGetter( new File( getStoreDir() ) ), new HighAvailabilityMemberInfoProvider()
                {
                    @Override
                    public HighAvailabilityMemberState getHighAvailabilityMemberState()
                    {
                        return memberStateMachine.getCurrentState();
                    }
                }
                );


        ObjectStreamFactory objectStreamFactory = new ObjectStreamFactory();


        clusterClient = new ClusterClient( monitors, ClusterClient.adapt( config ), logging,
                electionCredentialsProvider,
                objectStreamFactory, objectStreamFactory );
        PaxosClusterMemberEvents localClusterEvents = new PaxosClusterMemberEvents( clusterClient, clusterClient,
                clusterClient, clusterClient, logging, new Predicate<PaxosClusterMemberEvents.ClusterMembersSnapshot>()
        {
            @Override
            public boolean accept( PaxosClusterMemberEvents.ClusterMembersSnapshot item )
            {
                for ( MemberIsAvailable member : item.getCurrentAvailableMembers() )
                {
                    if ( member.getRoleUri().getScheme().equals( "ha" ) )
                    {
                        if ( HighAvailabilityModeSwitcher.getServerId( member.getRoleUri() ).equals(
                                config.get( ClusterSettings.server_id ) ) )
                        {
                            msgLog.error( String.format( "Instance %s has the same serverId as ours (%d) - will not " +
                                            "join this cluster",
                                    member.getRoleUri(), config.get( ClusterSettings.server_id ).toIntegerIndex()
                            ) );
                            return true;
                        }
                    }
                }
                return true;
            }
        }, new HANewSnapshotFunction(), objectStreamFactory, objectStreamFactory
        );

        // Force a reelection after we enter the cluster
        // and when that election is finished refresh the snapshot
        clusterClient.addClusterListener( new ClusterListener.Adapter()
        {
            boolean hasRequestedElection = true; // This ensures that the election result is (at least) from our
            // request or thereafter

            @Override
            public void enteredCluster( ClusterConfiguration clusterConfiguration )
            {
                clusterClient.performRoleElections();
            }

            @Override
            public void elected( String role, InstanceId instanceId, URI electedMember )
            {
                if ( hasRequestedElection && role.equals( ClusterConfiguration.COORDINATOR ) )
                {
                    clusterClient.removeClusterListener( this );
                }
            }
        } );

        HighAvailabilityMemberContext localMemberContext = new SimpleHighAvailabilityMemberContext( clusterClient
                .getServerId(), config.get( HaSettings.slave_only ) );
        PaxosClusterMemberAvailability localClusterMemberAvailability = new PaxosClusterMemberAvailability(
                clusterClient.getServerId(), clusterClient, clusterClient, logging, objectStreamFactory,
                objectStreamFactory );

        memberContextDelegateInvocationHandler.setDelegate( localMemberContext );
        clusterEventsDelegateInvocationHandler.setDelegate( localClusterEvents );
        clusterMemberAvailabilityDelegateInvocationHandler.setDelegate( localClusterMemberAvailability );

        members = new ClusterMembers( clusterClient, clusterClient, clusterEvents,
                config.get( ClusterSettings.server_id ) );
        memberStateMachine = new HighAvailabilityMemberStateMachine( memberContext, availabilityGuard, members,
                clusterEvents,
                clusterClient, logging.getMessagesLog( HighAvailabilityMemberStateMachine.class ) );

        HighAvailabilityConsoleLogger highAvailabilityConsoleLogger = new HighAvailabilityConsoleLogger( logging
                .getConsoleLog( HighAvailabilityConsoleLogger.class ), config.get( ClusterSettings
                .server_id ) );
        availabilityGuard.addListener( highAvailabilityConsoleLogger );
        clusterEvents.addClusterMemberListener( highAvailabilityConsoleLogger );
        clusterClient.addClusterListener( highAvailabilityConsoleLogger );

        paxosLife.add( clusterClient );
        paxosLife.add( memberStateMachine );
        paxosLife.add( clusterEvents );
        paxosLife.add( localClusterMemberAvailability );

        DelegateInvocationHandler<RemoteTxHook> txHookDelegate = new DelegateInvocationHandler<>( RemoteTxHook.class );
        RemoteTxHook txHook = (RemoteTxHook) Proxy.newProxyInstance( RemoteTxHook.class.getClassLoader(),
                new Class[]{RemoteTxHook.class},
                txHookDelegate );
        new TxHookModeSwitcher( memberStateMachine, txHookDelegate,
                masterDelegateInvocationHandler, new TxHookModeSwitcher.RequestContextFactoryResolver()
        {
            @Override
            public RequestContextFactory get()
            {
                return requestContextFactory;
            }
        }, logging.getMessagesLog( TxHookModeSwitcher.class ), dependencyResolver
        );
        return txHook;
    }

    @Override
    public void assertSchemaWritesAllowed() throws InvalidTransactionTypeKernelException
    {
        if ( !isMaster() )
        {
            throw new InvalidTransactionTypeKernelException(
                    "Modifying the database schema can only be done on the master server, " +
                            "this server is a slave. Please issue schema modification commands directly to the master."
            );
        }
    }

    @Override
    protected TxIdGenerator createTxIdGenerator()
    {
        DelegateInvocationHandler<TxIdGenerator> txIdGeneratorDelegate =
                new DelegateInvocationHandler<>( TxIdGenerator.class );
        TxIdGenerator txIdGenerator =
                (TxIdGenerator) Proxy.newProxyInstance( TxIdGenerator.class.getClassLoader(),
                        new Class[]{TxIdGenerator.class}, txIdGeneratorDelegate );
        slaves = life.add( new HighAvailabilitySlaves( members, clusterClient, new DefaultSlaveFactory(
                xaDataSourceManager, logging, monitors, config.get( HaSettings.com_chunk_size ).intValue() ) ) );

        new TxIdGeneratorModeSwitcher( memberStateMachine, txIdGeneratorDelegate,
                (HaXaDataSourceManager) xaDataSourceManager, masterDelegateInvocationHandler, requestContextFactory,
                msgLog, config, slaves, txManager, jobScheduler );
        return txIdGenerator;
    }

    @Override
    protected IdGeneratorFactory createIdGeneratorFactory()
    {
        idGeneratorFactory = new HaIdGeneratorFactory( masterDelegateInvocationHandler, logging,
                requestContextFactory );
<<<<<<< HEAD
        HighAvailabilityModeSwitcher highAvailabilityModeSwitcher = new HighAvailabilityModeSwitcher( new
                SwitchToSlave( logging.getConsoleLog(
                HighAvailabilityModeSwitcher.class ), config, getDependencyResolver(),
                (HaIdGeneratorFactory) idGeneratorFactory,
                logging, masterDelegateInvocationHandler, clusterMemberAvailability, requestContextFactory,
                updateableSchemaState, monitors, kernelExtensions.listFactories()
        ),
                new SwitchToMaster( logging, msgLog, this,
                        (HaIdGeneratorFactory) idGeneratorFactory, config, getDependencyResolver(),
                        masterDelegateInvocationHandler, clusterMemberAvailability, monitors ),
                clusterClient, clusterMemberAvailability,
                getDependencyResolver(),
                logging
        );
=======

        SwitchToSlave switchToSlave = new SwitchToSlave( logging.getConsoleLog( HighAvailabilityModeSwitcher.class ),
                config, getDependencyResolver(), (HaIdGeneratorFactory) idGeneratorFactory, logging,
                masterDelegateInvocationHandler, clusterMemberAvailability, clusterClient, requestContextFactory,
                updateableSchemaState, monitors, kernelExtensions.listFactories() );

        SwitchToMaster switchToMaster = new SwitchToMaster( logging, msgLog, this,
                (HaIdGeneratorFactory) idGeneratorFactory, config, getDependencyResolver(),
                masterDelegateInvocationHandler, clusterMemberAvailability, monitors );

        highAvailabilityModeSwitcher = new HighAvailabilityModeSwitcher( switchToSlave, switchToMaster, clusterClient,
                clusterMemberAvailability, logging.getMessagesLog( HighAvailabilityModeSwitcher.class ) );
>>>>>>> efc6db9d

        clusterClient.addBindingListener( highAvailabilityModeSwitcher );
        memberStateMachine.addHighAvailabilityMemberListener( highAvailabilityModeSwitcher );

        /*
         * We always need the mode switcher and we need it to restart on switchover.
         */
        paxosLife.add( highAvailabilityModeSwitcher );

        /*
         * We don't really switch to master here. We just need to initialize the idGenerator so the initial store
         * can be started (if required). In any case, the rest of the database is in pending state, so nothing will
         * happen until events start arriving and that will set us to the proper state anyway.
         */
        ((HaIdGeneratorFactory) idGeneratorFactory).switchToMaster();

        return idGeneratorFactory;
    }

    @Override
    protected Locks createLockManager()
    {
        DelegateInvocationHandler<Locks> lockManagerDelegate = new DelegateInvocationHandler<>( Locks.class );
        Locks lockManager =
                (Locks) Proxy.newProxyInstance( Locks.class.getClassLoader(),
                        new Class[]{Locks.class}, lockManagerDelegate );
        new LockManagerModeSwitcher( memberStateMachine, lockManagerDelegate,
                (HaXaDataSourceManager) xaDataSourceManager, masterDelegateInvocationHandler, requestContextFactory,
                txManager, txHook, availabilityGuard, config, new Factory<Locks>()
        {
            @Override
            public Locks newInstance()
            {
                return HighlyAvailableGraphDatabase.super.createLockManager();
            }
        } );
        return lockManager;
    }

    @Override
    protected TokenCreator createRelationshipTypeCreator()
    {
        DelegateInvocationHandler<TokenCreator> relationshipTypeCreatorDelegate =
                new DelegateInvocationHandler<>( TokenCreator.class );
        TokenCreator relationshipTypeCreator =
                (TokenCreator) Proxy.newProxyInstance( TokenCreator.class.getClassLoader(),
                        new Class[]{TokenCreator.class}, relationshipTypeCreatorDelegate );
        new RelationshipTypeCreatorModeSwitcher( memberStateMachine, relationshipTypeCreatorDelegate,
                (HaXaDataSourceManager) xaDataSourceManager, masterDelegateInvocationHandler,
                requestContextFactory, logging );
        return relationshipTypeCreator;
    }

    @Override
    protected TokenCreator createPropertyKeyCreator()
    {
        DelegateInvocationHandler<TokenCreator> propertyKeyCreatorDelegate =
                new DelegateInvocationHandler<>( TokenCreator.class );
        TokenCreator propertyTokenCreator =
                (TokenCreator) Proxy.newProxyInstance( TokenCreator.class.getClassLoader(),
                        new Class[]{TokenCreator.class}, propertyKeyCreatorDelegate );
        new PropertyKeyCreatorModeSwitcher( memberStateMachine, propertyKeyCreatorDelegate,
                (HaXaDataSourceManager) xaDataSourceManager, masterDelegateInvocationHandler,
                requestContextFactory, logging );
        return propertyTokenCreator;
    }

    @Override
    protected TokenCreator createLabelIdCreator()
    {
        DelegateInvocationHandler<TokenCreator> labelIdCreatorDelegate =
                new DelegateInvocationHandler<>( TokenCreator.class );
        TokenCreator labelIdCreator =
                (TokenCreator) Proxy.newProxyInstance( TokenCreator.class.getClassLoader(),
                        new Class[]{TokenCreator.class}, labelIdCreatorDelegate );
        new LabelTokenCreatorModeSwitcher( memberStateMachine, labelIdCreatorDelegate,
                (HaXaDataSourceManager) xaDataSourceManager, masterDelegateInvocationHandler,
                requestContextFactory, logging );
        return labelIdCreator;
    }

    @Override
    protected Caches createCaches()
    {
        return new HaCaches( logging.getMessagesLog( Caches.class ), monitors );
    }

    @Override
    protected KernelData createKernelData()
    {
        this.lastUpdateTime = new LastUpdateTime();
        return new HighlyAvailableKernelData( this, members,
                new ClusterDatabaseInfoProvider( members, new OnDiskLastTxIdGetter( new File( getStoreDir() ) ),
                        lastUpdateTime )
        );
    }

    @Override
    protected Factory<byte[]> createXidGlobalIdFactory()
    {
        final int serverId = config.get( ClusterSettings.server_id ).toIntegerIndex();
        return new Factory<byte[]>()
        {
            @Override
            public byte[] newInstance()
            {
                return getNewGlobalId( DEFAULT_SEED, serverId );
            }
        };
    }

    @Override
    protected void registerRecovery()
    {
        memberStateMachine.addHighAvailabilityMemberListener( new HighAvailabilityMemberListener()
        {
            @Override
            public void masterIsElected( HighAvailabilityMemberChangeEvent event )
            {
            }

            @Override
            public void masterIsAvailable( HighAvailabilityMemberChangeEvent event )
            {
                if ( event.getOldState().equals( HighAvailabilityMemberState.TO_MASTER ) && event.getNewState().equals(
                        HighAvailabilityMemberState.MASTER ) )
                {
                    doAfterRecoveryAndStartup( true );
                }
            }

            @Override
            public void slaveIsAvailable( HighAvailabilityMemberChangeEvent event )
            {
                if ( event.getOldState().equals( HighAvailabilityMemberState.TO_SLAVE ) && event.getNewState().equals(
                        HighAvailabilityMemberState.SLAVE ) )
                {
                    doAfterRecoveryAndStartup( false );
                }
            }

            @Override
            public void instanceStops( HighAvailabilityMemberChangeEvent event )
            {
            }

            private void doAfterRecoveryAndStartup( boolean isMaster )
            {
                try
                {
                    synchronized ( xaDataSourceManager )
                    {
                        HighlyAvailableGraphDatabase.this.doAfterRecoveryAndStartup( isMaster );
                    }
                }
                catch ( Throwable throwable )
                {
                    msgLog.error( "Post recovery error", throwable );
                    try
                    {
                        memberStateMachine.stop();
                    }
                    catch ( Throwable throwable1 )
                    {
                        msgLog.warn( "Could not stop", throwable1 );
                    }
                    try
                    {
                        memberStateMachine.start();
                    }
                    catch ( Throwable throwable1 )
                    {
                        msgLog.warn( "Could not start", throwable1 );
                    }
                }
            }
        } );
    }

    @Override
    public String toString()
    {
        return getClass().getSimpleName() + "[" + storeDir + "]";
    }

    public String getInstanceState()
    {
        return memberStateMachine.getCurrentState().name();
    }

    public String role()
    {
        return members.getSelf().getHARole();
    }

    public boolean isMaster()
    {
        return memberStateMachine.getCurrentState() == HighAvailabilityMemberState.MASTER;
    }

    @Override
    public DependencyResolver getDependencyResolver()
    {
        return new DependencyResolver.Adapter()
        {
            @Override
            public <T> T resolveDependency( Class<T> type, SelectionStrategy selector )
            {
                T result;
                try
                {
                    result = dependencyResolver.resolveDependency( type, selector );
                }
                catch ( IllegalArgumentException e )
                {
                    if ( ClusterMemberEvents.class.isAssignableFrom( type ) )
                    {
                        result = type.cast( clusterEvents );
                    }
                    else if ( ClusterMemberAvailability.class.isAssignableFrom( type ) )
                    {
                        result = type.cast( clusterMemberAvailability );
                    }
                    else if ( UpdatePuller.class.isAssignableFrom( type ) )
                    {
                        result = type.cast( updatePuller );
                    }
                    else if ( Slaves.class.isAssignableFrom( type ) )
                    {
                        result = type.cast( slaves );
                    }
                    else if ( ClusterClient.class.isAssignableFrom( type ) )
                    {
                        result = type.cast( clusterClient );
                    }
                    else if ( BindingNotifier.class.isAssignableFrom( type ) )
                    {
                        result = type.cast( clusterClient );
                    }
                    else if ( ClusterMembers.class.isAssignableFrom( type ) )
                    {
                        result = type.cast( members );
                    }
                    else if ( RequestContextFactory.class.isAssignableFrom( type ) )
                    {
                        result = type.cast( requestContextFactory );
                    }
                    else
                    {
                        throw e;
                    }
                }
                return selector.select( type, option( result ) );
            }
        };
    }

    /**
     * At end of startup, wait for instance to become either master or slave.
     * <p/>
     * This helps users who expect to be able to access the instance after
     * the constructor is run.
     */
    private class StartupWaiter extends LifecycleAdapter
    {
        @Override
        public void start() throws Throwable
        {
            availabilityGuard.isAvailable( stateSwitchTimeoutMillis );
        }
    }

    private static final class HAUpgradeConfiguration implements UpgradeConfiguration
    {
        @Override
        public void checkConfigurationAllowsAutomaticUpgrade()
        {
            throw new UpgradeNotAllowedByDatabaseModeException();
        }
    }
}<|MERGE_RESOLUTION|>--- conflicted
+++ resolved
@@ -29,11 +29,8 @@
 import java.util.Map;
 import javax.transaction.Transaction;
 
-<<<<<<< HEAD
 import org.jboss.netty.logging.InternalLoggerFactory;
 
-=======
->>>>>>> efc6db9d
 import org.neo4j.cluster.ClusterSettings;
 import org.neo4j.cluster.InstanceId;
 import org.neo4j.cluster.client.ClusterClient;
@@ -454,22 +451,6 @@
     {
         idGeneratorFactory = new HaIdGeneratorFactory( masterDelegateInvocationHandler, logging,
                 requestContextFactory );
-<<<<<<< HEAD
-        HighAvailabilityModeSwitcher highAvailabilityModeSwitcher = new HighAvailabilityModeSwitcher( new
-                SwitchToSlave( logging.getConsoleLog(
-                HighAvailabilityModeSwitcher.class ), config, getDependencyResolver(),
-                (HaIdGeneratorFactory) idGeneratorFactory,
-                logging, masterDelegateInvocationHandler, clusterMemberAvailability, requestContextFactory,
-                updateableSchemaState, monitors, kernelExtensions.listFactories()
-        ),
-                new SwitchToMaster( logging, msgLog, this,
-                        (HaIdGeneratorFactory) idGeneratorFactory, config, getDependencyResolver(),
-                        masterDelegateInvocationHandler, clusterMemberAvailability, monitors ),
-                clusterClient, clusterMemberAvailability,
-                getDependencyResolver(),
-                logging
-        );
-=======
 
         SwitchToSlave switchToSlave = new SwitchToSlave( logging.getConsoleLog( HighAvailabilityModeSwitcher.class ),
                 config, getDependencyResolver(), (HaIdGeneratorFactory) idGeneratorFactory, logging,
@@ -480,9 +461,8 @@
                 (HaIdGeneratorFactory) idGeneratorFactory, config, getDependencyResolver(),
                 masterDelegateInvocationHandler, clusterMemberAvailability, monitors );
 
-        highAvailabilityModeSwitcher = new HighAvailabilityModeSwitcher( switchToSlave, switchToMaster, clusterClient,
-                clusterMemberAvailability, logging.getMessagesLog( HighAvailabilityModeSwitcher.class ) );
->>>>>>> efc6db9d
+        HighAvailabilityModeSwitcher highAvailabilityModeSwitcher = new HighAvailabilityModeSwitcher( switchToSlave, 
+                switchToMaster, clusterClient, clusterMemberAvailability, getDependencyResolver(), logging );
 
         clusterClient.addBindingListener( highAvailabilityModeSwitcher );
         memberStateMachine.addHighAvailabilityMemberListener( highAvailabilityModeSwitcher );
