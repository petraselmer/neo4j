--- conflicted
+++ resolved
@@ -19,25 +19,16 @@
  */
 package org.neo4j.kernel.ha.com.master;
 
-import java.io.IOException;
-import java.util.Collection;
-import java.util.Collections;
-import java.util.HashSet;
-import java.util.Map;
-import java.util.Set;
-import java.util.TreeMap;
-
 import org.jboss.netty.channel.Channel;
-import org.neo4j.com.Protocol;
-import org.neo4j.com.RequestContext;
-import org.neo4j.com.RequestType;
-import org.neo4j.com.Server;
-import org.neo4j.com.TxChecksumVerifier;
+import org.neo4j.com.*;
 import org.neo4j.kernel.ha.HaRequestType20;
 import org.neo4j.kernel.ha.MasterClient20;
 import org.neo4j.kernel.ha.transaction.UnableToResumeTransactionException;
 import org.neo4j.kernel.logging.Logging;
 import org.neo4j.tooling.RealClock;
+
+import java.io.IOException;
+import java.util.*;
 
 /**
  * Sits on the master side, receiving serialized requests from slaves (via
@@ -50,11 +41,8 @@
     public MasterServer( Master requestTarget, Logging logging, Configuration config,
                          TxChecksumVerifier txVerifier ) throws IOException
     {
-<<<<<<< HEAD
-        super( requestTarget, config, logging, FRAME_LENGTH, MasterClient20.PROTOCOL_VERSION, txVerifier );
-=======
-        super( requestTarget, config, logging, FRAME_LENGTH, MasterClient18.PROTOCOL_VERSION, txVerifier, new RealClock() );
->>>>>>> 5c6cfa97
+        super( requestTarget, config, logging, FRAME_LENGTH, MasterClient20.PROTOCOL_VERSION, txVerifier,
+                new RealClock() );
     }
 
     @Override
