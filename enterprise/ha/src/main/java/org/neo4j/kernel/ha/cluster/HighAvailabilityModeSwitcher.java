--- conflicted
+++ resolved
@@ -138,12 +138,8 @@
         this.idGeneratorFactory = idGeneratorFactory;
         this.config = config;
         this.logging = logging;
-<<<<<<< HEAD
         this.updateableSchemaState = updateableSchemaState;
-        this.msgLog = logging.getLogger( getClass() );
-=======
         this.msgLog = logging.getMessagesLog( getClass() );
->>>>>>> 07057b6d
         this.life = new LifeSupport();
         this.stateHandler = stateHandler;
 
