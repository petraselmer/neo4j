/**
 * Copyright (c) 2002-2014 "Neo Technology,"
 * Network Engine for Objects in Lund AB [http://neotechnology.com]
 *
 * This file is part of Neo4j.
 *
 * Neo4j is free software: you can redistribute it and/or modify
 * it under the terms of the GNU Affero General Public License as
 * published by the Free Software Foundation, either version 3 of the
 * License, or (at your option) any later version.
 *
 * This program is distributed in the hope that it will be useful,
 * but WITHOUT ANY WARRANTY; without even the implied warranty of
 * MERCHANTABILITY or FITNESS FOR A PARTICULAR PURPOSE.  See the
 * GNU Affero General Public License for more details.
 *
 * You should have received a copy of the GNU Affero General Public License
 * along with this program. If not, see <http://www.gnu.org/licenses/>.
 */
package org.neo4j.kernel.ha.cluster;

import java.io.IOException;
import java.net.URI;
import java.util.ArrayList;
import java.util.Arrays;
import java.util.Collections;
import java.util.List;
import java.util.concurrent.Executors;
import java.util.concurrent.ScheduledExecutorService;
import java.util.concurrent.TimeUnit;
import java.util.concurrent.atomic.AtomicLong;

import javax.transaction.TransactionManager;

import org.neo4j.cluster.BindingListener;
import org.neo4j.cluster.ClusterSettings;
import org.neo4j.cluster.com.BindingNotifier;
import org.neo4j.cluster.member.ClusterMemberAvailability;
import org.neo4j.com.RequestContext;
import org.neo4j.com.Response;
import org.neo4j.com.Server;
import org.neo4j.com.ServerUtil;
import org.neo4j.graphdb.DependencyResolver;
import org.neo4j.helpers.Functions;
import org.neo4j.helpers.HostnamePort;
import org.neo4j.helpers.Pair;
import org.neo4j.kernel.GraphDatabaseAPI;
import org.neo4j.kernel.InternalAbstractGraphDatabase;
import org.neo4j.kernel.StoreLockerLifecycleAdapter;
import org.neo4j.kernel.TransactionEventHandlers;
import org.neo4j.kernel.TransactionInterceptorProviders;
import org.neo4j.kernel.configuration.Config;
import org.neo4j.kernel.extension.KernelExtensionFactory;
import org.neo4j.kernel.ha.BranchDetectingTxVerifier;
import org.neo4j.kernel.ha.BranchedDataException;
import org.neo4j.kernel.ha.BranchedDataPolicy;
import org.neo4j.kernel.ha.DelegateInvocationHandler;
import org.neo4j.kernel.ha.HaSettings;
import org.neo4j.kernel.ha.HaXaDataSourceManager;
import org.neo4j.kernel.ha.SlaveStoreWriter;
import org.neo4j.kernel.ha.StoreOutOfDateException;
import org.neo4j.kernel.ha.StoreUnableToParticipateInClusterException;
import org.neo4j.kernel.ha.com.RequestContextFactory;
import org.neo4j.kernel.ha.com.master.HandshakeResult;
import org.neo4j.kernel.ha.com.master.Master;
import org.neo4j.kernel.ha.com.master.MasterImpl;
import org.neo4j.kernel.ha.com.master.MasterServer;
import org.neo4j.kernel.ha.com.master.Slave;
import org.neo4j.kernel.ha.com.slave.MasterClient;
import org.neo4j.kernel.ha.com.slave.MasterClientResolver;
import org.neo4j.kernel.ha.com.slave.SlaveImpl;
import org.neo4j.kernel.ha.com.slave.SlaveServer;
import org.neo4j.kernel.ha.id.HaIdGeneratorFactory;
import org.neo4j.kernel.impl.api.NonTransactionalTokenNameLookup;
import org.neo4j.kernel.impl.api.SchemaWriteGuard;
import org.neo4j.kernel.impl.api.UpdateableSchemaState;
import org.neo4j.kernel.impl.api.index.IndexingService;
import org.neo4j.kernel.impl.core.LabelTokenHolder;
import org.neo4j.kernel.impl.core.NodeManager;
import org.neo4j.kernel.impl.core.PropertyKeyTokenHolder;
import org.neo4j.kernel.impl.core.RelationshipTypeTokenHolder;
import org.neo4j.kernel.impl.index.IndexStore;
import org.neo4j.kernel.impl.nioneo.store.FileSystemAbstraction;
import org.neo4j.kernel.impl.nioneo.store.MismatchingStoreIdException;
import org.neo4j.kernel.impl.nioneo.store.StoreFactory;
import org.neo4j.kernel.impl.nioneo.store.StoreId;
import org.neo4j.kernel.impl.nioneo.xa.NeoStoreXaDataSource;
import org.neo4j.kernel.impl.persistence.PersistenceManager;
import org.neo4j.kernel.impl.transaction.AbstractTransactionManager;
import org.neo4j.kernel.impl.transaction.LockManager;
import org.neo4j.kernel.impl.transaction.TransactionStateFactory;
import org.neo4j.kernel.impl.transaction.XaDataSourceManager;
import org.neo4j.kernel.impl.transaction.xaframework.MissingLogDataException;
import org.neo4j.kernel.impl.transaction.xaframework.NoSuchLogVersionException;
import org.neo4j.kernel.impl.transaction.xaframework.XaFactory;
import org.neo4j.kernel.impl.transaction.xaframework.XaLogicalLog;
import org.neo4j.kernel.impl.util.JobScheduler;
import org.neo4j.kernel.impl.util.StringLogger;
import org.neo4j.kernel.lifecycle.LifeSupport;
import org.neo4j.kernel.lifecycle.Lifecycle;
import org.neo4j.kernel.lifecycle.LifecycleStatus;
import org.neo4j.kernel.logging.ConsoleLogger;
import org.neo4j.kernel.logging.Logging;
import org.neo4j.kernel.monitoring.Monitors;

import static org.neo4j.helpers.Functions.withDefaults;
import static org.neo4j.helpers.Settings.INTEGER;
import static org.neo4j.helpers.Uris.parameter;
import static org.neo4j.kernel.impl.nioneo.store.NeoStore.isStorePresent;

/**
 * Performs the internal switches from pending to slave/master, by listening for
 * ClusterMemberChangeEvents. When finished it will invoke {@link org.neo4j.cluster.member.ClusterMemberAvailability#memberIsAvailable(String, URI)} to announce
 * to the cluster it's new status.
 */
public class HighAvailabilityModeSwitcher implements HighAvailabilityMemberListener, Lifecycle
{
    // TODO solve this with lifecycle instance grouping or something
    @SuppressWarnings( "rawtypes" )
    private static final Class[] SERVICES_TO_RESTART_FOR_STORE_COPY = new Class[] {
            StoreLockerLifecycleAdapter.class,
            XaDataSourceManager.class,
            TransactionManager.class,
            NodeManager.class,
            IndexStore.class
    };

    public static final String MASTER = "master";
    public static final String SLAVE = "slave";
    private URI masterHaURI;
    public static final String INADDR_ANY = "0.0.0.0";
    private URI slaveHaURI;
    private BindingListener bindingListener;

    public static int getServerId( URI haUri )
    {
        // Get serverId parameter, default to -1 if it is missing, and parse to integer
        return INTEGER.apply( withDefaults(
                Functions.<URI, String>constant( "-1" ), parameter( "serverId" ) ).apply( haUri ));
    }

    private URI availableMasterId;

    private final HighAvailabilityMemberStateMachine stateHandler;
    private final BindingNotifier bindingNotifier;
    private final DelegateInvocationHandler<Master> masterDelegateHandler;
    private final ClusterMemberAvailability clusterMemberAvailability;
    private final GraphDatabaseAPI graphDb;
    private final Config config;
    private LifeSupport haCommunicationLife;
    private final StringLogger msgLog;
    private final ConsoleLogger console;

    private final HaIdGeneratorFactory idGeneratorFactory;
    private final Logging logging;

    private final UpdateableSchemaState updateableSchemaState;
    private final Iterable<KernelExtensionFactory<?>> kernelExtensions;
    private final Monitors monitors;
    private final RequestContextFactory requestContextFactory;
    private MasterClientResolver masterClientResolver;

    private ScheduledExecutorService scheduledExecutorService;

    private volatile URI me;

    public HighAvailabilityModeSwitcher( BindingNotifier bindingNotifier,
                                         DelegateInvocationHandler<Master> delegateHandler,
                                         ClusterMemberAvailability clusterMemberAvailability,
                                         HighAvailabilityMemberStateMachine stateHandler, GraphDatabaseAPI graphDb,
                                         HaIdGeneratorFactory idGeneratorFactory, Config config, Logging logging,
                                         UpdateableSchemaState updateableSchemaState,
                                         Iterable<KernelExtensionFactory<?>> kernelExtensions, Monitors monitors,
                                         RequestContextFactory requestContextFactory )
    {
        this.bindingNotifier = bindingNotifier;
        this.masterDelegateHandler = delegateHandler;
        this.clusterMemberAvailability = clusterMemberAvailability;
        this.graphDb = graphDb;
        this.idGeneratorFactory = idGeneratorFactory;
        this.config = config;
        this.logging = logging;
        this.updateableSchemaState = updateableSchemaState;
        this.kernelExtensions = kernelExtensions;
        this.monitors = monitors;
        this.requestContextFactory = requestContextFactory;
        this.msgLog = logging.getMessagesLog( getClass() );
        this.haCommunicationLife = new LifeSupport();
        this.stateHandler = stateHandler;

        this.console = logging.getConsoleLog( getClass() );
    }

    @Override
    public synchronized void init() throws Throwable
    {
        scheduledExecutorService = Executors.newSingleThreadScheduledExecutor(  );

        stateHandler.addHighAvailabilityMemberListener( this );
        bindingListener = new BindingListener()
        {
            @Override
            public void listeningAt( URI myUri )
            {
                me = myUri;
            }
        };
        bindingNotifier.addBindingListener( bindingListener );
        haCommunicationLife.init();
    }

    @Override
    public synchronized void start() throws Throwable
    {
        haCommunicationLife.start();
    }

    @Override
    public synchronized void stop() throws Throwable
    {
        haCommunicationLife.stop();
    }

    @Override
    public synchronized void shutdown() throws Throwable
    {
        stateHandler.removeHighAvailabilityMemberListener( this );
        bindingNotifier.removeBindingListener( bindingListener );

        scheduledExecutorService.shutdown();

        scheduledExecutorService.awaitTermination( 60, TimeUnit.SECONDS );

        haCommunicationLife.shutdown();
    }

    @Override
    public void masterIsElected( HighAvailabilityMemberChangeEvent event )
    {
        if ( event.getNewState() == event.getOldState() && event.getOldState() == HighAvailabilityMemberState.MASTER )
        {
            clusterMemberAvailability.memberIsAvailable( MASTER, masterHaURI );
        }
        else
        {
            stateChanged( event );
        }
    }

    @Override
    public void masterIsAvailable( HighAvailabilityMemberChangeEvent event )
    {
        if ( event.getNewState() == event.getOldState() && event.getOldState() == HighAvailabilityMemberState.SLAVE )
        {
            clusterMemberAvailability.memberIsAvailable( SLAVE, slaveHaURI );
        }
        else
        {
            stateChanged( event );
        }
    }

    @Override
    public void slaveIsAvailable( HighAvailabilityMemberChangeEvent event )
    {
        // ignored, we don't do any mode switching in slave available events
    }

    @Override
    public void instanceStops( HighAvailabilityMemberChangeEvent event )
    {
        stateChanged( event );
    }

    private void stateChanged( HighAvailabilityMemberChangeEvent event )
    {
        availableMasterId = event.getServerHaUri();
        if ( event.getNewState() == event.getOldState() )
        {
            return;
        }
        switch ( event.getNewState() )
        {
            case TO_MASTER:
                haCommunicationLife.shutdown();
                haCommunicationLife = new LifeSupport();

                if ( event.getOldState().equals( HighAvailabilityMemberState.SLAVE ) )
                {
                    clusterMemberAvailability.memberIsUnavailable( SLAVE );
                }

                switchToMaster();
                break;
            case TO_SLAVE:
                haCommunicationLife.shutdown();
                switchToSlave();
                break;
            case PENDING:
                if ( event.getOldState().equals( HighAvailabilityMemberState.SLAVE ) )
                {
                    clusterMemberAvailability.memberIsUnavailable( SLAVE );
                }
                else if ( event.getOldState().equals( HighAvailabilityMemberState.MASTER ) )
                {
                    clusterMemberAvailability.memberIsUnavailable( MASTER );
                }

                haCommunicationLife.shutdown();
                haCommunicationLife = new LifeSupport();
                break;
            default:
                // do nothing
        }
    }

    private void switchToMaster()
    {
        msgLog.logMessage( "I am " + config.get( ClusterSettings.server_id ) + ", moving to master" );
        try
        {
            DependencyResolver resolver = graphDb.getDependencyResolver();
            HaXaDataSourceManager xaDataSourceManager = resolver.resolveDependency( HaXaDataSourceManager.class );
            synchronized ( xaDataSourceManager )
            {
                //noinspection SynchronizationOnLocalVariableOrMethodParameter
                final TransactionManager txManager = graphDb.getDependencyResolver()
                        .resolveDependency( TransactionManager.class );

                idGeneratorFactory.switchToMaster();

                Monitors monitors = graphDb.getDependencyResolver().resolveDependency( Monitors.class );

                MasterImpl.SPI spi = new DefaultMasterImplSPI( graphDb, logging, txManager, monitors );

                MasterImpl masterImpl = new MasterImpl( spi, monitors.newMonitor( MasterImpl.Monitor.class ),
                        logging, config );

                MasterServer masterServer = new MasterServer( masterImpl, logging, serverConfig(),
                        new BranchDetectingTxVerifier( graphDb ),
                        monitors );
                haCommunicationLife.add( masterImpl );
                haCommunicationLife.add( masterServer );
                assignMaster( masterImpl );
                idGeneratorFactory.switchToMaster();

                haCommunicationLife.start();

                masterHaURI = URI.create( "ha://" + (ServerUtil.getHostString( masterServer.getSocketAddress() ).contains
                        ( "0.0.0.0" ) ? me.getHost() : ServerUtil.getHostString( masterServer.getSocketAddress() )) + ":" +
                        masterServer.getSocketAddress().getPort() + "?serverId=" +
                        config.get( ClusterSettings.server_id ) );
                clusterMemberAvailability.memberIsAvailable( MASTER, masterHaURI );
                msgLog.logMessage( "I am " + config.get( ClusterSettings.server_id ) +
                        ", successfully moved to master" );
            }
        }
        catch ( Throwable e )
        {
            msgLog.logMessage( "Failed to switch to master", e );
        }
    }

    private void assignMaster( Master master )
    {
        masterDelegateHandler.setDelegate( master );
    }

    private URI createHaURI( Server<?,?> server )
    {
        String hostString = ServerUtil.getHostString( server.getSocketAddress() );
        int port = server.getSocketAddress().getPort();
        Integer serverId = config.get( ClusterSettings.server_id );
        String host = hostString.contains( INADDR_ANY ) ? me.getHost() : hostString;
        return URI.create( "ha://" + host + ":" + port + "?serverId=" + serverId );
    }

    private void switchToSlave()
    {
        this.masterClientResolver = new MasterClientResolver( logging,
                config.get( HaSettings.read_timeout ).intValue(),
                config.get( HaSettings.lock_read_timeout ).intValue(),
                config.get( HaSettings.max_concurrent_channels_per_slave ).intValue(),
                config.get( HaSettings.com_chunk_size ).intValue()  );

        // Do this with a scheduler, so that if it fails, it can retry later with an exponential backoff with max wait time.
        final AtomicLong wait = new AtomicLong();
        scheduledExecutorService.schedule( new Runnable()
        {
            @Override
            public void run()
            {
                if (haCommunicationLife.getStatus() == LifecycleStatus.STARTED)
                {
                    return; // Already switched - this can happen if a second master becomes available while waiting
                }

                try
                {
                    haCommunicationLife = new LifeSupport();

                    URI masterUri = availableMasterId;

                    console.log( "ServerId " + config.get( ClusterSettings.server_id ) + ", moving to slave for master " +
                            masterUri  );

                    assert masterUri != null; // since we are here it must already have been set from outside
                    DependencyResolver resolver = graphDb.getDependencyResolver();
                    HaXaDataSourceManager xaDataSourceManager = resolver.resolveDependency(
                            HaXaDataSourceManager.class );
                    idGeneratorFactory.switchToSlave();
                    synchronized ( xaDataSourceManager )
                    {
                        if ( !isStorePresent( resolver.resolveDependency( FileSystemAbstraction.class ), config ) )
                        {
                            copyStoreFromMaster( masterUri );
                        }

                        /*
                         * We get here either with a fresh store from the master copy above so we need to start the ds
                         * or we already had a store, so we have already started the ds. Either way, make sure it's there.
                         */
                        NeoStoreXaDataSource nioneoDataSource = ensureDataSourceStarted( xaDataSourceManager, resolver );
                        if ( checkDataConsistency( xaDataSourceManager,
                                resolver.resolveDependency( RequestContextFactory.class ), nioneoDataSource, masterUri ) )
                        {
                            if ( startHaCommunication( xaDataSourceManager, nioneoDataSource, masterUri ) )
                            {
                                console.log( "ServerId " + config.get( ClusterSettings.server_id ) +
                                        ", successfully moved to slave for master " + masterUri );
                                return; // Done
                            }
                        }
                    }
                }
                catch ( Throwable t )
                {
                    msgLog.logMessage( "Error while trying to switch to slave", t );
                }

                haCommunicationLife.shutdown();

                // Try again later
                wait.set( (1 + wait.get()*2) ); // Exponential backoff
                wait.set(Math.min(wait.get(), 5*60)); // Wait maximum 5 minutes

                scheduledExecutorService.schedule( this, wait.get(), TimeUnit.SECONDS );

                msgLog.logMessage( "Attempting to switch to slave in "+wait.get()+"s");
            }
        }, wait.get(), TimeUnit.SECONDS);
    }

    private boolean startHaCommunication( HaXaDataSourceManager xaDataSourceManager,
            NeoStoreXaDataSource nioneoDataSource, URI masterUri )
    {
        try
        {
            MasterClient master = newMasterClient( masterUri, nioneoDataSource.getStoreId(), haCommunicationLife );

            Slave slaveImpl = new SlaveImpl( nioneoDataSource.getStoreId(), master,
                    new RequestContextFactory( getServerId( masterUri ), xaDataSourceManager,
                            graphDb.getDependencyResolver() ), xaDataSourceManager );

            SlaveServer server = new SlaveServer( slaveImpl, serverConfig(), logging,
                    graphDb.getDependencyResolver().resolveDependency( Monitors.class ) );
            assignMaster( master );
            haCommunicationLife.add( slaveImpl );
            haCommunicationLife.add( server );
            haCommunicationLife.start();

            slaveHaURI = createHaURI( server );
            clusterMemberAvailability.memberIsAvailable( SLAVE, slaveHaURI );
            return true;
        }
        catch ( Throwable t )
        {
            msgLog.logMessage( "Got exception while starting HA communication", t );
            haCommunicationLife.shutdown();
            haCommunicationLife = new LifeSupport();
        }
        return false;
    }

    private Server.Configuration serverConfig()
    {
        return new Server.Configuration()
        {
            @Override
            public long getOldChannelThreshold()
            {
                return config.get( HaSettings.lock_read_timeout );
            }

            @Override
            public int getMaxConcurrentTransactions()
            {
                return config.get( HaSettings.max_concurrent_channels_per_slave );
            }

            @Override
            public int getChunkSize()
            {
                return config.get( HaSettings.com_chunk_size ).intValue();
            }

            @Override
            public HostnamePort getServerAddress()
            {
                return config.get( HaSettings.ha_server );
            }
        };
    }

    private boolean checkDataConsistency( HaXaDataSourceManager xaDataSourceManager,
                                          RequestContextFactory requestContextFactory,
                                          NeoStoreXaDataSource nioneoDataSource, URI masterUri ) throws Throwable
    {
        // Must be called under lock on XaDataSourceManager
        LifeSupport checkConsistencyLife = new LifeSupport();
        try
        {
            MasterClient checkConsistencyMaster = newMasterClient( masterUri, nioneoDataSource.getStoreId(),
                    checkConsistencyLife );
            checkConsistencyLife.start();
            console.log( "Checking store consistency with master" );
            checkDataConsistencyWithMaster( checkConsistencyMaster, nioneoDataSource );
            console.log( "Store is consistent" );

            /*
             * Pull updates, since the store seems happy and everything. No matter how far back we are, this is just
             * one thread doing the pulling, while the guard is up. This will prevent a race between all transactions
             * that may start the moment the database becomes available, where all of them will pull the same txs from
             * the master but eventually only one will get to apply them.
             */
            console.log( "Catching up with master" );
            RequestContext context = requestContextFactory.newRequestContext( -1 );
            xaDataSourceManager.applyTransactions( checkConsistencyMaster.pullUpdates( context ) );
            console.log( "Now consistent with master" );
            return true;
        }
        catch ( StoreUnableToParticipateInClusterException upe )
        {
            console.log( "The store is inconsistent. Will treat it as branched and fetch a new one from the master" );
            msgLog.warn( "Current store is unable to participate in the cluster; fetching new store from master", upe );
            try
            {
                // Unregistering from a running DSManager stops the datasource
                xaDataSourceManager.unregisterDataSource( NeoStoreXaDataSource.DEFAULT_DATA_SOURCE_NAME );
                stopServicesAndHandleBranchedStore( config.get( HaSettings.branched_data_policy ) );
            }
            catch ( IOException e )
            {
                msgLog.warn( "Failed while trying to handle branched data", e );
            }
        }
        catch ( MismatchingStoreIdException e )
        {
            console.log( "The store does not represent the same database as master. Will remove and fetch a new one from master" );
            if ( nioneoDataSource.getNeoStore().getLastCommittedTx() == 1 )
            {
                msgLog.warn( "Found and deleting empty store with mismatching store id " + e.getMessage() );
                stopServicesAndHandleBranchedStore( BranchedDataPolicy.keep_none );
            }
            else
            {
                msgLog.error( "Store cannot participate in cluster due to mismatching store IDs" );
                throw e;
            }
        }
        catch ( Throwable throwable )
        {
            msgLog.warn( "Consistency checker failed", throwable );
        }
        finally
        {
            checkConsistencyLife.shutdown();
        }
        return false;
    }

    private NeoStoreXaDataSource ensureDataSourceStarted( XaDataSourceManager xaDataSourceManager, DependencyResolver resolver )
    {
        // Must be called under lock on XaDataSourceManager
        NeoStoreXaDataSource nioneoDataSource = (NeoStoreXaDataSource) xaDataSourceManager.getXaDataSource(
                NeoStoreXaDataSource.DEFAULT_DATA_SOURCE_NAME );
        if ( nioneoDataSource == null )
        {
            nioneoDataSource = new NeoStoreXaDataSource( config,
                    resolver.resolveDependency( StoreFactory.class ),
                    resolver.resolveDependency( StringLogger.class ),
                    resolver.resolveDependency( XaFactory.class ),
                    resolver.resolveDependency( TransactionStateFactory.class ),
                    resolver.resolveDependency( TransactionInterceptorProviders.class ),
                    resolver.resolveDependency( JobScheduler.class ),
                    logging,
                    updateableSchemaState,
                    new NonTransactionalTokenNameLookup(
                            resolver.resolveDependency( LabelTokenHolder.class ),
                            resolver.resolveDependency( PropertyKeyTokenHolder.class ) ),
                    resolver,
                    resolver.resolveDependency( AbstractTransactionManager.class ),
                    resolver.resolveDependency( PropertyKeyTokenHolder.class ),
                    resolver.resolveDependency( LabelTokenHolder.class ),
                    resolver.resolveDependency( RelationshipTypeTokenHolder.class ),
                    resolver.resolveDependency( PersistenceManager.class ),
                    resolver.resolveDependency( LockManager.class ),
<<<<<<< HEAD
                    (SchemaWriteGuard)graphDb,
                    resolver.resolveDependency( TransactionEventHandlers.class ) );
=======
                    (SchemaWriteGuard)graphDb, monitors.newMonitor( IndexingService.Monitor.class ));
>>>>>>> 7740147d
            xaDataSourceManager.registerDataSource( nioneoDataSource );
                /*
                 * CAUTION: The next line may cause severe eye irritation, mental instability and potential
                 * emotional breakdown. On the plus side, it is correct.
                 * See, it is quite possible to get here without the NodeManager having stopped, because we don't
                 * properly manage lifecycle in this class (this is the cause of this ugliness). So, after we
                 * register the datasource with the DsMgr we need to make sure that NodeManager re-reads the reltype
                 * and propindex information. Normally, we would have shutdown everything before getting here.
                 */
            resolver.resolveDependency( NodeManager.class ).start();
        }
        return nioneoDataSource;
    }

    private void copyStoreFromMaster( URI masterUri ) throws Throwable
    {
        // Must be called under lock on XaDataSourceManager
        LifeSupport life = new LifeSupport();
        try
        {
            // Remove the current store - neostore file is missing, nothing we can really do
            stopServicesAndHandleBranchedStore( BranchedDataPolicy.keep_none );
            MasterClient copyMaster = newMasterClient( masterUri, null, life );

            life.start();

            // This will move the copied db to the graphdb location
            console.log( "Copying store from master" );
            new SlaveStoreWriter( config, kernelExtensions, console ).copyStore( copyMaster );

            startServicesAgain();
            console.log( "Finished copying store from master" );
        }
        finally
        {
            life.stop();
        }
    }

    private MasterClient newMasterClient( URI masterUri, StoreId storeId, LifeSupport life )
    {
        return masterClientResolver.instantiate( masterUri.getHost(), masterUri.getPort(),
                graphDb.getDependencyResolver().resolveDependency( Monitors.class ), storeId, life );
    }

    private void startServicesAgain() throws Throwable
    {
        @SuppressWarnings( "rawtypes" )
        List<Class> services = new ArrayList<>( Arrays.asList( SERVICES_TO_RESTART_FOR_STORE_COPY ) );
        for ( Class<?> serviceClass : services )
        {
            Lifecycle service = (Lifecycle) graphDb.getDependencyResolver().resolveDependency( serviceClass );
            service.start();
        }
    }

    private void stopServicesAndHandleBranchedStore( BranchedDataPolicy branchPolicy ) throws Throwable
    {
        List<Class> services = new ArrayList<>( Arrays.asList( SERVICES_TO_RESTART_FOR_STORE_COPY ) );
        Collections.reverse( services );
        for ( Class<?> serviceClass : services )
        {
            Lifecycle service = (Lifecycle) graphDb.getDependencyResolver().resolveDependency( serviceClass );
            service.stop();
        }

        branchPolicy.handle( config.get( InternalAbstractGraphDatabase.Configuration.store_dir ) );
    }

    private void checkDataConsistencyWithMaster( Master master, NeoStoreXaDataSource nioneoDataSource )
    {
        long myLastCommittedTx = nioneoDataSource.getLastCommittedTxId();
        Pair<Integer, Long> myMaster;
        try
        {
            myMaster = nioneoDataSource.getMasterForCommittedTx( myLastCommittedTx );
        }
        catch ( NoSuchLogVersionException e )
        {
            msgLog.logMessage(
                    "Logical log file for txId "
                            + myLastCommittedTx
                            + " missing [version="
                            + e.getVersion()
                            + "]. If this is startup then it will be recovered later, " +
                            "otherwise it might be a problem." );
            return;
        }
        catch ( IOException e )
        {
            msgLog.logMessage( "Failed to get master ID for txId " + myLastCommittedTx + ".", e );
            return;
        }
        catch ( Exception e )
        {
            throw new BranchedDataException( "Exception while getting master ID for txId "
                    + myLastCommittedTx + ".", e );
        }

        HandshakeResult handshake;
        try ( Response<HandshakeResult> response = master.handshake( myLastCommittedTx, nioneoDataSource.getStoreId() ) )
        {
            handshake = response.response();
            requestContextFactory.setEpoch( handshake.epoch() );
        }
        catch( BranchedDataException e )
        {
            // Rethrow wrapped in a branched data exception on our side, to clarify where the problem originates.
            throw new BranchedDataException( "Master detected branched data for this machine.", e );
        }
        catch ( RuntimeException e )
        {
            // Checked exceptions will be wrapped as the cause if this was a serialized
            // server-side exception
            if ( e.getCause() instanceof MissingLogDataException )
            {
                /*
                 * This means the master was unable to find a log entry for the txid we just asked. This
                 * probably means the thing we asked for is too old or too new. Anyway, since it doesn't
                 * have the tx it is better if we just throw our store away and ask for a new copy. Next
                 * time around it shouldn't have to even pass from here.
                 */
                throw new StoreOutOfDateException( "The master is missing the log required to complete the " +
                        "consistency check", e.getCause() );
            }
            throw e;
        }

        if ( myMaster.first() != XaLogicalLog.MASTER_ID_REPRESENTING_NO_MASTER &&
                (myMaster.first() != handshake.txAuthor() || myMaster.other() != handshake.txChecksum()) )
        {
            String msg = "Branched data, I (machineId:" + config.get( ClusterSettings.server_id ) + ") think machineId for" +
                    " txId (" +
                    myLastCommittedTx + ") is " + myMaster + ", but master (machineId:" +
                    getServerId( availableMasterId ) + ") says that it's " + handshake;
            throw new BranchedDataException( msg );
        }
        msgLog.logMessage( "Master id for last committed tx ok with highestTxId=" +
                myLastCommittedTx + " with masterId=" + myMaster, true );
    }
}<|MERGE_RESOLUTION|>--- conflicted
+++ resolved
@@ -605,12 +605,9 @@
                     resolver.resolveDependency( RelationshipTypeTokenHolder.class ),
                     resolver.resolveDependency( PersistenceManager.class ),
                     resolver.resolveDependency( LockManager.class ),
-<<<<<<< HEAD
                     (SchemaWriteGuard)graphDb,
-                    resolver.resolveDependency( TransactionEventHandlers.class ) );
-=======
-                    (SchemaWriteGuard)graphDb, monitors.newMonitor( IndexingService.Monitor.class ));
->>>>>>> 7740147d
+                    resolver.resolveDependency( TransactionEventHandlers.class ),
+                    monitors.newMonitor( IndexingService.Monitor.class ));
             xaDataSourceManager.registerDataSource( nioneoDataSource );
                 /*
                  * CAUTION: The next line may cause severe eye irritation, mental instability and potential
