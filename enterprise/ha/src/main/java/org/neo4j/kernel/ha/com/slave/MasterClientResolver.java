/**
 * Copyright (c) 2002-2015 "Neo Technology,"
 * Network Engine for Objects in Lund AB [http://neotechnology.com]
 *
 * This file is part of Neo4j.
 *
 * Neo4j is free software: you can redistribute it and/or modify
 * it under the terms of the GNU Affero General Public License as
 * published by the Free Software Foundation, either version 3 of the
 * License, or (at your option) any later version.
 *
 * This program is distributed in the hope that it will be useful,
 * but WITHOUT ANY WARRANTY; without even the implied warranty of
 * MERCHANTABILITY or FITNESS FOR A PARTICULAR PURPOSE.  See the
 * GNU Affero General Public License for more details.
 *
 * You should have received a copy of the GNU Affero General Public License
 * along with this program. If not, see <http://www.gnu.org/licenses/>.
 */
package org.neo4j.kernel.ha.com.slave;

import java.util.HashMap;
import java.util.Map;

import org.neo4j.com.ComException;
import org.neo4j.com.ComExceptionHandler;
import org.neo4j.com.IllegalProtocolVersionException;
import org.neo4j.com.ProtocolVersion;
import org.neo4j.kernel.ha.MasterClient201;
<<<<<<< HEAD
import org.neo4j.kernel.ha.MasterClient210;
import org.neo4j.kernel.ha.MasterClient214;
import org.neo4j.kernel.ha.cluster.HighAvailabilityModeSwitcher;
=======
>>>>>>> db77491f
import org.neo4j.kernel.ha.com.master.InvalidEpochException;
import org.neo4j.kernel.impl.nioneo.store.StoreId;
import org.neo4j.kernel.impl.util.StringLogger;
import org.neo4j.kernel.logging.Logging;
import org.neo4j.kernel.monitoring.Monitors;

public class MasterClientResolver implements MasterClientFactory, ComExceptionHandler
{
    private volatile MasterClientFactory currentFactory;

    private final Map<ProtocolVersion,MasterClientFactory> protocolToFactoryMapping;
    private final StringLogger log;

    private final InvalidEpochExceptionHandler invalidEpochHandler;

    @Override
    public MasterClient instantiate( String hostNameOrIp, int port, Monitors monitors, StoreId storeId )
    {
        if ( currentFactory == null )
        {
            assignDefaultFactory();
        }

<<<<<<< HEAD
        MasterClient result = currentFactory.instantiate( hostNameOrIp, port, monitors, storeId );
        addComExceptionHandler( result, new MismatchingProtocolVersionHandler() );
        addComExceptionHandler( result, new InvalidEpochHandler() );
        return result;
    }

    public MasterClientResolver( Logging logging, StringLogger msgLog, ClusterClient clusterClient,
            ClusterMemberAvailability clusterMemberAvailability,
            int readTimeout, int lockReadTimeout, int channels, int chunkSize )
    {
        this.log = msgLog;
        this.clusterClient = clusterClient;
        this.clusterMemberAvailability = clusterMemberAvailability;

        protocolToFactoryMapping = new HashMap<>();
        protocolToFactoryMapping.put( MasterClient201.PROTOCOL_VERSION, new F201( logging, readTimeout, lockReadTimeout,
                channels, chunkSize ) );
        protocolToFactoryMapping.put( MasterClient210.PROTOCOL_VERSION, new F210( logging, readTimeout, lockReadTimeout,
=======
        MasterClient result = currentFactory.instantiate( hostNameOrIp, port, monitors, storeId, life );
        result.setComExceptionHandler( this );
        return result;
    }

    @Override
    public void handle( ComException exception )
    {
        if ( exception instanceof IllegalProtocolVersionException )
        {
            log.info( "Handling " + exception + ", will pick new master client" );

            IllegalProtocolVersionException illegalProtocolVersion = (IllegalProtocolVersionException) exception;
            getFor( illegalProtocolVersion.getReceived(), 2 );
        }
        else if ( exception instanceof InvalidEpochException )
        {
            log.info( "Handling " + exception + ", will go to PENDING and ask for election" );

            invalidEpochHandler.handle();
        }
    }

    private static final class ProtocolVersionCombo implements Comparable<ProtocolVersionCombo>
    {
        final int applicationProtocol;
        final int internalProtocol;

        ProtocolVersionCombo( int applicationProtocol, int internalProtocol )
        {
            this.applicationProtocol = applicationProtocol;
            this.internalProtocol = internalProtocol;
        }

        @Override
        public boolean equals( Object obj )
        {
            if ( obj == null )
            {
                return false;
            }
            if ( obj.getClass() != ProtocolVersionCombo.class )
            {
                return false;
            }
            ProtocolVersionCombo other = (ProtocolVersionCombo) obj;
            return other.applicationProtocol == applicationProtocol && other.internalProtocol == internalProtocol;
        }

        @Override
        public int hashCode()
        {
            return ( 31 * applicationProtocol ) | internalProtocol;
        }

        @Override
        public int compareTo( ProtocolVersionCombo o )
        {
            return ( applicationProtocol < o.applicationProtocol ? -1
                    : ( applicationProtocol == o.applicationProtocol ? 0 : 1 ) );
        }

        /* Legacy version combos:
         * static final ProtocolVersionCombo PC_153 = new ProtocolVersionCombo( MasterClient153.PROTOCOL_VERSION, 2 );
         * static final ProtocolVersionCombo PC_17 = new ProtocolVersionCombo( MasterClient17.PROTOCOL_VERSION, 2 );
         * static final ProtocolVersionCombo PC_18 = new ProtocolVersionCombo( MasterClient18.PROTOCOL_VERSION, 2 ); */
        static final ProtocolVersionCombo PC_20 = new ProtocolVersionCombo( MasterClient20.PROTOCOL_VERSION, 2 );
        static final ProtocolVersionCombo PC_201 = new ProtocolVersionCombo( MasterClient201.PROTOCOL_VERSION, 2 );
    }

    public MasterClientResolver( Logging logging, InvalidEpochExceptionHandler invalidEpochHandler,
            int readTimeout, int lockReadTimeout, int channels, int chunkSize )
    {
        this.log = logging.getMessagesLog( getClass() );
        this.invalidEpochHandler = invalidEpochHandler;
        protocolToFactoryMapping = new HashMap<ProtocolVersionCombo, MasterClientFactory>();
        /* Legacy version combos:
         * protocolToFactoryMapping.put( ProtocolVersionCombo.PC_153, new F153( logging, readTimeout, lockReadTimeout,
         *     channels, chunkSize ) );
         * protocolToFactoryMapping.put( ProtocolVersionCombo.PC_17, new F17( logging, readTimeout, lockReadTimeout,
         *     channels, chunkSize ) );
         * protocolToFactoryMapping.put( ProtocolVersionCombo.PC_18, new F18( logging, readTimeout, lockReadTimeout,
         *     channels, chunkSize ) ); */
        protocolToFactoryMapping.put( ProtocolVersionCombo.PC_20, new F20( logging, readTimeout, lockReadTimeout,
>>>>>>> db77491f
                channels, chunkSize ) );
        protocolToFactoryMapping.put( MasterClient214.PROTOCOL_VERSION, new F214( logging, readTimeout, lockReadTimeout,
                channels, chunkSize ) );
    }

    void addComExceptionHandler( MasterClient masterClient, ComExceptionHandler handler )
    {
        masterClient.addComExceptionHandler( handler );
    }

    private MasterClientFactory getFor( ProtocolVersion protocolVersion )
    {
        MasterClientFactory candidate = protocolToFactoryMapping.get( protocolVersion );
        if ( candidate != null )
        {
            currentFactory = candidate;
        }
        return candidate;
    }

    private MasterClientFactory assignDefaultFactory()
    {
        return getFor( MasterClient214.PROTOCOL_VERSION );
    }

    private abstract static class StaticMasterClientFactory implements MasterClientFactory
    {
        protected final Logging logging;
        protected final int readTimeoutSeconds;
        protected final int lockReadTimeout;
        protected final int maxConcurrentChannels;
        protected final int chunkSize;

        StaticMasterClientFactory( Logging logging, int readTimeoutSeconds, int lockReadTimeout,
                                   int maxConcurrentChannels, int chunkSize )
        {
            this.logging = logging;
            this.readTimeoutSeconds = readTimeoutSeconds;
            this.lockReadTimeout = lockReadTimeout;
            this.maxConcurrentChannels = maxConcurrentChannels;
            this.chunkSize = chunkSize;
        }
    }

    private static final class F201 extends StaticMasterClientFactory
    {
        public F201( Logging logging, int readTimeoutSeconds, int lockReadTimeout, int maxConcurrentChannels,
                     int chunkSize )
        {
            super( logging, readTimeoutSeconds, lockReadTimeout, maxConcurrentChannels, chunkSize );
        }

        @Override
        public MasterClient instantiate( String hostNameOrIp, int port, Monitors monitors, StoreId storeId )
        {
            return new MasterClient201( hostNameOrIp, port, logging, monitors, storeId,
                    readTimeoutSeconds, lockReadTimeout, maxConcurrentChannels, chunkSize );
        }
    }

    private static final class F210 extends StaticMasterClientFactory
    {
        public F210( Logging logging, int readTimeoutSeconds, int lockReadTimeout, int maxConcurrentChannels,
                     int chunkSize )
        {
            super( logging, readTimeoutSeconds, lockReadTimeout, maxConcurrentChannels, chunkSize );
        }

        @Override
        public MasterClient instantiate( String hostNameOrIp, int port, Monitors monitors, StoreId storeId )
        {
            return new MasterClient210( hostNameOrIp, port, logging, monitors, storeId,
                    readTimeoutSeconds, lockReadTimeout, maxConcurrentChannels, chunkSize );
        }
    }

    private static final class F214 extends StaticMasterClientFactory
    {
        public F214( Logging logging, int readTimeoutSeconds, int lockReadTimeout, int maxConcurrentChannels,
                     int chunkSize )
        {
            super( logging, readTimeoutSeconds, lockReadTimeout, maxConcurrentChannels, chunkSize );
        }

        @Override
        public MasterClient instantiate( String hostNameOrIp, int port, Monitors monitors, StoreId storeId )
        {
            return new MasterClient214( hostNameOrIp, port, logging, monitors, storeId,
                    readTimeoutSeconds, lockReadTimeout, maxConcurrentChannels, chunkSize );
        }
    }

<<<<<<< HEAD
    private class MismatchingProtocolVersionHandler implements ComExceptionHandler
    {
        @Override
        public void handle( ComException exception )
        {
            if ( exception instanceof IllegalProtocolVersionException )
            {
                log.info( "Handling " + exception + ", will pick new master client" );

                byte receivedVersion = ((IllegalProtocolVersionException) exception).getReceived();
                getFor( new ProtocolVersion( receivedVersion, ProtocolVersion.INTERNAL_PROTOCOL_VERSION ) );
            }
        }
    }

    private class InvalidEpochHandler implements ComExceptionHandler
    {
        @Override
        public void handle( ComException exception )
        {
            if ( exception instanceof InvalidEpochException )
            {
                log.info( "Handling " + exception + ", will go to PENDING and ask for election" );

                clusterMemberAvailability.memberIsUnavailable( HighAvailabilityModeSwitcher.SLAVE );
                clusterClient.performRoleElections();
            }
        }
=======
    public void enableDowngradeBarrier()
    {
        downgradeForbidden = true;
>>>>>>> db77491f
    }
}<|MERGE_RESOLUTION|>--- conflicted
+++ resolved
@@ -27,12 +27,8 @@
 import org.neo4j.com.IllegalProtocolVersionException;
 import org.neo4j.com.ProtocolVersion;
 import org.neo4j.kernel.ha.MasterClient201;
-<<<<<<< HEAD
 import org.neo4j.kernel.ha.MasterClient210;
 import org.neo4j.kernel.ha.MasterClient214;
-import org.neo4j.kernel.ha.cluster.HighAvailabilityModeSwitcher;
-=======
->>>>>>> db77491f
 import org.neo4j.kernel.ha.com.master.InvalidEpochException;
 import org.neo4j.kernel.impl.nioneo.store.StoreId;
 import org.neo4j.kernel.impl.util.StringLogger;
@@ -56,29 +52,24 @@
             assignDefaultFactory();
         }
 
-<<<<<<< HEAD
         MasterClient result = currentFactory.instantiate( hostNameOrIp, port, monitors, storeId );
-        addComExceptionHandler( result, new MismatchingProtocolVersionHandler() );
-        addComExceptionHandler( result, new InvalidEpochHandler() );
+        result.setComExceptionHandler( this );
         return result;
     }
 
-    public MasterClientResolver( Logging logging, StringLogger msgLog, ClusterClient clusterClient,
-            ClusterMemberAvailability clusterMemberAvailability,
+    public MasterClientResolver( Logging logging, InvalidEpochExceptionHandler invalidEpochHandler,
             int readTimeout, int lockReadTimeout, int channels, int chunkSize )
     {
-        this.log = msgLog;
-        this.clusterClient = clusterClient;
-        this.clusterMemberAvailability = clusterMemberAvailability;
+        this.log = logging.getMessagesLog( getClass() );
+        this.invalidEpochHandler = invalidEpochHandler;
 
-        protocolToFactoryMapping = new HashMap<>();
+        protocolToFactoryMapping = new HashMap<>( 3, 1 );
         protocolToFactoryMapping.put( MasterClient201.PROTOCOL_VERSION, new F201( logging, readTimeout, lockReadTimeout,
                 channels, chunkSize ) );
         protocolToFactoryMapping.put( MasterClient210.PROTOCOL_VERSION, new F210( logging, readTimeout, lockReadTimeout,
-=======
-        MasterClient result = currentFactory.instantiate( hostNameOrIp, port, monitors, storeId, life );
-        result.setComExceptionHandler( this );
-        return result;
+                channels, chunkSize ) );
+        protocolToFactoryMapping.put( MasterClient214.PROTOCOL_VERSION, new F214( logging, readTimeout, lockReadTimeout,
+                channels, chunkSize ) );
     }
 
     @Override
@@ -89,7 +80,9 @@
             log.info( "Handling " + exception + ", will pick new master client" );
 
             IllegalProtocolVersionException illegalProtocolVersion = (IllegalProtocolVersionException) exception;
-            getFor( illegalProtocolVersion.getReceived(), 2 );
+            ProtocolVersion requiredProtocolVersion = new ProtocolVersion( illegalProtocolVersion.getReceived(),
+                    ProtocolVersion.INTERNAL_PROTOCOL_VERSION );
+            getFor( requiredProtocolVersion );
         }
         else if ( exception instanceof InvalidEpochException )
         {
@@ -97,78 +90,6 @@
 
             invalidEpochHandler.handle();
         }
-    }
-
-    private static final class ProtocolVersionCombo implements Comparable<ProtocolVersionCombo>
-    {
-        final int applicationProtocol;
-        final int internalProtocol;
-
-        ProtocolVersionCombo( int applicationProtocol, int internalProtocol )
-        {
-            this.applicationProtocol = applicationProtocol;
-            this.internalProtocol = internalProtocol;
-        }
-
-        @Override
-        public boolean equals( Object obj )
-        {
-            if ( obj == null )
-            {
-                return false;
-            }
-            if ( obj.getClass() != ProtocolVersionCombo.class )
-            {
-                return false;
-            }
-            ProtocolVersionCombo other = (ProtocolVersionCombo) obj;
-            return other.applicationProtocol == applicationProtocol && other.internalProtocol == internalProtocol;
-        }
-
-        @Override
-        public int hashCode()
-        {
-            return ( 31 * applicationProtocol ) | internalProtocol;
-        }
-
-        @Override
-        public int compareTo( ProtocolVersionCombo o )
-        {
-            return ( applicationProtocol < o.applicationProtocol ? -1
-                    : ( applicationProtocol == o.applicationProtocol ? 0 : 1 ) );
-        }
-
-        /* Legacy version combos:
-         * static final ProtocolVersionCombo PC_153 = new ProtocolVersionCombo( MasterClient153.PROTOCOL_VERSION, 2 );
-         * static final ProtocolVersionCombo PC_17 = new ProtocolVersionCombo( MasterClient17.PROTOCOL_VERSION, 2 );
-         * static final ProtocolVersionCombo PC_18 = new ProtocolVersionCombo( MasterClient18.PROTOCOL_VERSION, 2 ); */
-        static final ProtocolVersionCombo PC_20 = new ProtocolVersionCombo( MasterClient20.PROTOCOL_VERSION, 2 );
-        static final ProtocolVersionCombo PC_201 = new ProtocolVersionCombo( MasterClient201.PROTOCOL_VERSION, 2 );
-    }
-
-    public MasterClientResolver( Logging logging, InvalidEpochExceptionHandler invalidEpochHandler,
-            int readTimeout, int lockReadTimeout, int channels, int chunkSize )
-    {
-        this.log = logging.getMessagesLog( getClass() );
-        this.invalidEpochHandler = invalidEpochHandler;
-        protocolToFactoryMapping = new HashMap<ProtocolVersionCombo, MasterClientFactory>();
-        /* Legacy version combos:
-         * protocolToFactoryMapping.put( ProtocolVersionCombo.PC_153, new F153( logging, readTimeout, lockReadTimeout,
-         *     channels, chunkSize ) );
-         * protocolToFactoryMapping.put( ProtocolVersionCombo.PC_17, new F17( logging, readTimeout, lockReadTimeout,
-         *     channels, chunkSize ) );
-         * protocolToFactoryMapping.put( ProtocolVersionCombo.PC_18, new F18( logging, readTimeout, lockReadTimeout,
-         *     channels, chunkSize ) ); */
-        protocolToFactoryMapping.put( ProtocolVersionCombo.PC_20, new F20( logging, readTimeout, lockReadTimeout,
->>>>>>> db77491f
-                channels, chunkSize ) );
-        protocolToFactoryMapping.put( MasterClient214.PROTOCOL_VERSION, new F214( logging, readTimeout, lockReadTimeout,
-                channels, chunkSize ) );
-    }
-
-    void addComExceptionHandler( MasterClient masterClient, ComExceptionHandler handler )
-    {
-        masterClient.addComExceptionHandler( handler );
     }
 
     private MasterClientFactory getFor( ProtocolVersion protocolVersion )
@@ -252,40 +173,4 @@
                     readTimeoutSeconds, lockReadTimeout, maxConcurrentChannels, chunkSize );
         }
     }
-
-<<<<<<< HEAD
-    private class MismatchingProtocolVersionHandler implements ComExceptionHandler
-    {
-        @Override
-        public void handle( ComException exception )
-        {
-            if ( exception instanceof IllegalProtocolVersionException )
-            {
-                log.info( "Handling " + exception + ", will pick new master client" );
-
-                byte receivedVersion = ((IllegalProtocolVersionException) exception).getReceived();
-                getFor( new ProtocolVersion( receivedVersion, ProtocolVersion.INTERNAL_PROTOCOL_VERSION ) );
-            }
-        }
-    }
-
-    private class InvalidEpochHandler implements ComExceptionHandler
-    {
-        @Override
-        public void handle( ComException exception )
-        {
-            if ( exception instanceof InvalidEpochException )
-            {
-                log.info( "Handling " + exception + ", will go to PENDING and ask for election" );
-
-                clusterMemberAvailability.memberIsUnavailable( HighAvailabilityModeSwitcher.SLAVE );
-                clusterClient.performRoleElections();
-            }
-        }
-=======
-    public void enableDowngradeBarrier()
-    {
-        downgradeForbidden = true;
->>>>>>> db77491f
-    }
 }