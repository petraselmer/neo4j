--- conflicted
+++ resolved
@@ -41,11 +41,7 @@
 import org.neo4j.kernel.ha.com.slave.MasterClient;
 import org.neo4j.kernel.impl.transaction.log.TransactionIdStore;
 import org.neo4j.kernel.impl.util.CappedOperation;
-<<<<<<< HEAD
-=======
 import org.neo4j.kernel.impl.util.JobScheduler;
-import org.neo4j.kernel.impl.util.StringLogger;
->>>>>>> e8e53069
 import org.neo4j.kernel.lifecycle.LifecycleAdapter;
 import org.neo4j.logging.Log;
 import org.neo4j.logging.LogProvider;
@@ -146,14 +142,7 @@
     private final InstanceId instanceId;
     private final AvailabilityGuard availabilityGuard;
     private InvalidEpochExceptionHandler invalidEpochHandler;
-<<<<<<< HEAD
     private final Monitor monitor;
-    private Thread me;
-
-    SlaveUpdatePuller( RequestContextFactory requestContextFactory, Master master, LastUpdateTime lastUpdateTime,
-            LogProvider logging, InstanceId instanceId, AvailabilityGuard availabilityGuard,
-            InvalidEpochExceptionHandler invalidEpochHandler, Monitor monitor )
-=======
     private final JobScheduler jobScheduler;
     private volatile Thread updatePullingThread;
     private volatile BinaryLatch shutdownLatch; // Store under synchronised(this), load in update puller thread
@@ -162,12 +151,12 @@
             RequestContextFactory requestContextFactory,
             Master master,
             LastUpdateTime lastUpdateTime,
-            Logging logging,
+            LogProvider logging,
             InstanceId instanceId,
             AvailabilityGuard availabilityGuard,
             InvalidEpochExceptionHandler invalidEpochHandler,
-            JobScheduler jobScheduler )
->>>>>>> e8e53069
+            JobScheduler jobScheduler,
+            Monitor monitor)
     {
         this.requestContextFactory = requestContextFactory;
         this.master = master;
@@ -175,16 +164,11 @@
         this.instanceId = instanceId;
         this.availabilityGuard = availabilityGuard;
         this.invalidEpochHandler = invalidEpochHandler;
-<<<<<<< HEAD
+        this.jobScheduler = jobScheduler;
         this.monitor = monitor;
         this.logger = logging.getLog( getClass() );
-        this.cappedLogger = new CappedOperation<Pair<String,? extends Exception>>( CappedOperation.count( 10 ) )
-=======
-        this.jobScheduler = jobScheduler;
-        this.logger = logging.getMessagesLog( getClass() );
         this.cappedLogger = new CappedOperation<Pair<String,? extends Exception>>(
                 CappedOperation.count( 10 ) )
->>>>>>> e8e53069
         {
             @Override
             protected void triggered( Pair<String,? extends Exception> event )
@@ -237,7 +221,7 @@
         }
 
         shutdownLatch = new BinaryLatch();
-        jobScheduler.schedule( JobScheduler.Group.pullUpdates, this );
+        jobScheduler.schedule( JobScheduler.Groups.pullUpdates, this );
     }
 
     @Override
