/*
 * Copyright (c) 2002-2018 "Neo Technology,"
 * Network Engine for Objects in Lund AB [http://neotechnology.com]
 *
 * This file is part of Neo4j.
 *
 * Neo4j is free software: you can redistribute it and/or modify
 * it under the terms of the GNU Affero General Public License as
 * published by the Free Software Foundation, either version 3 of the
 * License, or (at your option) any later version.
 *
 * This program is distributed in the hope that it will be useful,
 * but WITHOUT ANY WARRANTY; without even the implied warranty of
 * MERCHANTABILITY or FITNESS FOR A PARTICULAR PURPOSE.  See the
 * GNU Affero General Public License for more details.
 *
 * You should have received a copy of the GNU Affero General Public License
 * along with this program. If not, see <http://www.gnu.org/licenses/>.
 */
package org.neo4j.bolt;

import org.junit.After;
import org.junit.Rule;
import org.junit.Test;
import org.junit.rules.RuleChain;
import org.junit.rules.Timeout;

import java.time.Clock;
import java.util.function.Consumer;

import org.neo4j.bolt.v1.runtime.BoltFactory;
import org.neo4j.bolt.v1.runtime.MonitoredWorkerFactory.SessionMonitor;
import org.neo4j.bolt.v1.runtime.WorkerFactory;
import org.neo4j.driver.v1.Config;
import org.neo4j.driver.v1.Driver;
import org.neo4j.driver.v1.GraphDatabase;
import org.neo4j.driver.v1.Session;
import org.neo4j.driver.v1.Transaction;
import org.neo4j.driver.v1.exceptions.ServiceUnavailableException;
import org.neo4j.graphdb.GraphDatabaseService;
import org.neo4j.graphdb.factory.GraphDatabaseFactory;
import org.neo4j.graphdb.factory.GraphDatabaseSettings;
import org.neo4j.io.IOUtils;
import org.neo4j.kernel.configuration.BoltConnector;
import org.neo4j.kernel.impl.logging.LogService;
import org.neo4j.kernel.monitoring.Monitors;
import org.neo4j.scheduler.JobScheduler;
import org.neo4j.test.TestEnterpriseGraphDatabaseFactory;
import org.neo4j.test.rule.TestDirectory;

import static org.hamcrest.Matchers.instanceOf;
import static org.junit.Assert.assertThat;
import static org.junit.Assert.fail;
import static org.mockito.Matchers.anyObject;
import static org.mockito.Mockito.mock;
import static org.mockito.Mockito.spy;
import static org.mockito.Mockito.when;
import static org.neo4j.graphdb.factory.GraphDatabaseSettings.Connector.ConnectorType.BOLT;
import static org.neo4j.kernel.configuration.Settings.FALSE;
import static org.neo4j.kernel.configuration.Settings.TRUE;

public class BoltFailuresIT
{
    private static final int TEST_TIMEOUT_SECONDS = 120;

    private final TestDirectory dir = TestDirectory.testDirectory();

    @Rule
    public final RuleChain ruleChain = RuleChain.outerRule( Timeout.seconds( TEST_TIMEOUT_SECONDS ) ).around( dir );

    private GraphDatabaseService db;
    private Driver driver;

    @After
    public void shutdownDb()
    {
        if ( db != null )
        {
            db.shutdown();
        }
        IOUtils.closeAllSilently( driver );
    }

    @Test
    public void throwsWhenWorkerCreationFails()
    {
        WorkerFactory workerFactory = mock( WorkerFactory.class );
<<<<<<< HEAD
        when( workerFactory.newWorker( anyObject() ) ).thenThrow( new IllegalStateException( "Oh!" ) );
=======
        when( workerFactory.newWorker( anyObject(), anyObject(), any() ) ).thenThrow( new IllegalStateException( "Oh!" ) );
>>>>>>> 01305c04

        BoltKernelExtension extension = new BoltKernelExtensionWithWorkerFactory( workerFactory );

        db = startDbWithBolt( new GraphDatabaseFactoryWithCustomBoltKernelExtension( extension ) );

        try
        {
            // attempt to create a driver when server is unavailable
            driver = createDriver();
            fail( "Exception expected" );
        }
        catch ( Exception e )
        {
            assertThat( e, instanceOf( ServiceUnavailableException.class ) );
        }
    }

    @Test
    public void throwsWhenMonitoredWorkerCreationFails()
    {
        ThrowingSessionMonitor sessionMonitor = new ThrowingSessionMonitor();
        sessionMonitor.throwInSessionStarted();
        Monitors monitors = newMonitorsSpy( sessionMonitor );

        db = startDbWithBolt( new GraphDatabaseFactory().setMonitors( monitors ) );
        try
        {
            // attempt to create a driver when server is unavailable
            driver = createDriver();
            fail( "Exception expected" );
        }
        catch ( Exception e )
        {
            assertThat( e, instanceOf( ServiceUnavailableException.class ) );
        }
    }

    @Test
    public void throwsWhenInitMessageReceiveFails()
    {
        throwsWhenInitMessageFails( ThrowingSessionMonitor::throwInMessageReceived, false );
    }

    @Test
    public void throwsWhenInitMessageProcessingFailsToStart()
    {
        throwsWhenInitMessageFails( ThrowingSessionMonitor::throwInProcessingStarted, false );
    }

    @Test
    public void throwsWhenInitMessageProcessingFailsToComplete()
    {
        throwsWhenInitMessageFails( ThrowingSessionMonitor::throwInProcessingDone, true );
    }

    @Test
    public void throwsWhenRunMessageReceiveFails()
    {
        throwsWhenRunMessageFails( ThrowingSessionMonitor::throwInMessageReceived );
    }

    @Test
    public void throwsWhenRunMessageProcessingFailsToStart()
    {
        throwsWhenRunMessageFails( ThrowingSessionMonitor::throwInProcessingStarted );
    }

    @Test
    public void throwsWhenRunMessageProcessingFailsToComplete()
    {
        throwsWhenRunMessageFails( ThrowingSessionMonitor::throwInProcessingDone );
    }

    private void throwsWhenInitMessageFails( Consumer<ThrowingSessionMonitor> monitorSetup,
            boolean shouldBeAbleToBeginTransaction )
    {
        ThrowingSessionMonitor sessionMonitor = new ThrowingSessionMonitor();
        monitorSetup.accept( sessionMonitor );
        Monitors monitors = newMonitorsSpy( sessionMonitor );

        db = startTestDb( monitors );

        try
        {
            driver = GraphDatabase.driver( "bolt://localhost", Config.build().withoutEncryption().toConfig() );
            if ( shouldBeAbleToBeginTransaction )
            {
                try ( Session session = driver.session();
                      Transaction tx = session.beginTransaction() )
                {
                    tx.run( "CREATE ()" ).consume();
                }
            }
            else
            {
                fail( "Exception expected" );
            }
        }
        catch ( Exception e )
        {
            assertThat( e, instanceOf( ServiceUnavailableException.class ) );
        }
    }

    private void throwsWhenRunMessageFails( Consumer<ThrowingSessionMonitor> monitorSetup )
    {
        ThrowingSessionMonitor sessionMonitor = new ThrowingSessionMonitor();
        Monitors monitors = newMonitorsSpy( sessionMonitor );

        db = startTestDb( monitors );
        driver = createDriver();

        // open a session and start a transaction, this will force driver to obtain
        // a network connection and bind it to the transaction
        Session session = driver.session();
        Transaction tx = session.beginTransaction();

        // at this point driver holds a valid initialize connection
        // setup monitor to throw before running the query to make processing of the RUN message fail
        monitorSetup.accept( sessionMonitor );
        tx.run( "CREATE ()" );
        try
        {
            tx.close();
            session.close();
            fail( "Exception expected" );
        }
        catch ( Exception e )
        {
            assertThat( e, instanceOf( ServiceUnavailableException.class ) );
        }
    }

    private GraphDatabaseService startTestDb( Monitors monitors )
    {
        return startDbWithBolt( newDbFactory().setMonitors( monitors ) );
    }

    private GraphDatabaseService startDbWithBolt( GraphDatabaseFactory dbFactory )
    {
        return dbFactory.newEmbeddedDatabaseBuilder( dir.graphDbDir() )
                .setConfig( new BoltConnector( "0" ).type, BOLT.name() )
                .setConfig( new BoltConnector( "0" ).enabled, TRUE )
                .setConfig( GraphDatabaseSettings.auth_enabled, FALSE )
                .newGraphDatabase();
    }

    private static TestEnterpriseGraphDatabaseFactory newDbFactory()
    {
        return new TestEnterpriseGraphDatabaseFactory();
    }

    private static Driver createDriver()
    {
        return GraphDatabase.driver( "bolt://localhost", Config.build().withoutEncryption().toConfig() );
    }

    private static Monitors newMonitorsSpy( ThrowingSessionMonitor sessionMonitor )
    {
        Monitors monitors = spy( new Monitors() );
        // it is not allowed to throw exceptions from monitors
        // make the given sessionMonitor be returned as is, without any proxying
        when( monitors.newMonitor( SessionMonitor.class ) ).thenReturn( sessionMonitor );
        when( monitors.hasListeners( SessionMonitor.class ) ).thenReturn( true );
        return monitors;
    }

    private static class BoltKernelExtensionWithWorkerFactory extends BoltKernelExtension
    {
        final WorkerFactory workerFactory;

        BoltKernelExtensionWithWorkerFactory( WorkerFactory workerFactory )
        {
            this.workerFactory = workerFactory;
        }

        @Override
        protected WorkerFactory createWorkerFactory( BoltFactory boltFactory, JobScheduler scheduler,
                Dependencies dependencies, LogService logService, Clock clock )
        {
            return workerFactory;
        }
    }

    private static class ThrowingSessionMonitor implements SessionMonitor
    {
        volatile boolean throwInSessionStarted;
        volatile boolean throwInMessageReceived;
        volatile boolean throwInProcessingStarted;
        volatile boolean throwInProcessingDone;

        @Override
        public void sessionStarted()
        {
            throwIfNeeded( throwInSessionStarted );
        }

        @Override
        public void messageReceived()
        {
            throwIfNeeded( throwInMessageReceived );
        }

        @Override
        public void processingStarted( long queueTime )
        {
            throwIfNeeded( throwInProcessingStarted );
        }

        @Override
        public void processingDone( long processingTime )
        {
            throwIfNeeded( throwInProcessingDone );
        }

        void throwInSessionStarted()
        {
            throwInSessionStarted = true;
        }

        void throwInMessageReceived()
        {
            throwInMessageReceived = true;
        }

        void throwInProcessingStarted()
        {
            throwInProcessingStarted = true;
        }

        void throwInProcessingDone()
        {
            throwInProcessingDone = true;
        }

        void throwIfNeeded( boolean shouldThrow )
        {
            if ( shouldThrow )
            {
                throw new RuntimeException();
            }
        }
    }
}<|MERGE_RESOLUTION|>--- conflicted
+++ resolved
@@ -85,11 +85,7 @@
     public void throwsWhenWorkerCreationFails()
     {
         WorkerFactory workerFactory = mock( WorkerFactory.class );
-<<<<<<< HEAD
-        when( workerFactory.newWorker( anyObject() ) ).thenThrow( new IllegalStateException( "Oh!" ) );
-=======
-        when( workerFactory.newWorker( anyObject(), anyObject(), any() ) ).thenThrow( new IllegalStateException( "Oh!" ) );
->>>>>>> 01305c04
+        when( workerFactory.newWorker( anyObject(), anyObject() ) ).thenThrow( new IllegalStateException( "Oh!" ) );
 
         BoltKernelExtension extension = new BoltKernelExtensionWithWorkerFactory( workerFactory );
 
