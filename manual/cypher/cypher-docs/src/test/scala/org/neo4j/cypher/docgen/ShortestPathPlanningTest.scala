/*
 * Copyright (c) 2002-2016 "Neo Technology,"
 * Network Engine for Objects in Lund AB [http://neotechnology.com]
 *
 * This file is part of Neo4j.
 *
 * Neo4j is free software: you can redistribute it and/or modify
 * it under the terms of the GNU General Public License as published by
 * the Free Software Foundation, either version 3 of the License, or
 * (at your option) any later version.
 *
 * This program is distributed in the hope that it will be useful,
 * but WITHOUT ANY WARRANTY; without even the implied warranty of
 * MERCHANTABILITY or FITNESS FOR A PARTICULAR PURPOSE.  See the
 * GNU General Public License for more details.
 *
 * You should have received a copy of the GNU General Public License
 * along with this program.  If not, see <http://www.gnu.org/licenses/>.
 */
package org.neo4j.cypher.docgen

import org.neo4j.cypher.docgen.tooling._
import org.neo4j.graphdb.Path

class ShortestPathPlanningTest extends DocumentingTest {
  override def outputPath = "target/docs/dev/execution-plan-groups/"
  override def doc = new DocBuilder {
    doc("Shortest path planning", "query-shortestpath-planning")
    initQueries(
      """CREATE (charlie:Person {name: 'Charlie Sheen'}),
        |       (martin:Person {name: 'Martin Sheen'}),
        |       (michael:Person {name: 'Michael Douglas'}),
        |       (oliver:Person {name: 'Oliver Stone'}),
        |       (rob:Person {name: 'Rob Reiner'}),
        |
        |       (wallStreet:Movie {title: 'Wall Street'}),
        |       (charlie)-[:ACTED_IN {role: 'Bud Fox'}]->(wallStreet),
        |       (martin)-[:ACTED_IN {role: 'Carl Fox'}]->(wallStreet),
        |       (michael)-[:ACTED_IN {role: 'Gordon Gekko'}]->(wallStreet),
        |       (oliver)-[:DIRECTED]->(wallStreet),
        |
        |       (thePresident:Movie {title: 'The American President'}),
        |       (martin)-[:ACTED_IN {role: 'A.J. MacInerney'}]->(thePresident),
        |       (michael)-[:ACTED_IN {role: 'President Andrew Shepherd'}]->(thePresident),
        |       (rob)-[:DIRECTED]->(thePresident)""",
        "CREATE INDEX ON :Person(name)"
    )
    synopsis("Shortest path finding in Cypher and how it is planned.")
    p("""Planning shortest paths in Cypher can lead to different query plans depending on the predicates that need
        |to be evaluated. Internally, Neo4j will use a fast bidirectional breadth-first search algorithm if the
        |predicates can be evaluated whilst searching for the path. Therefore, this fast algorithm will always
        |be certain to return the right answer when there are universal predicates on the path; for example, when
        |searching for the shortest path where all nodes have the `Person` label, or where there are no nodes with
        |a `name` property.""".stripMargin)
    p("""If the predicates need to inspect the whole path before deciding on whether it is valid or not, this fast
        |algorithm cannot be relied on to find the shortest path, and Neo4j may have to resort to using a slower
        |exhaustive depth-first search algorithm to find the path. This means that query plans for shortest path
        |queries with non-universal predicates will include a fallback to running the exhaustive search to find
        |the path should the fast algorithm not succeed. For example, depending on the data, an answer to a shortest
        |path query with existential predicates -- such as the requirement that at least one node contains the property
        |`name='Charlie Sheen'` -- may not be able to be found by the fast algorithm. In this case, Neo4j will fall back to using
        |the exhaustive search to enumerate all paths and potentially return an answer.""".stripMargin)
    p("""The running times of these two algorithms may differ by orders of magnitude, so it is important to ensure
        |that the fast approach is used for time-critical queries.""".stripMargin)
    p("""When the exhaustive search is planned, it is still only executed when the fast algorithm fails to find any
        |matching paths. The fast algorithm is always executed first, since it is possible that it can find a valid
        |path even though that could not be guaranteed at planning time.""".stripMargin)
    section("Shortest path with fast algorithm") {
      query(
<<<<<<< HEAD
        """MATCH (ms:Person {name:'Martin Sheen'} ),
          |      (cs:Person {name:'Charlie Sheen'}),
          |      p = shortestPath( (ms)-[rels:ACTED_IN*]-(cs) )
          |WHERE ALL(r in rels WHERE exists(r.role))
=======
        """MATCH (ms:Person {name: 'Martin Sheen'} ),
          |      (cs:Person {name: 'Charlie Sheen'}),
          |      p = shortestPath( (ms)-[rels*]-(cs) )
          |WHERE ALL(r in rels WHERE type(r) = 'ACTED_IN')
>>>>>>> 7b6ec45e
          |RETURN p""", assertShortestPathLength) {
        p(
          """This query can be evaluated with the fast algorithm -- there are no predicates that need to see the whole
            |path before being evaluated.""")
        profileExecutionPlan()
      }
    }
    section("Shortest path with additional predicate checks on the paths") {
<<<<<<< HEAD
      section("Consider using the exhaustive search as a fallback") {
=======
      p("""Predicates used in the `WHERE` clause that apply to the shortest path pattern are evaluated before deciding
           |what the shortest matching path is. """)
      query(
        """MATCH (cs:Person {name: 'Charlie Sheen'}),
          |      (ms:Person {name: 'Martin Sheen'}),
          |      p = shortestPath( (cs)-[*]-(ms) )
          |WHERE length(p) > 1
          |RETURN p""", assertShortestPathLength) {
>>>>>>> 7b6ec45e
        p(
          """Predicates used in the `WHERE` clause that apply to the shortest path pattern are evaluated before deciding
            |what the shortest matching path is. """)
        query(
          """MATCH (cs:Person {name:'Charlie Sheen'}),
            |      (ms:Person {name:'Martin Sheen'}),
            |      p = shortestPath( (cs)-[*]-(ms) )
            |WHERE length(p) > 1
            |RETURN p""", assertShortestPathLength) {
          p(
            """This query, in contrast with the one above, needs to check that the whole path follows the predicate
              |before we know if it is valid or not, and so the query plan will also include the fallback to the slower
              |exhaustive search algorithm""")
          profileExecutionPlan()
        }
        p(
          """The way the bigger exhaustive query plan works is by using `Apply`/`Optional` to ensure that when the
            |fast algorithm does not find any results, a `NULL` result is generated instead of simply stopping the result
            |stream.
            |On top of this, the planner will issue an `AntiConditionalApply`, which will run the exhaustive search
            |if the path variable is pointing to `NULL` instead of a path.""")
      }
      section("Prevent the exhaustive search from being used as a fallback") {
        query(
          """MATCH (cs:Person {name:'Charlie Sheen'}),
            |      (ms:Person {name:'Martin Sheen'}),
            |      p = shortestPath( (cs)-[*]-(ms) )
            |WITH p
            |WHERE length(p) > 1
            |RETURN p""", assertShortestPathLength) {
          p(
            """This query, just like the one above, needs to check that the whole path follows the predicate
              |before we know if it is valid or not. However, the inclusion of the `WITH` clause means that the query
              |plan will not include the fallback to the slower exhaustive search algorithm. Instead, any
              |paths found by the fast algorithm will subsequently be filtered, which may result in no answers
              | being returned.""")
          profileExecutionPlan()
        }
      }
<<<<<<< HEAD
=======
      p("""The way the bigger exhaustive query plan works is by using `Apply`/`Optional` to ensure that when the
          |fast algorithm does not find any results, a `NULL` result is generated instead of simply stopping the result
          |stream.
          |On top of this, the planner will issue an `AntiConditionalApply`, which will run the exhaustive search
          |if the path variable is pointing to `NULL` instead of a path.""")
>>>>>>> 7b6ec45e
    }
  }.build()

  private def assertShortestPathLength = ResultAssertions(result =>
    result.toList.head("p").asInstanceOf[Path].length() shouldBe 2)
}<|MERGE_RESOLUTION|>--- conflicted
+++ resolved
@@ -67,17 +67,10 @@
         |path even though that could not be guaranteed at planning time.""".stripMargin)
     section("Shortest path with fast algorithm") {
       query(
-<<<<<<< HEAD
         """MATCH (ms:Person {name:'Martin Sheen'} ),
           |      (cs:Person {name:'Charlie Sheen'}),
           |      p = shortestPath( (ms)-[rels:ACTED_IN*]-(cs) )
           |WHERE ALL(r in rels WHERE exists(r.role))
-=======
-        """MATCH (ms:Person {name: 'Martin Sheen'} ),
-          |      (cs:Person {name: 'Charlie Sheen'}),
-          |      p = shortestPath( (ms)-[rels*]-(cs) )
-          |WHERE ALL(r in rels WHERE type(r) = 'ACTED_IN')
->>>>>>> 7b6ec45e
           |RETURN p""", assertShortestPathLength) {
         p(
           """This query can be evaluated with the fast algorithm -- there are no predicates that need to see the whole
@@ -86,18 +79,7 @@
       }
     }
     section("Shortest path with additional predicate checks on the paths") {
-<<<<<<< HEAD
       section("Consider using the exhaustive search as a fallback") {
-=======
-      p("""Predicates used in the `WHERE` clause that apply to the shortest path pattern are evaluated before deciding
-           |what the shortest matching path is. """)
-      query(
-        """MATCH (cs:Person {name: 'Charlie Sheen'}),
-          |      (ms:Person {name: 'Martin Sheen'}),
-          |      p = shortestPath( (cs)-[*]-(ms) )
-          |WHERE length(p) > 1
-          |RETURN p""", assertShortestPathLength) {
->>>>>>> 7b6ec45e
         p(
           """Predicates used in the `WHERE` clause that apply to the shortest path pattern are evaluated before deciding
             |what the shortest matching path is. """)
@@ -137,14 +119,6 @@
           profileExecutionPlan()
         }
       }
-<<<<<<< HEAD
-=======
-      p("""The way the bigger exhaustive query plan works is by using `Apply`/`Optional` to ensure that when the
-          |fast algorithm does not find any results, a `NULL` result is generated instead of simply stopping the result
-          |stream.
-          |On top of this, the planner will issue an `AntiConditionalApply`, which will run the exhaustive search
-          |if the path variable is pointing to `NULL` instead of a path.""")
->>>>>>> 7b6ec45e
     }
   }.build()
 
