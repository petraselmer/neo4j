--- conflicted
+++ resolved
@@ -1,80 +1,17 @@
 <project xmlns="http://maven.apache.org/POM/4.0.0" xmlns:xsi="http://www.w3.org/2001/XMLSchema-instance"
-<<<<<<< HEAD
-  xsi:schemaLocation="http://maven.apache.org/POM/4.0.0 http://maven.apache.org/xsd/maven-4.0.0.xsd">
-  <modelVersion>4.0.0</modelVersion>
-  <parent>
-    <groupId>org.neo4j</groupId>
-    <artifactId>parent</artifactId>
-    <version>2.0-SNAPSHOT</version>
-    <relativePath>../..</relativePath>
-  </parent>
-
-  <groupId>org.neo4j</groupId>
-  <artifactId>installer-linux</artifactId>
-  <version>2.0-SNAPSHOT</version>
-  <packaging>pom</packaging>
-
-  <name>Neo4j Linux Installers</name>
-  <description>Linux installers for the Neo4j Server</description>
-
-  <url>http://components.neo4j.org/${project.artifactId}/${project.version}</url>
-
-  <scm>
-    <connection>scm:git:git://github.com/neo4j/neo4j.git</connection>
-    <developerConnection>scm:git:git@github.com:neo4j/neo4j.git</developerConnection>
-	<url>https://github.com/neo4j/neo4j/tree/master/packaging</url>
-  </scm>
-
-  <properties>
-    <short-name>installer-linux</short-name>
-    <neo4j.version>2.0-SNAPSHOT</neo4j.version>
-    <license-text.header>GPL-3-header.txt</license-text.header>
-
-    <buildnumber>0</buildnumber>
-    
-    <neo4j.debian.maintainer>Anders Nawroth &lt;anders@neotechnology.com&gt;</neo4j.debian.maintainer>
-    <licensing.phase>none</licensing.phase>
-    <maven.site.skip>true</maven.site.skip>
-    <maven.site.deploy.skip>true</maven.site.deploy.skip>
-  </properties>
-
-  <dependencies>
-    <dependency>
-      <groupId>org.neo4j.doc</groupId>
-      <artifactId>neo4j-manual</artifactId>
-      <version>${neo4j.version}</version>
-      <classifier>manpages</classifier>
-    </dependency>
-    <dependency>
-      <groupId>org.neo4j.doc</groupId>
-      <artifactId>neo4j-manual</artifactId>
-      <version>${neo4j.version}</version>
-      <classifier>manpagesenterprise</classifier>
-    </dependency>
-  </dependencies>
-
-  <build>
-    <resources>
-      <resource>
-        <directory>src/main/resources</directory>
-        <filtering>true</filtering>
-      </resource>
-    </resources>
-=======
          xsi:schemaLocation="http://maven.apache.org/POM/4.0.0 http://maven.apache.org/xsd/maven-4.0.0.xsd">
     <modelVersion>4.0.0</modelVersion>
->>>>>>> 8eece7ac
 
     <parent>
         <groupId>org.neo4j</groupId>
         <artifactId>parent</artifactId>
-        <version>1.9.4-SNAPSHOT</version>
+        <version>2.0-SNAPSHOT</version>
         <relativePath>../..</relativePath>
     </parent>
 
     <groupId>org.neo4j</groupId>
     <artifactId>neo4j-installer-linux</artifactId>
-    <version>1.9.4-SNAPSHOT</version>
+    <version>2.0-SNAPSHOT</version>
     <packaging>pom</packaging>
 
     <name>Neo4j Linux Installers</name>
